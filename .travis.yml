--- conflicted
+++ resolved
@@ -6,11 +6,7 @@
   - 1.6
   - 1.7
   - 1.8
-<<<<<<< HEAD
   - 1.9
-=======
-  #- 1.9
->>>>>>> f54c8b3a
   - nightly
 coveralls: true
 branches:
