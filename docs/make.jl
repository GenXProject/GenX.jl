--- conflicted
+++ resolved
@@ -53,12 +53,8 @@
                 "Hydro Reservoir" => "Model_Reference/Resources/hydro_res.md",
                 "Long Duration Hydro" => "Model_Reference/Resources/hydro_inter_period_linkage.md"
             ],
-<<<<<<< HEAD
-            "Must Run" => "must_run.md",
-            "Retrofit" => "retrofit.md",
-=======
             "Must Run" => "Model_Reference/Resources/must_run.md",
->>>>>>> d9132b16
+            "Retrofit" => "Model_Reference/Resources/retrofit.md",
             "Storage" => [
                 "Storage" => "Model_Reference/Resources/storage.md",
                 "Investment Charge" => "Model_Reference/Resources/investment_charge.md",
