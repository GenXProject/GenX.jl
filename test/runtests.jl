--- conflicted
+++ resolved
@@ -45,16 +45,13 @@
         include("test_multistage.jl")
     end
 
-<<<<<<< HEAD
     @testset "DCOPF" begin
         include("test_DCOPF.jl")
-=======
     @testset "Multi Fuels" begin
         include("test_multifuels.jl")
     end
 
     @testset "Compute Conflicts" begin
         include("test_compute_conflicts.jl")
->>>>>>> 153d4f36
     end
 end