--- conflicted
+++ resolved
@@ -1,11 +1,7 @@
 name = "GenX"
 uuid = "5d317b1e-30ec-4ed6-a8ce-8d2d88d7cfac"
 authors = ["Bonaldo, Luca", "Chakrabarti, Sambuddha", "Cheng, Fangwei", "Ding, Yifu", "Jenkins, Jesse D.", "Luo, Qian", "Macdonald, Ruaridh", "Mallapragada, Dharik", "Manocha, Aneesha", "Mantegna, Gabe ", "Morris, Jack", "Patankar, Neha", "Pecci, Filippo", "Schwartz, Aaron", "Schwartz, Jacob", "Schivley, Greg", "Sepulveda, Nestor", "Xu, Qingyu", "Zhou, Justin"]
-<<<<<<< HEAD
-version = "0.4.1-dev.10"
-=======
-version = "0.4.1-dev.11"
->>>>>>> 6fabc969
+version = "0.4.1-dev.12"
 
 [deps]
 CSV = "336ed68f-0bac-5ca0-87d4-7b16caf5d00b"
