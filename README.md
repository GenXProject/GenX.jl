# GenX
# GenX 
[![Build Status](https://travis-ci.com/GenXProject/GenX.svg?branch=main)](https://travis-ci.com/GenXProject/GenX)
[![Coverage Status](https://coveralls.io/repos/github/GenXProject/GenX/badge.svg?branch=main)](https://coveralls.io/github/GenXProject/GenX?branch=main)
<!---[![Stable](https://img.shields.io/badge/docs-stable-blue.svg)](https://genxproject.github.io/GenX/stable) -->
<!---[![Documentation Build](https://img.shields.io/badge/docs-stable-blue.svg](https://genxproject.github.io/GenX/stable) -->
[![Dev](https://img.shields.io/badge/docs-dev-blue.svg)](https://genxproject.github.io/GenX/dev)
[![ColPrac: Contributor's Guide on Collaborative Practices for Community Packages](https://img.shields.io/badge/ColPrac-Contributor's%20Guide-blueviolet)](https://github.com/SciML/ColPrac)
## Overview
GenX is a highly-configurable, [open source](https://github.com/GenXProject/GenX/blob/main/LICENSE) electricity resource capacity expansion model that incorporates several state-of-the-art practices in electricity system planning to offer improved decision support for a changing electricity landscape. 

The model was [originally developed](https://energy.mit.edu/publication/enhanced-decision-support-changing-electricity-landscape/) by [Jesse D. Jenkins](https://mae.princeton.edu/people/faculty/jenkins) and [Nestor A. Sepulveda](https://energy.mit.edu/profile/nestor-sepulveda/) at the Massachusetts Institute of Technology and is now jointly maintained by [a team of contributors](https://github.com/GenXProject/GenX#genx-team) at the MIT Energy Initiative (led by [Dharik Mallapragada](https://energy.mit.edu/profile/dharik-mallapragada/)) and the Princeton University ZERO Lab (led by Jenkins). 

GenX is a constrained linear or mixed integer linear optimization model that determines the portfolio of electricity generation, storage, transmission, and demand-side resource investments and operational decisions to meet electricity demand in one or more future planning years at lowest cost, while subject to a variety of power system operational constraints, resource availability limits, and other imposed environmental, market design, and policy constraints.

GenX features a modular and transparent code structure developed in [Julia](http://julialang.org/) + [JuMP](http://jump.dev/). The model is designed to be highly flexible and configurable for use in a variety of applications from academic research and technology evaluation to public policy and regulatory analysis and resource planning. Depending on the planning problem or question to be studied, GenX can be configured with varying levels of model resolution and scope, with regards to: (1) temporal resolution of time series data such as electricity demand and renewable energy availability; (2) power system operational detail and unit commitment constraints; and (3) geospatial resolution and transmission network representation. The model is also capable of representing a full range of conventional and novel electricity resources, including thermal generators, variable renewable resources (wind and solar), run-of-river, reservoir and pumped-storage hydroelectric generators, energy storage devices, demand-side flexibility, demand response, and several advanced technologies such as long-duration energy storage.

The 'main' branch is the current master branch of GenX. The various subdirectories are described below:

1. `src/` Contains the core GenX model code for reading inputs, model generation, solving and writing model outputs.

2. `Example_Systems/` Contains fully specified examples that users can use to test GenX and get familiar with its various features. Within this folder, we have two sets of examples:
-   `RealSystemExample/`, a detailed system representation based on ISO New England and including many different resources (upto 58)
-   `SmallNewEngland/` , a simplified system consisting of 4 different resources per zone.

3.  `docs/` Contains all the documentation pertaining to the model.

4. `GenXJulEnv` Contains the .toml files related to setting up the Julia environment with all the specified package versions in `julenv.jl`.

## Requirements

<<<<<<< HEAD
GenX currently exists in version 0.3.0 and runs only on Julia v1.6.x and v1.5.x series, where x>=0 and a minimum version of JuMP v1.1.1. There is also an older version of GenX, which is also currently maintained and runs on Julia 1.3.x and 1.4.x series (For those users who has previously cloned GenX, and has been running it successfully so far, and therefore might be unwilling to run it on the latest version of Julia: please look into the GitHub branch, [old_version](https://github.com/GenXProject/GenX/tree/old_version)). It is currently setup to use one of the following open-source freely available solvers: (A) the default solver: [HiGHS](https://github.com/jump-dev/HiGHS.jl) for linear programming and MILP (B) [Clp](https://github.com/jump-dev/Clp.jl) for linear programming (LP) problems and (C) [Cbc](https://github.com/jump-dev/Cbc.jl) for mixed integer linear programming (MILP) problems. (D) [SCIP](https://www.scipopt.org) for faster solution of MILP problems. At this stage, we suggest users to use SCIP only when running GenX from either a Mac or Linux machine; it is not recommended yet to run GenX with SCIP, while working in a Windows environment. We also suggest the users (on Mac or Linux) to prefer SCIP to Cbc while solving the MILP version of GenX. We also provide the option to use one of these two commercial solvers: E) [Gurobi](https://www.gurobi.com), and F) [CPLEX](https://www.ibm.com/analytics/cplex-optimizer). Note that using Gurobi and CPLEX requires a valid license on the host machine. There are two ways to run GenX with either type of solver options (open-source free or, licensed commercial) as detailed in the section, `Running an Instance of GenX`.
=======
GenX currently exists in version 0.3.0 and runs only on Julia v1.6.x and v1.5.x series, where x>=0 and a minimum version of JuMP v0.21.x. There is also an older version of GenX, which is also currently maintained and runs on Julia 1.3.x and 1.4.x series (For those users who has previously cloned GenX, and has been running it successfully so far, and therefore might be unwilling to run it on the latest version of Julia: please look into the GitHub branch, [old_version](https://github.com/GenXProject/GenX/tree/old_version)). It is currently setup to use one of the following open-source freely available solvers: A) [Clp](https://github.com/jump-dev/Clp.jl) for linear programming (LP) problems and (B) [Cbc](https://github.com/jump-dev/Cbc.jl) for mixed integer linear programming (MILP) problems. (C) [SCIP](https://www.scipopt.org) for faster solution of MILP problems. Even though we suggest users to prefer SCIP over Cbc, while solving MILP problem instances, because, the write outputs is much faster with SCIP, but there's still some issues with running SCIP especially in the Windows evnironment. We, therefore, recommend following the same procedure for running with SCIP solver as we for using Gurobi and CPLEX as detailed in the following section: `When using commercial solvers, Gurobi and CPLEX, and the non-commercial solver SCIP`(Note: Windows users need to download and install SCIP (just like a commercial solver) from the [SCIP](https://www.scipopt.org) webpage). We also provide the option to use one of these two commercial solvers: D) [Gurobi](https://www.gurobi.com), and E) [CPLEX](https://www.ibm.com/analytics/cplex-optimizer). Note that using Gurobi and CPLEX requires a valid license on the host machine. There are two ways to run GenX with either type of solver options (open-source free or, licensed commercial) as detailed in the section, `Running an Instance of GenX`.
>>>>>>> 9edef9f4

The file `julenv.jl` in the parent directory lists all of the packages and their versions needed to run GenX. You can see all of the packages installed in your Julia environment and their version numbers by running `pkg> status` on the package manager command line in the Jula REPL.

## Documentation

Detailed documentation for GenX can be found [here](https://genxproject.github.io/GenX/dev). It includes details of each of GenX's methods, required and optional input files, and outputs. Interested users may also want to browse through prior publications that have used GenX to understand the various features of the tool. Full publication list is available [here](https://energy.mit.edu/genx/#publications).

## Running an Instance of GenX
Download or clone the GenX repository on your machine in a directory named 'GenX'. Create this new directory in a location where you wish to store the GenXJulEnv environment.

The Run.jl file in each of the example sub-folders within `Example_Systems/` provides an example of how to use GenX.jl for capacity expansion modeling. The following are the main steps performed in the Run.jl script:
1.  Establish path to environment setup files and GenX source files.
2.	Read in model settings `GenX_Settings.yml` from the example directory.
3.  Configure solver settings.
4.	Load the model inputs from the example directory and perform time-domain clustering if required.
5.	Generate a GenX model instance.
6.	Solve the model.
7.	Write the output files to a specified directory.

Here are step-by-step instructions for running Run.jl, following the two slightly different methods:

### Method 1: Creating the Julia environment and installing dependencies from Project.toml file


1. Start a terminal and navigate into the `GenX` folder.
2. Type `julia --project=.` to start an instance of the `julia` kernal with the `project` set to the current folder. The `.` indicates the current folder.

If it's your first time running GenX (or, if you have pulled after some major upgrades/release/version) execute steps 3-6.

3. Type `]` to bring up the package system `(GenX) pkg >` prompt. This indicates that the GenX project was detected. If you see `(@v1.6) pkg>` as the prompt, then the `project` was not successfully set.
4. Type `instantiate` from the `(GenX) pkg` prompt.
5. Type `st` to check that the dependecies have been installed.
6. Type the back key to come back to the `julia>` prompt.

Steps 3-6 can be skipped on subsequent runs.
Execution of the entire sequence of the six steps is shown in Figure 1.

![Creating the Julia environment and installing dependencies from Project.toml file from inside the GenX folder: Steps 1-6](docs/src/assets/Method1_Julia_Kernel_from_inside_GenX_Step1_Updated.png)
*Figure 1. Creating the Julia environment and installing dependencies from Project.toml file from inside the GenX folder: Steps 1-6*

7. Run the script by executing the command `julia> include(“<path to your case>/Run.jl”)`. For example, in order to run the OneZone case within the Example_Systems/SmallNewEngland folder, type `include("Example_Systems/SmallNewEngland/OneZone/Run.jl")` from the `julia>` prompt.

Execution of step 7 should look like the figure below:

![Creating the Julia environment and installing dependencies from Project.toml file from inside the GenX folder: Step 7](docs/src/assets/Method1_Julia_Kernel_from_inside_GenX_Step2_Updated.png)
*Figure 2. Creating the Julia environment and installing dependencies from Project.toml file from inside the GenX folder: Step 7*

8. After the script runs to completion, results will be written to a folder called “Results”, located in the same directory as `Run.jl`.

### Method 2: Creating the Julia environment and installing the dependencies by building the Project.toml files by running activation script

1. Start an instance of the Julia kernel.
2. Make your present working directory to be where the Run.jl is located. To do this, you can use the Julia command `julia> cd(“/path/to/directory/containing/file)`, using the actual pathname of the directory containing Run.jl. Note that all your inputs files should be in this directory in addition to Run.jl. Details about the required input files can be found in the documentation linked above or in the examples provided in the folder `Example_Systems/`. You can check your present working directory by running the command `julia> pwd()`.
3. Uncomment the following lines of code at the beginning of the `Run.jl` file (which is currently commented out):
    `environment_path = "../../../package_activate.jl"`
    `include(environment_path)`
4. Run the script by executing the command `julia> include(“Run.jl”)`.
5. After the script runs to completion, results will be written to a folder called “Results”, also located in the same directory as `Run.jl`.

Note that if you have not already installed the required Julia packages, you are using a version of JuMP other than v0.21.4, or you do not have a valid Gurobi license on your host machine, you will receive an error message and Run.jl will not run to completion.

<<<<<<< HEAD
## When using commercial solvers, Gurobi and CPLEX
If you want to use either of Gurobi or CPLEX solvers, instead or Clp or Cbc do the following:
1. Uncomment the respective lines pertaining to the particular version of Gurobi and/or CPLEX Julia interface you want to run, from the `julenv.jl` file. 
2. Uncomment the relevent `using Gurobi` and/or `using CPLEX` at the beginning of the `GenX.jl` file
3. Set the appropriate solver in the `genx_settings.yml` file
4. Make sure you have a valid license and the actual solvers for either of Gurobi or CPLEX installed on your machine
5. At the current stage of GenX development, we recommend the users to follow Method 2 for running GenX with Gurobi or CPLEX. Please refer to the steps of Method 2. 
=======
## When using commercial solvers, Gurobi and CPLEX, and the non-commercial solver SCIP
If you want to use either of Gurobi, CPLEX, or, SCIP solvers, instead or Clp or Cbc do the following:
1. Open the `Guide_to_Project.toml` file within the `GenX` folder
2. If you want to have only Gurobi or SCIP (but, not CPLEX) solver, use the `[deps]` and the `[compat]` from underneath the header: `[deps]/UUIDs to be used when not using CPLEX` and the header `[compat]/version numbers to be used when not using CPLEX` respectively. If one the other hand, if you want to use CPLEX (along with Gurobi or SCIP; you can delete the relevant lines of Gurobi, in case you don't want to use it) then use the `[deps]` and the `[compat]` from underneath the header: `[deps]/UUIDs to be used when using CPLEX` and the header `[compat]/version numbers to be used when using CPLEX` respectively, from the `Guide_to_Project.toml` file. Copy the corresponding lines and paste them in the `Project.toml` file. Alternatively, you can also copy only the `[deps]` and `[compat]` for just the commercial solvers and paste those at respective places in the `Project.toml` file.
3. Uncomment the relevent `using Gurobi` and/or `using CPLEX` and/or `using SCIP` at the beginning of the `GenX.jl` file
4. Set the appropriate solver in the `genx_settings.yml` file
5. Make sure you have a valid license and the actual solvers for either of Gurobi or CPLEX installed on your machine. If you are working in a Windows environment, please make sure you have downloaded and installed SCIP as well. 
>>>>>>> 9edef9f4

Note that if you have not already installed the required Julia packages or you do not have a valid Gurobi license on your host machine, you will receive an error message and Run.jl will not run to completion.

## Running Modeling to Generate Alternatives with GenX
GenX includes a modeling to generate alternatives (MGA) package that can be used to automatically enumerate a diverse set of near cost-optimal solutions to electricity system planning problems. To use the MGA algorithm, user will need to perform the following tasks:

1. Add a `Resource_Type` column in the `Generators_data.csv` file denoting the type of each technology.
2. Add a `MGA` column in the `Generators_data.csv` file denoting the availability of the technology.
3. Set the `ModelingToGenerateAlternatives` flag in the `GenX_Settings.yml` file to 1.
4. Set the `ModelingtoGenerateAlternativeSlack` flag in the `GenX_Settings.yml` file to the desirable level of slack.
5. Create a `Rand_mga_objective_coefficients.csv` file to provide random objective function coefficients for each MGA iteration. For each iteration, number of rows in the `Rand_mga_objective_coefficients.csv` file represents the number of distinct technology types while number of columns represent the number of model zones.
6. Solve the model using `Run.jl` file.

Results from the MGA algorithm would be saved in `MGA_max` and `MGA_min` folders in the `Example_Systems/` folder.

# Limitations of the GenX Model

While the benefits of an openly available generation and transmission expansion model are high, many approximations have been made due to missing data or to manage computational tractability. The assumptions of the GenX model are listed below. It serves as a caveat to the user and as an encouragement to improve the approximations.
## Time period

GenX makes the simplifying assumption that each time period contains n copies of a single, representative year. GenX optimizes generation and transmission capacity for just this characteristic year within each time period, assuming the results for different years in the same time period are identical. However, the GenX objective function accounts only for the cost of the final model time period.
## Cost

The GenX objective function assumes that the cost of powerplants is specified in the unit of currency per unit of capacity. GenX also assumes that the capital cost of technologies is paid through loans.
## Market

GenX is a bottom-up (technology-explicit), partial equilibrium model that assumes perfect markets for commodities. In other words, each commodity is produced such that the sum of producer and consumer surplus is maximized.
## Technology

Behavioral response and acceptance of new technology are often modeled simplistically as a discount rate or by externally fixing the technology capacity. A higher, technology-specific discount rate represents consumer reluctance to accept newer technologies.
## Uncertainty

Because each model realization assumes a particular state of the world based on the input values drawn, the parameter uncertainty is propagated through the model in the case of myopic model runs
## Decision-making

GenX assumes rational decision making, with perfect information and perfect foresight, and simultaneously optimizes all decisions over the user-specified time horizon.
## Demand

GenX assumes price-elastic demand segments that are represented using piece-wise approximation rather than an inverse demand curve to keep the model linear.

# How to cite GenX

We recommend users of GenX to cite it in their academic publications and patent filings. Here's the text to put up as the citation for GenX:
`MIT Energy Initiative and Princeton University ZERO lab. [GenX](https://github.com/GenXProject/GenX): a configurable power system capacity expansion model for studying low-carbon energy futures n.d. https://github.com/GenXProject/GenX

# pygenx: Python interface for GenX

Python users can now run GenX from a thin-python-wrapper interface, developed by [Daniel Olsen](https://github.com/danielolsen). This tool is called `pygenx` and can be cloned from the github page: [pygenx](https://github.com/danielolsen/pygenx). It needs installation of Julia 1.3 and a clone of GenX repo along with your python installation. 

## Simple GenX Case Runner: For automated sequential batch run for GenX

It is now possible to run a list of GenX cases as separate batch jobs. Alternatively, they can also be run locally in sequence, as one job. It has been developed by [Jacob Schwartz](https://github.com/cfe316). This tool is called `SimpleGenXCaseRunner` and can be cloned from the github page: [SimpleGenXCaseRunner](https://github.com/cfe316/SimpleGenXCaseRunner)

## Bug and feature requests and contact info
If you would like to report a bug in the code or request a feature, please use our [Issue Tracker](https://github.com/GenXProject/GenX/issues). If you're unsure or have questions on how to use GenX that are not addressed by the above documentation, please reach out to Sambuddha Chakrabarti (sc87@princeton.edu), Jesse Jenkins (jdj2@princeton.edu) or Dharik Mallapragada (dharik@mit.edu).

## GenX Team
GenX has been developed jointly by researchers at the [MIT Energy Initiative](https://energy.mit.edu/) and the ZERO lab at Princeton University. Key contributors include [Nestor A. Sepulveda](https://energy.mit.edu/profile/nestor-sepulveda/), [Jesse D. Jenkins](https://mae.princeton.edu/people/faculty/jenkins),  [Dharik S. Mallapragada](https://energy.mit.edu/profile/dharik-mallapragada/), [Aaron M. Schwartz](https://idss.mit.edu/staff/aaron-schwartz/), [Neha S. Patankar](https://www.linkedin.com/in/nehapatankar), [Qingyu Xu](https://www.linkedin.com/in/qingyu-xu-61b3567b), [Jack Morris](https://www.linkedin.com/in/jack-morris-024b37121), [Sambuddha Chakrabarti](https://www.linkedin.com/in/sambuddha-chakrabarti-ph-d-84157318).<|MERGE_RESOLUTION|>--- conflicted
+++ resolved
@@ -29,13 +29,27 @@
 
 ## Requirements
 
-<<<<<<< HEAD
-GenX currently exists in version 0.3.0 and runs only on Julia v1.6.x and v1.5.x series, where x>=0 and a minimum version of JuMP v1.1.1. There is also an older version of GenX, which is also currently maintained and runs on Julia 1.3.x and 1.4.x series (For those users who has previously cloned GenX, and has been running it successfully so far, and therefore might be unwilling to run it on the latest version of Julia: please look into the GitHub branch, [old_version](https://github.com/GenXProject/GenX/tree/old_version)). It is currently setup to use one of the following open-source freely available solvers: (A) the default solver: [HiGHS](https://github.com/jump-dev/HiGHS.jl) for linear programming and MILP (B) [Clp](https://github.com/jump-dev/Clp.jl) for linear programming (LP) problems and (C) [Cbc](https://github.com/jump-dev/Cbc.jl) for mixed integer linear programming (MILP) problems. (D) [SCIP](https://www.scipopt.org) for faster solution of MILP problems. At this stage, we suggest users to use SCIP only when running GenX from either a Mac or Linux machine; it is not recommended yet to run GenX with SCIP, while working in a Windows environment. We also suggest the users (on Mac or Linux) to prefer SCIP to Cbc while solving the MILP version of GenX. We also provide the option to use one of these two commercial solvers: E) [Gurobi](https://www.gurobi.com), and F) [CPLEX](https://www.ibm.com/analytics/cplex-optimizer). Note that using Gurobi and CPLEX requires a valid license on the host machine. There are two ways to run GenX with either type of solver options (open-source free or, licensed commercial) as detailed in the section, `Running an Instance of GenX`.
-=======
-GenX currently exists in version 0.3.0 and runs only on Julia v1.6.x and v1.5.x series, where x>=0 and a minimum version of JuMP v0.21.x. There is also an older version of GenX, which is also currently maintained and runs on Julia 1.3.x and 1.4.x series (For those users who has previously cloned GenX, and has been running it successfully so far, and therefore might be unwilling to run it on the latest version of Julia: please look into the GitHub branch, [old_version](https://github.com/GenXProject/GenX/tree/old_version)). It is currently setup to use one of the following open-source freely available solvers: A) [Clp](https://github.com/jump-dev/Clp.jl) for linear programming (LP) problems and (B) [Cbc](https://github.com/jump-dev/Cbc.jl) for mixed integer linear programming (MILP) problems. (C) [SCIP](https://www.scipopt.org) for faster solution of MILP problems. Even though we suggest users to prefer SCIP over Cbc, while solving MILP problem instances, because, the write outputs is much faster with SCIP, but there's still some issues with running SCIP especially in the Windows evnironment. We, therefore, recommend following the same procedure for running with SCIP solver as we for using Gurobi and CPLEX as detailed in the following section: `When using commercial solvers, Gurobi and CPLEX, and the non-commercial solver SCIP`(Note: Windows users need to download and install SCIP (just like a commercial solver) from the [SCIP](https://www.scipopt.org) webpage). We also provide the option to use one of these two commercial solvers: D) [Gurobi](https://www.gurobi.com), and E) [CPLEX](https://www.ibm.com/analytics/cplex-optimizer). Note that using Gurobi and CPLEX requires a valid license on the host machine. There are two ways to run GenX with either type of solver options (open-source free or, licensed commercial) as detailed in the section, `Running an Instance of GenX`.
->>>>>>> 9edef9f4
+GenX currently exists in version 0.3.1 and runs only on Julia v1.6.x and v1.5.x series, where x>=0 and a minimum version of JuMP v1.1.1.
+There is also an older version of GenX, which is also currently maintained and runs on Julia 1.3.x and 1.4.x series.
+For those users who has previously cloned GenX, and has been running it successfully so far,
+and therefore might be unwilling to run it on the latest version of Julia:
+please look into the GitHub branch, [old_version](https://github.com/GenXProject/GenX/tree/old_version).
+It is currently setup to use one of the following open-source freely available solvers:
+(A) the default solver: [HiGHS](https://github.com/jump-dev/HiGHS.jl) for linear programming and MILP,
+(B) [Clp](https://github.com/jump-dev/Clp.jl) for linear programming (LP) problems,
+(C) [Cbc](https://github.com/jump-dev/Cbc.jl) for mixed integer linear programming (MILP) problems,
+or (D) [SCIP](https://www.scipopt.org) for faster solution of MILP problems.
+At this stage, we suggest users to use SCIP only when running GenX from either a Mac or Linux machine;
+it is not recommended yet to run GenX with SCIP, while working in a Windows environment.
+We also suggest the users (on Mac or Linux) to prefer SCIP to Cbc while solving the MILP version of GenX.
+We also provide the option to use one of these two commercial solvers: 
+(E) [Gurobi](https://www.gurobi.com), or 
+(F) [CPLEX](https://www.ibm.com/analytics/cplex-optimizer).
+Note that using Gurobi and CPLEX requires a valid license on the host machine.
+There are two ways to run GenX with either type of solver options (open-source free or, licensed commercial) as detailed in the section, `Running an Instance of GenX`.
 
-The file `julenv.jl` in the parent directory lists all of the packages and their versions needed to run GenX. You can see all of the packages installed in your Julia environment and their version numbers by running `pkg> status` on the package manager command line in the Jula REPL.
+The file `julenv.jl` in the parent directory lists all of the packages and their versions needed to run GenX.
+You can see all of the packages installed in your Julia environment and their version numbers by running `pkg> status` on the package manager command line in the Jula REPL.
 
 ## Documentation
 
@@ -95,23 +109,13 @@
 
 Note that if you have not already installed the required Julia packages, you are using a version of JuMP other than v0.21.4, or you do not have a valid Gurobi license on your host machine, you will receive an error message and Run.jl will not run to completion.
 
-<<<<<<< HEAD
 ## When using commercial solvers, Gurobi and CPLEX
 If you want to use either of Gurobi or CPLEX solvers, instead or Clp or Cbc do the following:
-1. Uncomment the respective lines pertaining to the particular version of Gurobi and/or CPLEX Julia interface you want to run, from the `julenv.jl` file. 
-2. Uncomment the relevent `using Gurobi` and/or `using CPLEX` at the beginning of the `GenX.jl` file
-3. Set the appropriate solver in the `genx_settings.yml` file
-4. Make sure you have a valid license and the actual solvers for either of Gurobi or CPLEX installed on your machine
+1. Make sure you have a valid license and the actual solvers for either of Gurobi or CPLEX installed on your machine
+2. In the `julenv.jl` file, uncomment the respective lines pertaining to the particular version of Gurobi and/or CPLEX Julia interface you want to run.
+3. At the beginning of the `GenX.jl` file, uncomment `using Gurobi` and/or `using CPLEX`.
+4. Set the appropriate solver in the `genx_settings.yml` file
 5. At the current stage of GenX development, we recommend the users to follow Method 2 for running GenX with Gurobi or CPLEX. Please refer to the steps of Method 2. 
-=======
-## When using commercial solvers, Gurobi and CPLEX, and the non-commercial solver SCIP
-If you want to use either of Gurobi, CPLEX, or, SCIP solvers, instead or Clp or Cbc do the following:
-1. Open the `Guide_to_Project.toml` file within the `GenX` folder
-2. If you want to have only Gurobi or SCIP (but, not CPLEX) solver, use the `[deps]` and the `[compat]` from underneath the header: `[deps]/UUIDs to be used when not using CPLEX` and the header `[compat]/version numbers to be used when not using CPLEX` respectively. If one the other hand, if you want to use CPLEX (along with Gurobi or SCIP; you can delete the relevant lines of Gurobi, in case you don't want to use it) then use the `[deps]` and the `[compat]` from underneath the header: `[deps]/UUIDs to be used when using CPLEX` and the header `[compat]/version numbers to be used when using CPLEX` respectively, from the `Guide_to_Project.toml` file. Copy the corresponding lines and paste them in the `Project.toml` file. Alternatively, you can also copy only the `[deps]` and `[compat]` for just the commercial solvers and paste those at respective places in the `Project.toml` file.
-3. Uncomment the relevent `using Gurobi` and/or `using CPLEX` and/or `using SCIP` at the beginning of the `GenX.jl` file
-4. Set the appropriate solver in the `genx_settings.yml` file
-5. Make sure you have a valid license and the actual solvers for either of Gurobi or CPLEX installed on your machine. If you are working in a Windows environment, please make sure you have downloaded and installed SCIP as well. 
->>>>>>> 9edef9f4
 
 Note that if you have not already installed the required Julia packages or you do not have a valid Gurobi license on your host machine, you will receive an error message and Run.jl will not run to completion.
 
