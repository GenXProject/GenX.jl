# Changelog

All notable changes to this project will be documented in this file.

The format is based on [Keep a Changelog](https://keepachangelog.com/en/1.0.0/),
and this project adheres to [Semantic Versioning](https://semver.org/spec/v2.0.0.html).

## Unreleased

### Added
- Feature CO2 and fuel module (#536)
  Adds a fuel module which enables modeling of fuel usage via (1) a constant heat rate and (2) 
  piecewise-linear approximation of heat rate curves. 
  Adds a CO2 module that determines the CO2 emissions based on fuel consumption, CO2 capture 
  fraction, and whether the feedstock is biomass.
- Feature electrolysis basic (#525)
  Adds hydrogen electrolyzer model which enables the addition of hydrogen electrolyzer
  demands along with optional clean supply constraints.
- Add ability of storage to contribute to capacity reserves (#475)
- Add Co-located VRE+Storage Module (#523)
- Add output for dual of capacity constraint (#473)
- Add PR template (#516)
- Validation ensures that resource flags (THERM, HYDRO, LDS etc) are self-consistent (#513).
- Maintenance formulation for thermal-commit plants (#556).
<<<<<<< HEAD
=======
- Add new tests for GenX: three-zone, multi-stage, electrolyzer, VRE+storage, 
  piecewise_fuel+CO2, and TDR (#563 and #578).

>>>>>>> 9dcec7dc

### Fixed
- Set MUST_RUN=1 for RealSystemExample/small_hydro plants (#517).
  Previously these plants had no resource flag set, and so they did not contribute to the power balance.
  As these plants are now useful, the objective in these cases is slightly lower.
- Assign correct investment cost per stage in objective function initialization for multi-stage runs (#530)
- Fix name of Fixed_OM_Cost_Charge_per_MWyr when reading from Generators_data in multistage code. (#533)
  Previously there was a typo in this in the multistage code that led to a silent bug, which affects outputs,
  for anyone running non-myopic multistage GenX with asymmetric storage.
- Fix computation of cumulative minimum capacity retirements in multistage GenX (#514)
- Fix access of eELOSSByZone expr before initialization (#541)

### Changed
- Use add_to_expression! instead of the += and -= operators for memory performance improvements (#498).
- Generally, 'demand' is now used where (electrical) 'load' was used previously (#397).
- `Load_data.csv` is being renamed to `Demand_data.csv`.
- `Load_MW_z*` columns in that file are renamed to `Demand_MW_z*`.
- In `Reserves.csv`, `Reg_Req_Percent_Load` and `Rsv_Req_Percent_Load` are renamed to `..._Demand`.
- `Load` and `LoadWeight` keys in the `time_domain_reduction_settings.yml` file are renamed to `Demand`, `DemandWeight`.
- The `New_Build` column in `Generators_data.csv` has been separated into two: `New_Build` and `Can_Retire` (#392).
  Values in each column are {0,1}.
<<<<<<< HEAD
=======
- Separate proprietary JuMP solvers from the GenX package.
  This allows users of Gurobi or CPLEX to use them without modifying
  the source code of the GenX package directly. This is a key step in publishing
  GenX as a proper Julia package. This does require change to the Run.jl files,
  to specify the solver. (#531)
- In the examples, change Reg_Max and Rsv_Max of any MUST_RUN generators to 0.
  This mitigates but does not fully fix (#576).
>>>>>>> 9dcec7dc

### Deprecated
- The above `load` keys, which generally refer to electrical demand, are being deprecated.
  Users should update their case files.
  For now this is done in a backward-compatible manner, and @info reminders are written to the log to prompt the user to update.
  "Load" now typically refers only to the transferrence of data from files to memory,
  except for a few places such as the common term "value of lost load" which refers to non-served demand (#397).
- `New_Build = -1` in `Generators_data.csv`: instead, use `New_Build = 0` and `Can_Retire = 0`.
<<<<<<< HEAD
=======

>>>>>>> 9dcec7dc

## [0.3.6] - 2023-08-01

### Fixed

- Order of slack policy constraint declarations (#464)
- Sign error in the Maximum Capacity Requirement slack constraint term (#461)
- Remove outdated HiGHS setting `simplex_dualise_strategy` (#489)
- Fix bug in LDES outputs (#472)
- Updated README with new instructions for running GenX through Julia REPL terminal (#492)
- Fix factor of 0.5 when writing out transmission losses. (#480)
- Fix summation error when a set of hours is empty (in thermal_commit.jl).

### Changed

- Eliminate 'Axis contains one element' warning (seen when LDS is used) by combining two constraints (#496).

## [0.3.5] - 2023-05-18

### Added

- Added ability to apply run_timedomainreduction to multistage problems (#443).
- Added a description of how to use time domain reduction (#426).
- Validation: against trying to perform time domain reduction (clustering)
  on data which has already been clustered.
- This changelog (#424).

### Fixed

- Added ability for CPLEX handle the Pre_Solve key (#467).
- run_timedomainreduction did not support multi-stage problems (#441).
- Not having a changelog (#423).

### Changed

- The columns `Rep_Periods`, `Timesteps_per_Rep_Period`, and `Sub_Weights` are now required in `Load_data.csv`
  for all cases (#426).

### Removed

- The settings key `OperationsWrapping`. Its functionality has now been folded into the 
  `TimeDomainReduction` setting. Using the key now will print a gentle warning (#426).

## [0.3.4] - 2023-04-28

### Added

- Validation of the time basis in `load_data.csv` (#413).
- Arbitrary option keys can be passed to Solvers (#356).
- Validation for OperationWrapping and TimeDomainReduction settings (#337).
- Ability to use *'slack variables'* to violate policy constraints---at a cost (#328, #435).
- Documented minimum up & down-time constraints (#324).
- Validation preventing two columns of input data with the same name (#309).
- Fuel type `None` is no longer need to be listed as a column in `fuels_data.csv`, e.g. for solar panels (#303).
- Non-varying generators (e.g. thermal generators) no longer need to be listed in `generators_variability.csv` (#303).
- Ability to load the transmission network representation from lists rather than a matrix (#292).
- Maximum Capacity Requirement *policy constraint*.
- New `run_genx_case!` function for use in scripts.
- New `run_timedomainreduction!` function for pre-clustering a case.
- Improved documentation.

### Fixed

- Corrected the interaction of Reserves and Regulation policies with ramp rates (#415).
- Removed the useless `MinCapTag` column from examples (#380).
- Removed invalid `BarObjRng` key from gurobi settings (#374).
- Default `crossover` or `run_crossover` settings (#363).
- HYDRO resources now allow the period map to be loaded (#362).
- Numbering in documentation (#330).
- Correct scaling of emission outputs (#322).
- Add transmission losses to ESR constraints (#320).
- Author's name spelling in docs (#317).
- Unset executable bits on files (#297).
- Morris method example now runs.
- Various other settings issues with example cases.

### Changed

- Simplified the `Simple_Test_Case` example (#414).
- SmallNewEngland/Onezone example now uses linearized unit committment by default (#404).
- Removed the unused dependency BenchmarkTools (#381).

### Removed

- The unmaintained MonteCarlo code (#357).
- License blocks from most file headers (#353).
- Extra `LDS` columns from several examples (#312).
- SCIP from the Project and from documentation.
<|MERGE_RESOLUTION|>--- conflicted
+++ resolved
@@ -22,12 +22,9 @@
 - Add PR template (#516)
 - Validation ensures that resource flags (THERM, HYDRO, LDS etc) are self-consistent (#513).
 - Maintenance formulation for thermal-commit plants (#556).
-<<<<<<< HEAD
-=======
 - Add new tests for GenX: three-zone, multi-stage, electrolyzer, VRE+storage, 
   piecewise_fuel+CO2, and TDR (#563 and #578).
 
->>>>>>> 9dcec7dc
 
 ### Fixed
 - Set MUST_RUN=1 for RealSystemExample/small_hydro plants (#517).
@@ -49,8 +46,6 @@
 - `Load` and `LoadWeight` keys in the `time_domain_reduction_settings.yml` file are renamed to `Demand`, `DemandWeight`.
 - The `New_Build` column in `Generators_data.csv` has been separated into two: `New_Build` and `Can_Retire` (#392).
   Values in each column are {0,1}.
-<<<<<<< HEAD
-=======
 - Separate proprietary JuMP solvers from the GenX package.
   This allows users of Gurobi or CPLEX to use them without modifying
   the source code of the GenX package directly. This is a key step in publishing
@@ -58,7 +53,6 @@
   to specify the solver. (#531)
 - In the examples, change Reg_Max and Rsv_Max of any MUST_RUN generators to 0.
   This mitigates but does not fully fix (#576).
->>>>>>> 9dcec7dc
 
 ### Deprecated
 - The above `load` keys, which generally refer to electrical demand, are being deprecated.
@@ -67,10 +61,6 @@
   "Load" now typically refers only to the transferrence of data from files to memory,
   except for a few places such as the common term "value of lost load" which refers to non-served demand (#397).
 - `New_Build = -1` in `Generators_data.csv`: instead, use `New_Build = 0` and `Can_Retire = 0`.
-<<<<<<< HEAD
-=======
-
->>>>>>> 9dcec7dc
 
 ## [0.3.6] - 2023-08-01
 
