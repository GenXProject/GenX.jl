--- conflicted
+++ resolved
@@ -8,13 +8,11 @@
 ## Unreleased
 
 ### Added
-<<<<<<< HEAD
-- Additional long-duration storage constraints to bound state of charge in 
-non-representative periods (#781).
-=======
 - Fusion plant optional features for thermal plants (#743).
 - Support for reusing the same Gurobi environment for multiple solves when 
 number of concurrent Gurobi uses is limited (#783).
+- Additional long-duration storage constraints to bound state of charge in 
+non-representative periods (#781).
 
 ### Changed
 - The `charge.csv` and `storage.csv` files now include only resources with 
@@ -24,7 +22,6 @@
 ### Fixed
 - Add constraint to ensure that electricity charged from the grid cannot exceed 
 the charging capacity of the storage component in VRE_STOR (#770).
->>>>>>> 65e25d79
 
 ## [0.4.1] - 2024-08-20
 
