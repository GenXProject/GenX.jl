# Changelog

All notable changes to this project will be documented in this file.

The format is based on [Keep a Changelog](https://keepachangelog.com/en/1.0.0/),
and this project adheres to [Semantic Versioning](https://semver.org/spec/v2.0.0.html).

## Unreleased

<<<<<<< HEAD
### Changed

- Use add_to_expression! instead of the += and -= operators for memory performance improvements (#498).

=======
### Added
- Add output for dual of capacity constraint (#473)
- Add PR template (#516)
- Validation ensures that resource flags (THERM, HYDRO, LDS etc) are self-consistent (#513).

### Fixed
- Set MUST_RUN=1 for RealSystemExample/small_hydro plants (#517).
  Previously these plants had no resource flag set, and so they did not contribute to the power balance.
  As these plants are now useful, the objective in these cases is slightly lower.
>>>>>>> 9d9cfb29

## [0.3.6] - 2023-08-01

### Fixed

- Order of slack policy constraint declarations (#464)
- Sign error in the Maximum Capacity Requirement slack constraint term (#461)
- Remove outdated HiGHS setting `simplex_dualise_strategy` (#489)
- Fix bug in LDES outputs (#472)
- Updated README with new instructions for running GenX through Julia REPL terminal (#492)
- Fix factor of 0.5 when writing out transmission losses. (#480)
- Fix summation error when a set of hours is empty (in thermal_commit.jl).

### Changed

- Eliminate 'Axis contains one element' warning (seen when LDS is used) by combining two constraints (#496).

## [0.3.5] - 2023-05-18

### Added

- Added ability to apply run_timedomainreduction to multistage problems (#443).
- Added a description of how to use time domain reduction (#426).
- Validation: against trying to perform time domain reduction (clustering)
  on data which has already been clustered.
- This changelog (#424).

### Fixed

- Added ability for CPLEX handle the Pre_Solve key (#467).
- run_timedomainreduction did not support multi-stage problems (#441).
- Not having a changelog (#423).

### Changed

- The columns `Rep_Periods`, `Timesteps_per_Rep_Period`, and `Sub_Weights` are now required in `Load_data.csv`
  for all cases (#426).

### Removed

- The settings key `OperationsWrapping`. Its functionality has now been folded into the 
  `TimeDomainReduction` setting. Using the key now will print a gentle warning (#426).

## [0.3.4] - 2023-04-28

### Added

- Validation of the time basis in `load_data.csv` (#413).
- Arbitrary option keys can be passed to Solvers (#356).
- Validation for OperationWrapping and TimeDomainReduction settings (#337).
- Ability to use *'slack variables'* to violate policy constraints---at a cost (#328, #435).
- Documented minimum up & down-time constraints (#324).
- Validation preventing two columns of input data with the same name (#309).
- Fuel type `None` is no longer need to be listed as a column in `fuels_data.csv`, e.g. for solar panels (#303).
- Non-varying generators (e.g. thermal generators) no longer need to be listed in `generators_variability.csv` (#303).
- Ability to load the transmission network representation from lists rather than a matrix (#292).
- Maximum Capacity Requirement *policy constraint*.
- New `run_genx_case!` function for use in scripts.
- New `run_timedomainreduction!` function for pre-clustering a case.
- Improved documentation.

### Fixed

- Corrected the interaction of Reserves and Regulation policies with ramp rates (#415).
- Removed the useless `MinCapTag` column from examples (#380).
- Removed invalid `BarObjRng` key from gurobi settings (#374).
- Default `crossover` or `run_crossover` settings (#363).
- HYDRO resources now allow the period map to be loaded (#362).
- Numbering in documentation (#330).
- Correct scaling of emission outputs (#322).
- Add transmission losses to ESR constraints (#320).
- Author's name spelling in docs (#317).
- Unset executable bits on files (#297).
- Morris method example now runs.
- Various other settings issues with example cases.

### Changed

- Simplified the `Simple_Test_Case` example (#414).
- SmallNewEngland/Onezone example now uses linearized unit committment by default (#404).
- Removed the unused dependency BenchmarkTools (#381).

### Removed

- The unmaintained MonteCarlo code (#357).
- License blocks from most file headers (#353).
- Extra `LDS` columns from several examples (#312).
- SCIP from the Project and from documentation.
<|MERGE_RESOLUTION|>--- conflicted
+++ resolved
@@ -7,12 +7,6 @@
 
 ## Unreleased
 
-<<<<<<< HEAD
-### Changed
-
-- Use add_to_expression! instead of the += and -= operators for memory performance improvements (#498).
-
-=======
 ### Added
 - Add output for dual of capacity constraint (#473)
 - Add PR template (#516)
@@ -22,7 +16,9 @@
 - Set MUST_RUN=1 for RealSystemExample/small_hydro plants (#517).
   Previously these plants had no resource flag set, and so they did not contribute to the power balance.
   As these plants are now useful, the objective in these cases is slightly lower.
->>>>>>> 9d9cfb29
+  
+### Changed
+- Use add_to_expression! instead of the += and -= operators for memory performance improvements (#498).
 
 ## [0.3.6] - 2023-08-01
 
