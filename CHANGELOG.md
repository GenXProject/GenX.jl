# Changelog

All notable changes to this project will be documented in this file.

The format is based on [Keep a Changelog](https://keepachangelog.com/en/1.0.0/),
and this project adheres to [Semantic Versioning](https://semver.org/spec/v2.0.0.html).

## Unreleased

### Fixed

- Order of slack policy constraint declarations (#464)
- Sign error in the Maximum Capacity Requirement slack constraint term (#461)
- Fix bug in LDES outputs (#472)
<<<<<<< HEAD
- Updated README with new instructions for running GenX through Julia REPL terminal
=======
- Fix factor of 0.5 when writing out transmission losses. (#480)
>>>>>>> 70ce9510

## [0.3.5] - 2023-05-18

### Added

- Added ability to apply run_timedomainreduction to multistage problems (#443).
- Added a description of how to use time domain reduction (#426).
- Validation: against trying to perform time domain reduction (clustering)
  on data which has already been clustered.
- This changelog (#424).

### Fixed

- run_timedomainreduction did not support multi-stage problems (#441).
- Not having a changelog (#423).

### Changed

- The columns `Rep_Periods`, `Timesteps_per_Rep_Period`, and `Sub_Weights` are now required in `Load_data.csv`
  for all cases (#426).

### Removed

- The settings key `OperationsWrapping`. Its functionality has now been folded into the 
  `TimeDomainReduction` setting. Using the key now will print a gentle warning (#426).

## [0.3.4] - 2023-04-28

### Added

- Validation of the time basis in `load_data.csv` (#413).
- Arbitrary option keys can be passed to Solvers (#356).
- Validation for OperationWrapping and TimeDomainReduction settings (#337).
- Ability to use *'slack variables'* to violate policy constraints---at a cost (#328, #435).
- Documented minimum up & down-time constraints (#324).
- Validation preventing two columns of input data with the same name (#309).
- Fuel type `None` is no longer need to be listed as a column in `fuels_data.csv`, e.g. for solar panels (#303).
- Non-varying generators (e.g. thermal generators) no longer need to be listed in `generators_variability.csv` (#303).
- Ability to load the transmission network representation from lists rather than a matrix (#292).
- Maximum Capacity Requirement *policy constraint*.
- New `run_genx_case!` function for use in scripts.
- New `run_timedomainreduction!` function for pre-clustering a case.
- Improved documentation.

### Fixed

- Corrected the interaction of Reserves and Regulation policies with ramp rates (#415).
- Removed the useless `MinCapTag` column from examples (#380).
- Removed invalid `BarObjRng` key from gurobi settings (#374).
- Default `crossover` or `run_crossover` settings (#363).
- HYDRO resources now allow the period map to be loaded (#362).
- Numbering in documentation (#330).
- Correct scaling of emission outputs (#322).
- Add transmission losses to ESR constraints (#320).
- Author's name spelling in docs (#317).
- Unset executable bits on files (#297).
- Morris method example now runs.
- Various other settings issues with example cases.

### Changed

- Simplified the `Simple_Test_Case` example (#414).
- SmallNewEngland/Onezone example now uses linearized unit committment by default (#404).
- Removed the unused dependency BenchmarkTools (#381).

### Removed

- The unmaintained MonteCarlo code (#357).
- License blocks from most file headers (#353).
- Extra `LDS` columns from several examples (#312).
- SCIP from the Project and from documentation.
<|MERGE_RESOLUTION|>--- conflicted
+++ resolved
@@ -12,11 +12,8 @@
 - Order of slack policy constraint declarations (#464)
 - Sign error in the Maximum Capacity Requirement slack constraint term (#461)
 - Fix bug in LDES outputs (#472)
-<<<<<<< HEAD
-- Updated README with new instructions for running GenX through Julia REPL terminal
-=======
+- Updated README with new instructions for running GenX through Julia REPL terminal (#492)
 - Fix factor of 0.5 when writing out transmission losses. (#480)
->>>>>>> 70ce9510
 
 ## [0.3.5] - 2023-05-18
 
