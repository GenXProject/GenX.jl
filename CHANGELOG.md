# Changelog

All notable changes to this project will be documented in this file.

The format is based on [Keep a Changelog](https://keepachangelog.com/en/1.0.0/),
and this project adheres to [Semantic Versioning](https://semver.org/spec/v2.0.0.html).

## Unreleased

### Added
<<<<<<< HEAD
- Feature electrolysis basic (#525)
  Adds hydrogen electrolyzer model which enables the addition of hydrogen electrolyzer
  loads along with optional clean supply constraints.
=======
- Add ability of storage to contribute to capacity reserves (#475)
- Add Co-located VRE+Storage Module (#523)
>>>>>>> e6bda373
- Add output for dual of capacity constraint (#473)
- Add PR template (#516)
- Validation ensures that resource flags (THERM, HYDRO, LDS etc) are self-consistent (#513).

### Fixed
- Set MUST_RUN=1 for RealSystemExample/small_hydro plants (#517).
  Previously these plants had no resource flag set, and so they did not contribute to the power balance.
  As these plants are now useful, the objective in these cases is slightly lower.
- Assign correct investment cost per stage in objective function initialization for multi-stage runs (#530)
- Fix name of Fixed_OM_Cost_Charge_per_MWyr when reading from Generators_data in multistage code. (#533)
  Previously there was a typo in this in the multistage code that led to a silent bug, which affects outputs,
  for anyone running non-myopic multistage GenX with asymmetric storage.
  
### Changed
- Use add_to_expression! instead of the += and -= operators for memory performance improvements (#498).

## [0.3.6] - 2023-08-01

### Fixed

- Order of slack policy constraint declarations (#464)
- Sign error in the Maximum Capacity Requirement slack constraint term (#461)
- Remove outdated HiGHS setting `simplex_dualise_strategy` (#489)
- Fix bug in LDES outputs (#472)
- Updated README with new instructions for running GenX through Julia REPL terminal (#492)
- Fix factor of 0.5 when writing out transmission losses. (#480)
- Fix summation error when a set of hours is empty (in thermal_commit.jl).

### Changed

- Eliminate 'Axis contains one element' warning (seen when LDS is used) by combining two constraints (#496).

## [0.3.5] - 2023-05-18

### Added

- Added ability to apply run_timedomainreduction to multistage problems (#443).
- Added a description of how to use time domain reduction (#426).
- Validation: against trying to perform time domain reduction (clustering)
  on data which has already been clustered.
- This changelog (#424).

### Fixed

- Added ability for CPLEX handle the Pre_Solve key (#467).
- run_timedomainreduction did not support multi-stage problems (#441).
- Not having a changelog (#423).

### Changed

- The columns `Rep_Periods`, `Timesteps_per_Rep_Period`, and `Sub_Weights` are now required in `Load_data.csv`
  for all cases (#426).

### Removed

- The settings key `OperationsWrapping`. Its functionality has now been folded into the 
  `TimeDomainReduction` setting. Using the key now will print a gentle warning (#426).

## [0.3.4] - 2023-04-28

### Added

- Validation of the time basis in `load_data.csv` (#413).
- Arbitrary option keys can be passed to Solvers (#356).
- Validation for OperationWrapping and TimeDomainReduction settings (#337).
- Ability to use *'slack variables'* to violate policy constraints---at a cost (#328, #435).
- Documented minimum up & down-time constraints (#324).
- Validation preventing two columns of input data with the same name (#309).
- Fuel type `None` is no longer need to be listed as a column in `fuels_data.csv`, e.g. for solar panels (#303).
- Non-varying generators (e.g. thermal generators) no longer need to be listed in `generators_variability.csv` (#303).
- Ability to load the transmission network representation from lists rather than a matrix (#292).
- Maximum Capacity Requirement *policy constraint*.
- New `run_genx_case!` function for use in scripts.
- New `run_timedomainreduction!` function for pre-clustering a case.
- Improved documentation.

### Fixed

- Corrected the interaction of Reserves and Regulation policies with ramp rates (#415).
- Removed the useless `MinCapTag` column from examples (#380).
- Removed invalid `BarObjRng` key from gurobi settings (#374).
- Default `crossover` or `run_crossover` settings (#363).
- HYDRO resources now allow the period map to be loaded (#362).
- Numbering in documentation (#330).
- Correct scaling of emission outputs (#322).
- Add transmission losses to ESR constraints (#320).
- Author's name spelling in docs (#317).
- Unset executable bits on files (#297).
- Morris method example now runs.
- Various other settings issues with example cases.

### Changed

- Simplified the `Simple_Test_Case` example (#414).
- SmallNewEngland/Onezone example now uses linearized unit committment by default (#404).
- Removed the unused dependency BenchmarkTools (#381).

### Removed

- The unmaintained MonteCarlo code (#357).
- License blocks from most file headers (#353).
- Extra `LDS` columns from several examples (#312).
- SCIP from the Project and from documentation.
<|MERGE_RESOLUTION|>--- conflicted
+++ resolved
@@ -8,14 +8,11 @@
 ## Unreleased
 
 ### Added
-<<<<<<< HEAD
 - Feature electrolysis basic (#525)
   Adds hydrogen electrolyzer model which enables the addition of hydrogen electrolyzer
   loads along with optional clean supply constraints.
-=======
 - Add ability of storage to contribute to capacity reserves (#475)
 - Add Co-located VRE+Storage Module (#523)
->>>>>>> e6bda373
 - Add output for dual of capacity constraint (#473)
 - Add PR template (#516)
 - Validation ensures that resource flags (THERM, HYDRO, LDS etc) are self-consistent (#513).
