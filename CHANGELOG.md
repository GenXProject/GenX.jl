# Changelog

All notable changes to this project will be documented in this file.

The format is based on [Keep a Changelog](https://keepachangelog.com/en/1.0.0/),
and this project adheres to [Semantic Versioning](https://semver.org/spec/v2.0.0.html).

## Unreleased

### Added
<<<<<<< HEAD
- Add ability of storage to contribute to capacity reserves (#475)
=======
- Add output for dual of capacity constraint (#473)
- Add PR template (#516)
- Validation ensures that resource flags (THERM, HYDRO, LDS etc) are self-consistent (#513).

### Fixed
- Set MUST_RUN=1 for RealSystemExample/small_hydro plants (#517).
  Previously these plants had no resource flag set, and so they did not contribute to the power balance.
  As these plants are now useful, the objective in these cases is slightly lower.
>>>>>>> f2c63d67

## [0.3.6] - 2023-08-01

### Fixed

- Order of slack policy constraint declarations (#464)
- Sign error in the Maximum Capacity Requirement slack constraint term (#461)
- Remove outdated HiGHS setting `simplex_dualise_strategy` (#489)
- Fix bug in LDES outputs (#472)
- Updated README with new instructions for running GenX through Julia REPL terminal (#492)
- Fix factor of 0.5 when writing out transmission losses. (#480)
- Fix summation error when a set of hours is empty (in thermal_commit.jl).

### Changed

- Eliminate 'Axis contains one element' warning (seen when LDS is used) by combining two constraints (#496).

## [0.3.5] - 2023-05-18

### Added

- Added ability to apply run_timedomainreduction to multistage problems (#443).
- Added a description of how to use time domain reduction (#426).
- Validation: against trying to perform time domain reduction (clustering)
  on data which has already been clustered.
- This changelog (#424).

### Fixed

- Added ability for CPLEX handle the Pre_Solve key (#467).
- run_timedomainreduction did not support multi-stage problems (#441).
- Not having a changelog (#423).

### Changed

- The columns `Rep_Periods`, `Timesteps_per_Rep_Period`, and `Sub_Weights` are now required in `Load_data.csv`
  for all cases (#426).

### Removed

- The settings key `OperationsWrapping`. Its functionality has now been folded into the 
  `TimeDomainReduction` setting. Using the key now will print a gentle warning (#426).

## [0.3.4] - 2023-04-28

### Added

- Validation of the time basis in `load_data.csv` (#413).
- Arbitrary option keys can be passed to Solvers (#356).
- Validation for OperationWrapping and TimeDomainReduction settings (#337).
- Ability to use *'slack variables'* to violate policy constraints---at a cost (#328, #435).
- Documented minimum up & down-time constraints (#324).
- Validation preventing two columns of input data with the same name (#309).
- Fuel type `None` is no longer need to be listed as a column in `fuels_data.csv`, e.g. for solar panels (#303).
- Non-varying generators (e.g. thermal generators) no longer need to be listed in `generators_variability.csv` (#303).
- Ability to load the transmission network representation from lists rather than a matrix (#292).
- Maximum Capacity Requirement *policy constraint*.
- New `run_genx_case!` function for use in scripts.
- New `run_timedomainreduction!` function for pre-clustering a case.
- Improved documentation.

### Fixed

- Corrected the interaction of Reserves and Regulation policies with ramp rates (#415).
- Removed the useless `MinCapTag` column from examples (#380).
- Removed invalid `BarObjRng` key from gurobi settings (#374).
- Default `crossover` or `run_crossover` settings (#363).
- HYDRO resources now allow the period map to be loaded (#362).
- Numbering in documentation (#330).
- Correct scaling of emission outputs (#322).
- Add transmission losses to ESR constraints (#320).
- Author's name spelling in docs (#317).
- Unset executable bits on files (#297).
- Morris method example now runs.
- Various other settings issues with example cases.

### Changed

- Simplified the `Simple_Test_Case` example (#414).
- SmallNewEngland/Onezone example now uses linearized unit committment by default (#404).
- Removed the unused dependency BenchmarkTools (#381).

### Removed

- The unmaintained MonteCarlo code (#357).
- License blocks from most file headers (#353).
- Extra `LDS` columns from several examples (#312).
- SCIP from the Project and from documentation.
<|MERGE_RESOLUTION|>--- conflicted
+++ resolved
@@ -8,9 +8,7 @@
 ## Unreleased
 
 ### Added
-<<<<<<< HEAD
 - Add ability of storage to contribute to capacity reserves (#475)
-=======
 - Add output for dual of capacity constraint (#473)
 - Add PR template (#516)
 - Validation ensures that resource flags (THERM, HYDRO, LDS etc) are self-consistent (#513).
@@ -19,7 +17,6 @@
 - Set MUST_RUN=1 for RealSystemExample/small_hydro plants (#517).
   Previously these plants had no resource flag set, and so they did not contribute to the power balance.
   As these plants are now useful, the objective in these cases is slightly lower.
->>>>>>> f2c63d67
 
 ## [0.3.6] - 2023-08-01
 
