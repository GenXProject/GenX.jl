# Changelog

All notable changes to this project will be documented in this file.

The format is based on [Keep a Changelog](https://keepachangelog.com/en/1.0.0/),
and this project adheres to [Semantic Versioning](https://semver.org/spec/v2.0.0.html).

## Unreleased

### Added
- Feature CO2 and fuel module (#536)
  Adds a fuel module which enables modeling of fuel usage via (1) a constant heat rate and (2) 
  piecewise-linear approximation of heat rate curves. 
  Adds a CO2 module that determines the CO2 emissions based on fuel consumption, CO2 capture 
  fraction, and whether the feedstock is biomass.
- Feature electrolysis basic (#525)
  Adds hydrogen electrolyzer model which enables the addition of hydrogen electrolyzer
  demands along with optional clean supply constraints.
- Add ability of storage to contribute to capacity reserves (#475)
- Add Co-located VRE+Storage Module (#523)
- Add output for dual of capacity constraint (#473)
- Add PR template (#516)
- Validation ensures that resource flags (THERM, HYDRO, LDS etc) are self-consistent (#513).
- Maintenance formulation for thermal-commit plants (#556).
- Add new tests for GenX: three-zone, multi-stage, electrolyzer, VRE+storage, 
  piecewise_fuel+CO2, and TDR (#563 and #578).
<<<<<<< HEAD
- Added write_operating_reserve_price_revenue.jl to compute annual operating reserve and regulation revenue (PR # 611)
- Added the operating reserve and regulation revenue to net revenue
=======
- Add functions to compute conflicting constraints when model is infeasible if supported by the solver (#624).
>>>>>>> ff798c94


### Fixed
- Set MUST_RUN=1 for RealSystemExample/small_hydro plants (#517).
  Previously these plants had no resource flag set, and so they did not contribute to the power balance.
  As these plants are now useful, the objective in these cases is slightly lower.
- Assign correct investment cost per stage in objective function initialization for multi-stage runs (#530)
- Fix name of Fixed_OM_Cost_Charge_per_MWyr when reading from Generators_data in multistage code. (#533)
  Previously there was a typo in this in the multistage code that led to a silent bug, which affects outputs,
  for anyone running non-myopic multistage GenX with asymmetric storage.
- Fix computation of cumulative minimum capacity retirements in multistage GenX (#514)
- Fix access of eELOSSByZone expr before initialization (#541)
- Correctly write unmet reserves (in reg_dn.csv) (#575)
- Correctly scale total reserves column (in reg_dn.csv) (#594)
- Add validation for `Reg_Max` and `Rsv_Max` columns in `Generators_data.csv` when `MUST_RUN` is set to 1 (#576)
- Fix scaling of transmission losses in write_transmission_losses.jl (#621)

### Changed
- Use add_to_expression! instead of the += and -= operators for memory performance improvements (#498).
- Generally, 'demand' is now used where (electrical) 'load' was used previously (#397).
- `Load_data.csv` is being renamed to `Demand_data.csv`.
- `Load_MW_z*` columns in that file are renamed to `Demand_MW_z*`.
- In `Reserves.csv`, `Reg_Req_Percent_Load` and `Rsv_Req_Percent_Load` are renamed to `..._Demand`.
- `Load` and `LoadWeight` keys in the `time_domain_reduction_settings.yml` file are renamed to `Demand`, `DemandWeight`.
- The `New_Build` column in `Generators_data.csv` has been separated into two: `New_Build` and `Can_Retire` (#392).
  Values in each column are {0,1}.
- Separate proprietary JuMP solvers from the GenX package.
  This allows users of Gurobi or CPLEX to use them without modifying
  the source code of the GenX package directly. This is a key step in publishing
  GenX as a proper Julia package. This does require change to the Run.jl files,
  to specify the solver. (#531)
- In the examples, change Reg_Max and Rsv_Max of any MUST_RUN generators to 0.
  This mitigates but does not fully fix (#576).

### Deprecated
- The above `load` keys, which generally refer to electrical demand, are being deprecated.
  Users should update their case files.
  For now this is done in a backward-compatible manner, and @info reminders are written to the log to prompt the user to update.
  "Load" now typically refers only to the transferrence of data from files to memory,
  except for a few places such as the common term "value of lost load" which refers to non-served demand (#397).
- `New_Build = -1` in `Generators_data.csv`: instead, use `New_Build = 0` and `Can_Retire = 0`.
- The matrix-style input of the grid for Network.csv is deprecated in favor a column-style input.
  Instead of columns z1, z2, ... with entries -1, 0, 1, use two columns: Start_Zone, End_Zone (#591).


## [0.3.6] - 2023-08-01

### Fixed

- Order of slack policy constraint declarations (#464)
- Sign error in the Maximum Capacity Requirement slack constraint term (#461)
- Remove outdated HiGHS setting `simplex_dualise_strategy` (#489)
- Fix bug in LDES outputs (#472)
- Updated README with new instructions for running GenX through Julia REPL terminal (#492)
- Fix factor of 0.5 when writing out transmission losses. (#480)
- Fix summation error when a set of hours is empty (in thermal_commit.jl).

### Changed

- Eliminate 'Axis contains one element' warning (seen when LDS is used) by combining two constraints (#496).

## [0.3.5] - 2023-05-18

### Added

- Added ability to apply run_timedomainreduction to multistage problems (#443).
- Added a description of how to use time domain reduction (#426).
- Validation: against trying to perform time domain reduction (clustering)
  on data which has already been clustered.
- This changelog (#424).

### Fixed

- Added ability for CPLEX handle the Pre_Solve key (#467).
- run_timedomainreduction did not support multi-stage problems (#441).
- Not having a changelog (#423).

### Changed

- The columns `Rep_Periods`, `Timesteps_per_Rep_Period`, and `Sub_Weights` are now required in `Load_data.csv`
  for all cases (#426).

### Removed

- The settings key `OperationsWrapping`. Its functionality has now been folded into the 
  `TimeDomainReduction` setting. Using the key now will print a gentle warning (#426).

## [0.3.4] - 2023-04-28

### Added

- Validation of the time basis in `load_data.csv` (#413).
- Arbitrary option keys can be passed to Solvers (#356).
- Validation for OperationWrapping and TimeDomainReduction settings (#337).
- Ability to use *'slack variables'* to violate policy constraints---at a cost (#328, #435).
- Documented minimum up & down-time constraints (#324).
- Validation preventing two columns of input data with the same name (#309).
- Fuel type `None` is no longer need to be listed as a column in `fuels_data.csv`, e.g. for solar panels (#303).
- Non-varying generators (e.g. thermal generators) no longer need to be listed in `generators_variability.csv` (#303).
- Ability to load the transmission network representation from lists rather than a matrix (#292).
- Maximum Capacity Requirement *policy constraint*.
- New `run_genx_case!` function for use in scripts.
- New `run_timedomainreduction!` function for pre-clustering a case.
- Improved documentation.

### Fixed

- Corrected the interaction of Reserves and Regulation policies with ramp rates (#415).
- Removed the useless `MinCapTag` column from examples (#380).
- Removed invalid `BarObjRng` key from gurobi settings (#374).
- Default `crossover` or `run_crossover` settings (#363).
- HYDRO resources now allow the period map to be loaded (#362).
- Numbering in documentation (#330).
- Correct scaling of emission outputs (#322).
- Add transmission losses to ESR constraints (#320).
- Author's name spelling in docs (#317).
- Unset executable bits on files (#297).
- Morris method example now runs.
- Various other settings issues with example cases.

### Changed

- Simplified the `Simple_Test_Case` example (#414).
- SmallNewEngland/Onezone example now uses linearized unit committment by default (#404).
- Removed the unused dependency BenchmarkTools (#381).

### Removed

- The unmaintained MonteCarlo code (#357).
- License blocks from most file headers (#353).
- Extra `LDS` columns from several examples (#312).
- SCIP from the Project and from documentation.
<|MERGE_RESOLUTION|>--- conflicted
+++ resolved
@@ -24,12 +24,9 @@
 - Maintenance formulation for thermal-commit plants (#556).
 - Add new tests for GenX: three-zone, multi-stage, electrolyzer, VRE+storage, 
   piecewise_fuel+CO2, and TDR (#563 and #578).
-<<<<<<< HEAD
-- Added write_operating_reserve_price_revenue.jl to compute annual operating reserve and regulation revenue (PR # 611)
-- Added the operating reserve and regulation revenue to net revenue
-=======
+- Added write_operating_reserve_price_revenue.jl to compute annual operating reserve and regulation revenue.
+  Added the operating reserve and regulation revenue to net revenue (PR # 611)
 - Add functions to compute conflicting constraints when model is infeasible if supported by the solver (#624).
->>>>>>> ff798c94
 
 
 ### Fixed
