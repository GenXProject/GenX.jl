--- conflicted
+++ resolved
@@ -37,10 +37,7 @@
 
 @doc raw"""
 	solve_model(EP::Model, setup::Dict)
-<<<<<<< HEAD
-=======
 Description: Solves and extracts solution variables for later processing
->>>>>>> 97e2d510
 
 # Arguments
 - `EP::Model`: a JuMP model representing the energy optimization problem
