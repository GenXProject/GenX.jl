--- conflicted
+++ resolved
@@ -14,23 +14,10 @@
 	NumberOfMinCapReqs = inputs["NumberOfMinCapReqs"]
 	G = inputs["G"]
 	dfGen = inputs["dfGen"]
-	### Variable ###
-	@variable(EP, vMinCap_slack[mincap = 1:NumberOfMinCapReqs]>=0)
-	### Expressions ###
-	@expression(EP, eCMinCap_slack[mincap = 1:NumberOfMinCapReqs], inputs["MinCapPriceCap"][mincap] * EP[:vMinCap_slack][mincap])
-	@expression(EP, eTotalCMinCap_slack, sum(EP[:eCMinCap_slack][mincap] for mincap = 1:NumberOfMinCapReqs))
-	add_to_expression!(EP[:eObj], EP[:eTotalCMinCap_slack])
+	# if input files are present, add minimum capacity requirement slack variables
+	
+	@expression(EP, eMinCapRes[mincap = 1:NumberOfMinCapReqs], 1*EP[:vZERO])
 
-<<<<<<< HEAD
-	@expression(EP, eMinCapRes[mincap = 1:NumberOfMinCapReqs], 1*EP[:vZERO])
-	
-	@expression(EP, eMinCapResInvest[mincap = 1:NumberOfMinCapReqs], sum(dfGen[y, Symbol("MinCapTag_$mincap")] * EP[:eTotalCap][y] for y in 1:G))
-	add_to_expression!.(EP[:eMinCapRes], EP[:eMinCapResInvest])
-
-	### Constraints ###
-	@constraint(EP, cZoneMinCapReq[mincap = 1:NumberOfMinCapReqs], EP[:eMinCapRes][mincap] + EP[:vMinCap_slack][mincap] >= inputs["MinCapReq"][mincap])
-=======
-	# if input files are present, add minimum capacity requirement slack variables
 	if haskey(inputs, "MinCapPriceCap")
 		@variable(EP, vMinCap_slack[mincap = 1:NumberOfMinCapReqs]>=0)
 		EP[:eMinCapRes] += vMinCap_slack
@@ -41,8 +28,10 @@
 		EP[:eObj] += eTotalCMinCapSlack
 	end
 	
+	@expression(EP, eMinCapResInvest[mincap = 1:NumberOfMinCapReqs], sum(dfGen[y, Symbol("MinCapTag_$mincap")] * EP[:eTotalCap][y] for y in 1:G))
+	add_to_expression!.(EP[:eMinCapRes], EP[:eMinCapResInvest])
+	
 	@constraint(EP, cZoneMinCapReq[mincap = 1:NumberOfMinCapReqs], EP[:eMinCapRes][mincap] >= inputs["MinCapReq"][mincap])
->>>>>>> 5ccb3cab
 
 
 end