@doc raw"""
	co2_cap!(EP::Model, inputs::Dict, setup::Dict)

This policy constraints mimics the CO$_2$ emissions cap and permit trading systems,
allowing for emissions trading across each zone for which the cap applies.
The constraint $p \in \mathcal{P}^{CO_2}$ can be flexibly defined for mass-based or rate-based emission limits for one or more model zones,
where zones can trade CO$_2$ emissions permits and earn revenue based on their CO$_2$ allowance.
Note that if the model is fully linear (e.g. no unit commitment or linearized unit commitment),
the dual variable of the emissions constraints can be interpreted as the marginal CO$_2$ price per tonne associated with the emissions target.
Alternatively, for integer model formulations, the marginal CO$_2$ price can be obtained after solving the model with fixed integer/binary variables.

The CO$_2$ emissions limit can be defined in one of the following ways:
a) a mass-based limit defined in terms of annual CO$_2$ emissions budget (in million tonnes of CO2),
b) a demand-side rate-based limit defined in terms of tonnes CO$_2$ per MWh of fulfilled demand and
c) a generation-side rate-based limit defined in terms of tonnes CO$_2$ per MWh of generation.

**Mass-based emissions constraint**

Mass-based emission limits are implemented in the following expression.
For each constraint, $p \in \mathcal{P}^{CO_2}_{mass}$, we define a set of zones $z \in \mathcal{Z}^{CO_2}_{p,mass}$ that can trade CO$_2$ allowance.
Input data for each constraint  $p \in \mathcal{P}^{CO_2}_{mass}$ requires the CO$_2$ allowance/ budget for each model zone,
$\epsilon^{CO_{2}}_{z,p, mass}$, to be provided in terms of million metric tonnes.
For every generator $y$, the parameter $\epsilon_{y,z}^{CO_2}$ reflects the specific $CO_2$ emission intensity in tCO$_2$/MWh associated with its operation.
The resulting constraint is given as:

```math
\begin{aligned}
    \sum_{z \in \mathcal{Z}^{CO_2}_{p,mass}} \sum_{y \in \mathcal{G}} \sum_{t \in \mathcal{T}} \left(\epsilon_{y,z}^{CO_2} \times \omega_{t} \times \Theta_{y,z,t} \right)
   & \leq \sum_{z \in \mathcal{Z}^{CO_2}_{p,mass}} \epsilon^{CO_{2}}_{z,p, mass} \hspace{1 cm}  \forall p \in \mathcal{P}^{CO_2}_{mass}
\end{aligned}
```

In the above constraint, we include both power discharge and charge term for each resource to account for the potential for CO$_2$ emissions (or removal when considering negative emissions technologies) associated with each step.
Note that if a limit is applied to each zone separately, then the set $\mathcal{Z}^{CO_2}_{p,mass}$ will contain only one zone with no possibility of trading.
If a system-wide emission limit constraint is applied, then $\mathcal{Z}^{CO_2}_{p,mass}$ will be equivalent to a set of all zones.

**Demand-side rate-based emissions constraint**

We modify the right hand side of the above mass-based constraint, $p \in \mathcal{P}^{CO_2}_{demand}$,
to set emissions target based on a CO$_2$ emission rate limit in tCO$_2$/MWh $\times$ the total demand served (fulfilled) in each zone.
In the following constraint, total demand served takes into account non-served energy and storage related losses.
Here, $\epsilon_{z,p,demand}^{maxCO_2}$ denotes the emission limit in terms on tCO$_2$/MWh.

```math
\begin{aligned}
    \sum_{z \in \mathcal{Z}^{CO_2}_{p,demand}} \sum_{y \in \mathcal{G}} \sum_{t \in \mathcal{T}} \left(\epsilon_{y,z}^{CO_2} \times \omega_{t} \times \Theta_{y,t,z} \right)
    \leq & \sum_{z \in \mathcal{Z}^{CO_2}_{p,demand}} \sum_{t \in \mathcal{T}}
    \left(\epsilon_{z,p,demand}^{CO_2} \times  \omega_{t} \times D_{z,t} \right) \\
    + & \sum_{z \in \mathcal{Z}^{CO_2}_{p,demand}} \sum_{y \in \mathcal{O} \cup \mathcal{VS}^{stor}} \sum_{t \in \mathcal{T}}
    \left(\epsilon_{z,p,demand}^{CO_2} \times \omega_{t} \times \left(\Pi_{y,t,z} - \Theta_{y,t,z} \right) \right) \\
    - & \sum_{z \in \mathcal{Z}^{CO_2}_{p,demand}} \sum_{s \in \mathcal{S} } \sum_{t \in \mathcal{T}}  \left(\epsilon_{z,p,demand}^{CO_2} \times \omega_{t} \times \Lambda_{s,z,t}\right) \hspace{1 cm}  \forall p \in \mathcal{P}^{CO_2}_{demand}
\end{aligned}
```

**Generator-side emissions rate-based constraint**

Similarly, a generation based emission constraint is defined by setting the emission limit based on the total generation times the carbon emission rate limit in tCO$_2$/MWh of the region. The resulting constraint is given as:

```math
\begin{aligned}
\sum_{z \in \mathcal{Z}^{CO_2}_{p,gen}} \sum_{y \in \mathcal{G}} \sum_{t \in \mathcal{T}} & \left(\epsilon_{y,z}^{CO_2} \times \omega_{t} \times \Theta_{y,t,z} \right) \\
    \leq \sum_{z \in \mathcal{Z}^{CO_2}_{p,gen}} \sum_{y \in \mathcal{G}} \sum_{t \in \mathcal{T}} & \left(\epsilon_{z,p,gen}^{CO_2} \times  \omega_{t} \times \Theta_{y,t,z} \right)  \hspace{1 cm}  \forall p \in \mathcal{P}^{CO_2}_{gen}
\end{aligned}
```

Note that the generator-side rate-based constraint can be used to represent a fee-rebate (``feebate'') system: the dirty generators that emit above the bar ($\epsilon_{z,p,gen}^{maxCO_2}$) have to buy emission allowances from the emission regulator in the region $z$ where they are located; in the same vein, the clean generators get rebates from the emission regulator at an emission allowance price being the dual variable of the emissions rate constraint.
"""
function co2_cap!(EP::Model, inputs::Dict, setup::Dict)

	println("CO2 Policies Module")

	dfGen = inputs["dfGen"]
	SEG = inputs["SEG"]  # Number of lines
	G = inputs["G"]     # Number of resources (generators, storage, DR, and DERs)
	T = inputs["T"]     # Number of time steps (hours)
	Z = inputs["Z"]     # Number of zones
	THERM_ALL = inputs["THERM_ALL"]

	### Variable ###
	# if input files are present, add CO2 cap slack variables
	if haskey(inputs, "dfCO2Cap_slack")
		@variable(EP, vCO2Cap_slack[cap = 1:inputs["NCO2Cap"]]>=0)

		@expression(EP, eCCO2Cap_slack[cap = 1:inputs["NCO2Cap"]],
		inputs["dfCO2Cap_slack"][cap,:PriceCap] * EP[:vCO2Cap_slack][cap])
		@expression(EP, eCTotalCO2CapSlack,
		sum(EP[:eCCO2Cap_slack][cap] for cap = 1:inputs["NCO2Cap"]))

		add_to_expression!(EP[:eObj], eCTotalCO2CapSlack)
	else
		@variable(EP, vCO2Cap_slack[cap = 1:inputs["NCO2Cap"]]==0)
	end

	### Constraints ###

	## Mass-based: Emissions constraint in absolute emissions limit (tons)
	if setup["CO2Cap"] == 1
		@constraint(EP, cCO2Emissions_systemwide[cap=1:inputs["NCO2Cap"]],
			sum(inputs["omega"][t] * EP[:eEmissionsByZone][z,t] for z=findall(x->x==1, inputs["dfCO2CapZones"][:,cap]), t=1:T) -
			vCO2Cap_slack[cap] <=
			sum(inputs["dfMaxCO2"][z,cap] for z=findall(x->x==1, inputs["dfCO2CapZones"][:,cap]))
		)

    ## (fulfilled) demand + Rate-based: Emissions constraint in terms of rate (tons/MWh)
	elseif setup["CO2Cap"] == 2 ##This part moved to non_served_energy.jl

		@constraint(EP, cCO2Emissions_systemwide[cap=1:inputs["NCO2Cap"]],
			sum(inputs["omega"][t] * EP[:eEmissionsByZone][z,t] for z=findall(x->x==1, inputs["dfCO2CapZones"][:,cap]), t=1:T) -
			vCO2Cap_slack[cap] <=
			sum(inputs["dfMaxCO2Rate"][z,cap] * sum(inputs["omega"][t] * (inputs["pD"][t,z] - sum(EP[:vNSE][s,t,z] for s in 1:SEG)) for t=1:T) for z = findall(x->x==1, inputs["dfCO2CapZones"][:,cap])) +
			sum(inputs["dfMaxCO2Rate"][z,cap] * setup["StorageLosses"] *  EP[:eELOSSByZone][z] for z=findall(x->x==1, inputs["dfCO2CapZones"][:,cap]))
		)

	## Generation + Rate-based: Emissions constraint in terms of rate (tons/MWh)
	elseif (setup["CO2Cap"]==3)
		@constraint(EP, cCO2Emissions_systemwide[cap=1:inputs["NCO2Cap"]],
			sum(inputs["omega"][t] * EP[:eEmissionsByZone][z,t] for z=findall(x->x==1, inputs["dfCO2CapZones"][:,cap]), t=1:T) -
			vCO2Cap_slack[cap] <=
			sum(inputs["dfMaxCO2Rate"][z,cap] * inputs["omega"][t] * EP[:eGenerationByZone][z,t] for t=1:T, z=findall(x->x==1, inputs["dfCO2CapZones"][:,cap]))
		)
<<<<<<< HEAD

	## Generation + Rate-based at the resource level: Emissions constraint in terms of rate (tons/MWh)
	elseif (setup["CO2Cap"]==4)
		@constraint(EP, cCO2Emissions_resource[y in intersect(dfGen[dfGen.CO2_emis_limit_ton_per_MWh.>=0,:R_ID], THERM_ALL), t = 1:T], 
            EP[:eEmissionsByPlant][y, t] <= EP[:vP][y, t] * dfGen[y, :CO2_emis_limit_ton_per_MWh]
		)
		@constraint(EP, cCO2Emissions_systemwide[cap=1:inputs["NCO2Cap"]],
			sum(inputs["omega"][t] * EP[:eEmissionsByZone][z,t] for z=findall(x->x==1, inputs["dfCO2CapZones"][:,cap]), t=1:T) -
			vCO2Cap_slack[cap] >= 0
		)
	end 
=======
	end
>>>>>>> 1537f639

end<|MERGE_RESOLUTION|>--- conflicted
+++ resolved
@@ -118,7 +118,6 @@
 			vCO2Cap_slack[cap] <=
 			sum(inputs["dfMaxCO2Rate"][z,cap] * inputs["omega"][t] * EP[:eGenerationByZone][z,t] for t=1:T, z=findall(x->x==1, inputs["dfCO2CapZones"][:,cap]))
 		)
-<<<<<<< HEAD
 
 	## Generation + Rate-based at the resource level: Emissions constraint in terms of rate (tons/MWh)
 	elseif (setup["CO2Cap"]==4)
@@ -130,8 +129,5 @@
 			vCO2Cap_slack[cap] >= 0
 		)
 	end 
-=======
-	end
->>>>>>> 1537f639
 
 end