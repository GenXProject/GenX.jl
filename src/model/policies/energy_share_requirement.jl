--- conflicted
+++ resolved
@@ -39,7 +39,6 @@
     ### Variables ####
     @variable(EP, vESRSlack[ESR=1:inputs["nESR"]]>=0)
 
-<<<<<<< HEAD
     ### Expressions ###
     # Initialize
     @expression(EP, eESR[ESR=1:inputs["nESR"]], 1*EP[:vESRSlack][ESR])
@@ -65,6 +64,13 @@
         end
     end
 
+    # VRE-STOR 
+	if (setup["VreStor"] == 1)
+		dfGen_VRE_STOR = inputs["dfGen_VRE_STOR"]
+		@expression(EP, eESRVREStor[ESR=1:inputs["nESR"]], sum(inputs["omega"][t]*dfGen_VRE_STOR[!,Symbol("ESR_$ESR")][y]*EP[:vP_DC][y,t]*dfGen_VRE_STOR[!,:EtaInverter][y] for y=dfGen_VRE_STOR[findall(x->x>0,dfGen_VRE_STOR[!,Symbol("ESR_$ESR")]),:R_ID], t=1:T))
+        add_to_expression!.(EP[:eESR], EP[:eESRVREStor])
+	end
+
     # Considering transmission losses
     if Z > 1
         if (setup["PolicyTransmissionLossCoverage"] == 1)
@@ -75,9 +81,4 @@
 
 	## Energy Share Requirements (minimum energy share from qualifying renewable resources) constraint
 	@constraint(EP, cESRShare[ESR=1:inputs["nESR"]], EP[:eESR][ESR] >= 0)
-=======
-	## Energy Share Requirements (minimum energy share from qualifying renewable resources) constraint
-	@constraint(EP, cESRShare[ESR=1:inputs["nESR"]], EP[:eESR][ESR] >= 0)
-	return EP
->>>>>>> 37ec98da
 end