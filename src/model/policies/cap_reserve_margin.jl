--- conflicted
+++ resolved
@@ -46,78 +46,8 @@
 	### Variable
 	@variable(EP,vCapResSlack[res=1:NCRM, t=1:T]>=0)
 
-<<<<<<< HEAD
-	### Expression
-	# Initialize Capacity Reserve Margin Expression
-	@expression(EP, eCapResMarBalance[res=1:NCRM, t=1:T], 1*EP[:vCapResSlack][res,t])
-
-	# add penalty to the objective function
-	@expression(EP, eCapResSlack_Year[res=1:NCRM], sum(EP[:vCapResSlack][res,t] * inputs["omega"][t] for t in 1:T))
-	@expression(EP, eCCapResSlack[res=1:NCRM], inputs["dfCapRes_slack"][res,:PriceCap] * EP[:eCapResSlack_Year][res])
-	@expression(EP, eCTotalCapResSlack, sum(EP[:eCCapResSlack][res] for res = 1:NCRM))
-	add_to_expression!(EP[:eObj], EP[:eCTotalCapResSlack])
-
-	# Hydro with Res
-	if !isempty(HYDRO_RES)
-		@expression(EP, eCapResMarBalanceHydro[res=1:NCRM, t=1:T], sum(dfGen[y,Symbol("CapRes_$res")] * EP[:vP][y,t] for y in HYDRO_RES))
-		add_to_expression!.(EP[:eCapResMarBalance], EP[:eCapResMarBalanceHydro])
-	end
-
-	# Variable generations
-	if !isempty(VRE)
-		@expression(EP, eCapResMarBalanceVRE[res=1:NCRM, t=1:T], sum(dfGen[y,Symbol("CapRes_$res")] * EP[:eTotalCap][y] * inputs["pP_Max"][y,t]  for y in VRE))
-		add_to_expression!.(EP[:eCapResMarBalance], EP[:eCapResMarBalanceVRE])
-	end
-
-	# Must run generations
-	if !isempty(MUST_RUN)
-		@expression(EP, eCapResMarBalanceMustRun[res=1:NCRM, t=1:T], sum(dfGen[y,Symbol("CapRes_$res")] * EP[:eTotalCap][y] * inputs["pP_Max"][y,t]  for y in MUST_RUN))
-		add_to_expression!.(EP[:eCapResMarBalance], EP[:eCapResMarBalanceMustRun])
-	end
-
-	# Thermal units
-	if !isempty(THERM_ALL)
-		@expression(EP, eCapResMarBalanceThermal[res=1:NCRM, t=1:T], sum(dfGen[y,Symbol("CapRes_$res")] * EP[:eTotalCap][y] for y in THERM_ALL))
-		add_to_expression!.(EP[:eCapResMarBalance], EP[:eCapResMarBalanceThermal])
-	end
-
-	# Storages
-	if !isempty(STOR_ALL)
-		@expression(EP, eCapResMarBalanceStor[res=1:NCRM, t=1:T], sum(dfGen[y,Symbol("CapRes_$res")] * (EP[:vP][y,t] - EP[:vCHARGE][y,t])  for y in STOR_ALL))
-		add_to_expression!.(EP[:eCapResMarBalance], EP[:eCapResMarBalanceStor])
-	end
-
-	# Flexible demand
-	if !isempty(FLEX)
-		@expression(EP, eCapResMarBalanceFlex[res=1:NCRM, t=1:T], sum(dfGen[y,Symbol("CapRes_$res")] * (EP[:vCHARGE_FLEX][y,t] - EP[:vP][y,t]) for y in FLEX))
-		add_to_expression!.(EP[:eCapResMarBalance], EP[:eCapResMarBalanceFlex])
-	end
-
-	# Demand Response (SEG >=2)
-	if SEG >= 2
-		@expression(EP, eCapResMarBalanceNSE[res=1:NCRM, t=1:T], sum(EP[:eDemandResponse][t, z] for z in findall(x -> x > 0, inputs["dfCapRes"][:, Symbol("CapRes_$res")])))
-		add_to_expression!.(EP[:eCapResMarBalance], EP[:eCapResMarBalanceNSE])
-	end
-
-	# VRE-STOR 
-	if (setup["VreStor"] == 1)
-		dfGen_VRE_STOR = inputs["dfGen_VRE_STOR"]
-		@expression(EP, eMinCapResVREStor[res = 1:NCRM], sum(EP[:eTotalCap_VRE] for y in dfGen_VRE_STOR[(dfGen_VRE_STOR[!,Symbol("MinCapTag_$mincap")].== 1) ,:][!,:R_ID]))
-		add_to_expression!.(EP[:eCapResMarBalance], EP[:eMinCapResVREStor])
-	end
-
-	# Transmission's contribution
-	if Z > 1 
-		@expression(EP, eCapResMarBalanceTrans[res=1:NCRM, t=1:T], sum(inputs["dfCapRes_network"][l, Symbol("DerateCapRes_$res")] * inputs["dfCapRes_network"][l, Symbol("CapRes_Excl_$res")] * EP[:vFLOW][l,t] for l in 1:L))
-		add_to_expression!.(EP[:eCapResMarBalance], -1, EP[:eCapResMarBalanceTrans])
-	end
-
-	@constraint(EP, cCapacityResMargin[res=1:NCRM, t=1:T], EP[:eCapResMarBalance][res, t]
-				>= sum(inputs["pD"][t,z] * (1 + inputs["dfCapRes"][z,Symbol("CapRes_$res")]) for z=findall(x->x>0,inputs["dfCapRes"][:,Symbol("CapRes_$res")])))
-=======
 	@constraint(EP, cCapacityResMargin[res=1:inputs["NCapacityReserveMargin"], t=1:T], EP[:eCapResMarBalance][res, t]
 				>= sum(inputs["pD"][t,z] * (1 + inputs["dfCapRes"][z,res])
 				for z=findall(x->x!=0,inputs["dfCapRes"][:,res])))
->>>>>>> eaee7f2a
 
 end