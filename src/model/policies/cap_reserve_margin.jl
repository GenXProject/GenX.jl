"""
GenX: An Configurable Capacity Expansion Model
Copyright (C) 2021,  Massachusetts Institute of Technology
This program is free software; you can redistribute it and/or modify
it under the terms of the GNU General Public License as published by
the Free Software Foundation; either version 2 of the License, or
(at your option) any later version.
This program is distributed in the hope that it will be useful,
but WITHOUT ANY WARRANTY; without even the implied warranty of
MERCHANTABILITY or FITNESS FOR A PARTICULAR PURPOSE.  See the
GNU General Public License for more details.
A complete copy of the GNU General Public License v2 (GPLv2) is available
in LICENSE.txt.  Users uncompressing this from an archive may not have
received this license file.  If not, see <http://www.gnu.org/licenses/>.
"""

@doc raw"""
	cap_reserve_margin!(EP::Model, inputs::Dict, setup::Dict)
Instead of modeling capacity reserve margin requirement (a.k.a. capacity market or resource adequacy requirement) using an annual constraint, we model each requirement with hourly constraint by simulating the activation of the capacity obligation. We define capacity reserve margin constraint for subsets of zones,$z  \in \mathcal{Z}^{CRM}_{p}$, and each subset stands for a locational deliverability area (LDA) or a reserve sharing group.  For thermal resources, the available capacity is the total capacity in the LDA derated by the outage rate, $\epsilon_{y,z,p}^{CRM}$. For storage ($y \in \mathcal{O}$), variable renewable energy ($y \in \mathcal{VRE}$), and  flexibile demand resources ($y \in \mathcal{DF}$), the available capacity is the net injection into the transmission network in time step $t$ derated by the derating factor, also stored in the parameter, $\epsilon_{y,z,p}^{CRM}$. If the imported capacity is eligible to provide capacity to the CRM constraint, the inbound powerflow on all lines $\mathcal{L}_{p}^{in}$ in time step $t$ will be derated to form the available capacity from outside of the LDA. The reverse is true as well: the outbound derated powerflow on all lines $\mathcal{L}_{p}^{out}$ in time step $t$ is taken out from the total available capacity. The derating factor should be equal to the expected availability of the resource during periods when the capacity reserve constraint is binding (e.g. accounting for forced outages during supply constrained periods) and is similar to derating factors used in the capacity markets. On top of the flexible demand resources, load curtailment can also provide capacity (i.e., demand response or load management). We allow all segments of voluntary load curtailment, $s \geq 2 \in S$, to contribute to capacity requirements. The first segment $s = 1 \in S$ corresponds to involuntary demand curtailment or emergency load shedding at the price cap or value of lost load, and thus does not contribute to reserve requirements.  Note that the time step-weighted sum of the shadow prices of this constraint corresponds to the capacity market payments reported by ISOs with mandate capacity market mechanism.
```math
\begin{aligned}
   & \sum_{z  \in \mathcal{Z}^{CRM}_{p}} \Big( \sum_{y \in \mathcal{H}} \epsilon_{y,z,p}^{CRM} \times \Delta^{\text{total}}_{y,z} + \sum_{y \in \mathcal{VRE}} \epsilon_{y,z,p}^{CRM} \times \Theta_{y,z,t} \\
   + & \sum_{y \in \mathcal{O}} \epsilon_{y,z,p}^{CRM} \times \left(\Theta_{y,z,t} - \Pi_{y,z,t} \right) + \sum_{y \in \mathcal{DF}} \epsilon_{y,z,p}^{CRM} \times \left(\Pi_{y,z,t} - \Theta_{y,z,t} \right) \\
   + & \sum_{l \in \mathcal{L}_{p}^{in}} \epsilon_{y,z,p}^{CRM} \times \Phi_{l,t} -  \sum_{l \in \mathcal{L}_{p}^{out}} \epsilon_{y,z,p}^{CRM} \times \Phi_{l,t}
   +  \sum_{s \geq 2} \Lambda_{s,t,z}  \Big) \\
   & \geq \sum_{z  \in \mathcal{Z}^{CRM}_{p}} \left( \left(1 + RM_{z,p}^{CRM} \right) \times D_{z,t} \right)  \hspace{1 cm}  \forall t \in \mathcal{T}, \forall p\in \mathcal{P}^{CRM}
\end{aligned}
```
Note that multiple capacity reserve margin requirements can be specified covering different individual zones or aggregations of zones, where the total number of constraints is specified by the GenX settings parameter ```CapacityReserveMargin``` (where this parameter should be an integer value > 0).
"""
function cap_reserve_margin!(EP::Model, inputs::Dict, setup::Dict)
	# capacity reserve margin constraint
	T = inputs["T"]
	NCRM = inputs["NCapacityReserveMargin"]
	println("Capacity Reserve Margin Policies Module")

<<<<<<< HEAD
	if !haskey(setup, "CapResPeriodLength")
		println("WARNING - Capacity Reserve Margin now requires the CapResPeriodLength tag in the GenX settings when modeling storage resources")
		println("The value of CapResPeriodLength should be equal to the longest anticipated continuous period over which a CapRes constraint is binding")
	end

	@constraint(EP, cCapacityResMargin[res=1:inputs["NCapacityReserveMargin"], t=1:T], EP[:eCapResMarBalance][res, t]
=======
	@constraint(EP, cCapacityResMargin[res=1:NCRM, t=1:T], EP[:eCapResMarBalance][res, t]
>>>>>>> ba092b5c
				>= sum(inputs["pD"][t,z] * (1 + inputs["dfCapRes"][z,res])
				for z=findall(x->x!=0,inputs["dfCapRes"][:,res])))
	
	# if input files are present, add capacity reserve margin slack variables
	if haskey(inputs, "dfCapRes_slack")
		@variable(EP,vCapResSlack[res=1:NCRM, t=1:T]>=0)
		EP[:eCapResMarBalance] += vCapResSlack

		@expression(EP, eCapResSlack_Year[res=1:NCRM], sum(EP[:vCapResSlack][res,t] * inputs["omega"][t] for t in 1:T))
		@expression(EP, eCCapResSlack[res=1:NCRM], inputs["dfCapRes_slack"][res,:PriceCap] * EP[:eCapResSlack_Year][res])
		@expression(EP, eCTotalCapResSlack, sum(EP[:eCCapResSlack][res] for res = 1:NCRM))
		EP[:eObj] += eCTotalCapResSlack
	end
end<|MERGE_RESOLUTION|>--- conflicted
+++ resolved
@@ -34,16 +34,15 @@
 	NCRM = inputs["NCapacityReserveMargin"]
 	println("Capacity Reserve Margin Policies Module")
 
-<<<<<<< HEAD
 	if !haskey(setup, "CapResPeriodLength")
 		println("WARNING - Capacity Reserve Margin now requires the CapResPeriodLength tag in the GenX settings when modeling storage resources")
 		println("The value of CapResPeriodLength should be equal to the longest anticipated continuous period over which a CapRes constraint is binding")
 	end
 
-	@constraint(EP, cCapacityResMargin[res=1:inputs["NCapacityReserveMargin"], t=1:T], EP[:eCapResMarBalance][res, t]
-=======
+	#@constraint(EP, cCapacityResMargin[res=1:inputs["NCapacityReserveMargin"], t=1:T], EP[:eCapResMarBalance][res, t]
+
 	@constraint(EP, cCapacityResMargin[res=1:NCRM, t=1:T], EP[:eCapResMarBalance][res, t]
->>>>>>> ba092b5c
+
 				>= sum(inputs["pD"][t,z] * (1 + inputs["dfCapRes"][z,res])
 				for z=findall(x->x!=0,inputs["dfCapRes"][:,res])))
 	
