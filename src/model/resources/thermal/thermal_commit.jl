"""
GenX: An Configurable Capacity Expansion Model
Copyright (C) 2021,  Massachusetts Institute of Technology
This program is free software; you can redistribute it and/or modify
it under the terms of the GNU General Public License as published by
the Free Software Foundation; either version 2 of the License, or
(at your option) any later version.
This program is distributed in the hope that it will be useful,
but WITHOUT ANY WARRANTY; without even the implied warranty of
MERCHANTABILITY or FITNESS FOR A PARTICULAR PURPOSE.  See the
GNU General Public License for more details.
A complete copy of the GNU General Public License v2 (GPLv2) is available
in LICENSE.txt.  Users uncompressing this from an archive may not have
received this license file.  If not, see <http://www.gnu.org/licenses/>.
"""

@doc raw"""
<<<<<<< HEAD
	thermal_commit!(EP::Model, inputs::Dict, setup::Dict)

=======
	thermal_commit(EP::Model, inputs::Dict, Reserves::Int)
>>>>>>> 37ec98da
This function defines the operating constraints for thermal power plants subject to unit commitment constraints on power plant start-ups and shut-down decision ($y \in UC$).
We model capacity investment decisions and commitment and cycling (start-up, shut-down) of thermal generators using the integer clustering technique developed in [Palmintier, 2011](https://pennstate.pure.elsevier.com/en/publications/impact-of-unit-commitment-constraints-on-generation-expansion-pla), [Palmintier, 2013](https://dspace.mit.edu/handle/1721.1/79147), and [Palmintier, 2014](https://ieeexplore.ieee.org/document/6684593). In a typical binary unit commitment formulation, each unit is either on or off. With the clustered unit commitment formulation, one or more cluster(s) of similar generators are clustered by type and zone (typically using heat rate and fixed O\&M cost to create clusters), and the integer commitment state variable for each cluster varies from zero to the number of units in the cluster, $\frac{\Delta^{total}_{y,z}}{\Omega^{size}_{y,z}}$. As discussed in \cite{Palmintier2014}, this approach replaces the large set of binary commitment decisions and associated constraints, which scale directly with the number of individual units, with a smaller set of integer commitment states and  constraints, one for each cluster $y$. The dimensionality of the problem thus scales with the number of units of a given type in each zone, rather than by the number of discrete units, significantly improving computational efficiency. However, this method entails the simplifying assumption that all clustered units have identical parameters (e.g., capacity size, ramp rates, heat rate) and that all committed units in a given time step $t$ are operating at the same power output per unit.
**Power balance expression**
This function adds the sum of power generation from thermal units subject to unit commitment ($\Theta_{y \in UC,t \in T,z \in Z}$) to the power balance expression.
**Startup and shutdown events (thermal plant cycling)**
*Capacitated limits on unit commitment decision variables*
Thermal resources subject to unit commitment ($y \in \mathcal{UC}$) adhere to the following constraints on commitment states, startup events, and shutdown events, which limit each decision to be no greater than the maximum number of discrete units installed (as per the following three constraints):
```math
\begin{aligned}
\nu_{y,z,t} \leq \frac{\Delta^{\text{total}}_{y,z}}{\Omega^{size}_{y,z}}
	\hspace{1.5cm} \forall y \in \mathcal{UC}, \forall z \in \mathcal{Z}, \forall t \in \mathcal{T}
\end{aligned}
```
```math
\begin{aligned}
\chi_{y,z,t} \leq \frac{\Delta^{\text{total}}_{y,z}}{\Omega^{size}_{y,z}}
	\hspace{1.5cm} \forall y \in \mathcal{UC}, \forall z \in \mathcal{Z}, \forall t \in \mathcal{T}
\end{aligned}
```
```math
\begin{aligned}
\zeta_{y,z,t} \leq \frac{\Delta^{\text{total}}_{y,z}}{\Omega^{size}_{y,z}}
	\hspace{1.5cm} \forall y \in \mathcal{UC}, \forall z \in \mathcal{Z}, \forall t \in \mathcal{T}
\end{aligned}
```
(See Constraints 1-3 in the code)
where decision $\nu_{y,z,t}$ designates the commitment state of generator cluster $y$ in zone $z$ at time $t$, decision $\chi_{y,z,t}$ represents number of startup decisions, decision $\zeta_{y,z,t}$ represents number of shutdown decisions, $\Delta^{\text{total}}_{y,z}$ is the total installed capacity, and parameter $\Omega^{size}_{y,z}$ is the unit size.
*Commitment state constraint linking start-up and shut-down decisions*
Additionally, the following constarint maintains the commitment state variable across time, $\nu_{y,z,t}$, as the sum of the commitment state in the prior, $\nu_{y,z,t-1}$, period plus the number of units started in the current period, $\chi_{y,z,t}$, less the number of units shut down in the current period, $\zeta_{y,z,t}$:
```math
\begin{aligned}
&\nu_{y,z,t} =\nu_{y,z,t-1} + \chi_{y,z,t} - \zeta_{y,z,t}
	\hspace{1.5cm} \forall y \in \mathcal{UC}, \forall z \in \mathcal{Z}, \forall t \in \mathcal{T}^{interior} \\
&\nu_{y,z,t} =\nu_{y,z,t +\tau^{period}-1} + \chi_{y,z,t} - \zeta_{y,z,t}
	\hspace{1.5cm} \forall y \in \mathcal{UC}, \forall z \in \mathcal{Z}, \forall t \in \mathcal{T}^{start}
\end{aligned}
```
(See Constraint 4 in the code)
Like other time-coupling constraints, this constraint wraps around to link the commitment state in the first time step of the year (or each representative period), $t \in \mathcal{T}^{start}$, to the last time step of the year (or each representative period), $t+\tau^{period}-1$.
**Ramping constraints**
Thermal resources subject to unit commitment ($y \in UC$) adhere to the following ramping constraints on hourly changes in power output:
```math
\begin{aligned}
	\Theta_{y,z,t-1} - \Theta_{y,z,t} &\leq  \kappa^{down}_{y,z} \cdot \Omega^{size}_{y,z} \cdot (\nu_{y,z,t} - \chi_{y,z,t}) & \\[6pt]
	\qquad & - \: \rho^{min}_{y,z} \cdot \Omega^{size}_{y,z} \cdot \chi_{y,z,t} & \hspace{0.5cm} \forall y \in \mathcal{UC}, \forall z \in \mathcal{Z}, \forall t \in \mathcal{T}  \\[6pt]
	\qquad & + \: \text{min}( \rho^{max}_{y,z,t}, \text{max}( \rho^{min}_{y,z}, \kappa^{down}_{y,z} ) ) \cdot \Omega^{size}_{y,z} \cdot \zeta_{y,z,t} &
\end{aligned}
```
```math
\begin{aligned}
	\Theta_{y,z,t} - \Theta_{y,z,t-1} &\leq  \kappa^{up}_{y,z} \cdot \Omega^{size}_{y,z} \cdot (\nu_{y,z,t} - \chi_{y,z,t}) & \\[6pt]
	\qquad & + \: \text{min}( \rho^{max}_{y,z,t}, \text{max}( \rho^{min}_{y,z}, \kappa^{up}_{y,z} ) ) \cdot \Omega^{size}_{y,z} \cdot \chi_{y,z,t} & \hspace{0.5cm} \forall y \in \mathcal{UC}, \forall z \in \mathcal{Z}, \forall t \in \mathcal{T} \\[6pt]
	\qquad & - \: \rho^{min}_{y,z} \cdot \Omega^{size}_{y,z} \cdot \zeta_{y,z,t} &
\end{aligned}
```
(See Constraints 5-6 in the code)
where decision $\Theta_{y,z,t}$ is the energy injected into the grid by technology $y$ in zone $z$ at time $t$, parameter $\kappa_{y,z,t}^{up|down}$ is the maximum ramp-up or ramp-down rate as a percentage of installed capacity, parameter $\rho_{y,z}^{min}$ is the minimum stable power output per unit of installed capacity, and parameter $\rho_{y,z,t}^{max}$ is the maximum available generation per unit of installed capacity. These constraints account for the ramping limits for committed (online) units as well as faster changes in power enabled by units starting or shutting down in the current time step.
**Minimum and maximum power output**
If not modeling regulation and spinning reserves, thermal resources subject to unit commitment adhere to the following constraints that ensure power output does not exceed minimum and maximum feasible levels:
```math
\begin{aligned}
	\Theta_{y,z,t} \geq \rho^{min}_{y,z} \times \Omega^{size}_{y,z} \times \nu_{y,z,t}
	\hspace{1.5cm} \forall y \in \mathcal{UC}, \forall z \in \mathcal{Z}, \forall t \in \mathcal{T}
\end{aligned}
```
```math
\begin{aligned}
	\Theta_{y,z,t} \leq \rho^{max}_{y,z} \times \Omega^{size}_{y,z} \times \nu_{y,z,t}
	\hspace{1.5cm} \forall y \in \mathcal{UC}, \forall z \in \mathcal{Z}, \forall t \in \mathcal{T}
\end{aligned}
```
(See Constraints 7-8 the code)
If modeling reserves and regulation, these constraints are replaced by those established in this ```thermal_commit_reserves()```.
**Minimum and maximum up and down time**
Thermal resources subject to unit commitment adhere to the following constraints on the minimum time steps after start-up before a unit can shutdown again (minimum up time) and the minimum time steps after shut-down before a unit can start-up again (minimum down time):
```math
\begin{aligned}
	\nu_{y,z,t} \geq \displaystyle \sum_{\hat{t} = t-\tau^{up}_{y,z}}^t \chi_{y,z,\hat{t}}
	\hspace{1.5cm} \forall y \in \mathcal{UC}, \forall z \in \mathcal{Z}, \forall t \in \mathcal{T}
\end{aligned}
```
```math
\begin{aligned}
	\frac{\overline{\Delta_{y,z}} + \Omega_{y,z} - \Delta_{y,z}}{\Omega^{size}_{y,z}} -  \nu_{y,z,t} \geq \displaystyle \sum_{\hat{t} = t-\tau^{down}_{y,z}}^t \zeta_{y,z,\hat{t}}
	\hspace{1.5cm} \forall y \in \mathcal{UC}, \forall z \in \mathcal{Z}, \forall t \in \mathcal{T}
\end{aligned}
```
(See Constraints 9-10 in the code)
where $\tau_{y,z}^{up|down}$ is the minimum up or down time for units in generating cluster $y$ in zone $z$.
Like with the ramping constraints, the minimum up and down constraint time also wrap around from the start of each time period to the end of each period.
It is recommended that users of GenX must use longer subperiods than the longest min up/down time if modeling UC. Otherwise, the model will report error.
"""
function thermal_commit!(EP::Model, inputs::Dict, setup::Dict)

	println("Thermal (Unit Commitment) Resources Module")

	dfGen = inputs["dfGen"]

	T = inputs["T"]     # Number of time steps (hours)
	Z = inputs["Z"]     # Number of zones
	G = inputs["G"]     # Number of resources

	hours_per_subperiod = inputs["hours_per_subperiod"] #total number of hours per subperiod

	THERM_COMMIT = inputs["THERM_COMMIT"]
	START_SUBPERIODS = inputs["START_SUBPERIODS"]
	INTERIOR_SUBPERIODS = inputs["INTERIOR_SUBPERIODS"]

	### Expressions ###

	## Power Balance Expressions ##
	@expression(EP, ePowerBalanceThermCommit[t=1:T, z=1:Z],
		sum(EP[:vP][y,t] for y in intersect(THERM_COMMIT, dfGen[dfGen[!,:Zone].==z,:R_ID])))

	add_to_expression!.(EP[:ePowerBalance], EP[:ePowerBalanceThermCommit])

	### Constraints ###

	### Capacitated limits on unit commitment decision variables (Constraints #1-3)
	@constraints(EP, begin
		[y in THERM_COMMIT, t=1:T], EP[:vCOMMIT][y,t] <= EP[:eTotalCap][y]/dfGen[y,:Cap_Size]
		[y in THERM_COMMIT, t=1:T], EP[:vSTART][y,t] <= EP[:eTotalCap][y]/dfGen[y,:Cap_Size]
		[y in THERM_COMMIT, t=1:T], EP[:vSHUT][y,t] <= EP[:eTotalCap][y]/dfGen[y,:Cap_Size]
	end)

	# Commitment state constraint linking startup and shutdown decisions (Constraint #4)
	@constraints(EP, begin
		# For Start Hours, links first time step with last time step in subperiod
		[y in THERM_COMMIT, t in START_SUBPERIODS], EP[:vCOMMIT][y,t] == EP[:vCOMMIT][y,(t+hours_per_subperiod-1)] + EP[:vSTART][y,t] - EP[:vSHUT][y,t]
		# For all other hours, links commitment state in hour t with commitment state in prior hour + sum of start up and shut down in current hour
		[y in THERM_COMMIT, t in INTERIOR_SUBPERIODS], EP[:vCOMMIT][y,t] == EP[:vCOMMIT][y,t-1] + EP[:vSTART][y,t] - EP[:vSHUT][y,t]
	end)

	### Maximum ramp up and down between consecutive hours (Constraints #5-6)

	## For Start Hours
	# Links last time step with first time step, ensuring position in hour 1 is within eligible ramp of final hour position
		# rampup constraints
	@constraint(EP,[y in THERM_COMMIT, t in START_SUBPERIODS],
		EP[:vP][y,t]-EP[:vP][y,(t+hours_per_subperiod-1)] <= dfGen[y,:Ramp_Up_Percentage]*dfGen[y,:Cap_Size]*(EP[:vCOMMIT][y,t]-EP[:vSTART][y,t])
			+ min(inputs["pP_Max"][y,t],max(dfGen[y,:Min_Power],dfGen[y,:Ramp_Up_Percentage]))*dfGen[y,:Cap_Size]*EP[:vSTART][y,t]
			- dfGen[y,:Min_Power]*dfGen[y,:Cap_Size]*EP[:vSHUT][y,t])

		# rampdown constraints
	@constraint(EP,[y in THERM_COMMIT, t in START_SUBPERIODS],
		EP[:vP][y,(t+hours_per_subperiod-1)]-EP[:vP][y,t] <= dfGen[y,:Ramp_Dn_Percentage]*dfGen[y,:Cap_Size]*(EP[:vCOMMIT][y,t]-EP[:vSTART][y,t])
			- dfGen[y,:Min_Power]*dfGen[y,:Cap_Size]*EP[:vSTART][y,t]
			+ min(inputs["pP_Max"][y,t],max(dfGen[y,:Min_Power],dfGen[y,:Ramp_Dn_Percentage]))*dfGen[y,:Cap_Size]*EP[:vSHUT][y,t])

	## For Interior Hours
		# rampup constraints
	@constraint(EP,[y in THERM_COMMIT, t in INTERIOR_SUBPERIODS],
		EP[:vP][y,t]-EP[:vP][y,t-1] <= dfGen[y,:Ramp_Up_Percentage]*dfGen[y,:Cap_Size]*(EP[:vCOMMIT][y,t]-EP[:vSTART][y,t])
			+ min(inputs["pP_Max"][y,t],max(dfGen[y,:Min_Power],dfGen[y,:Ramp_Up_Percentage]))*dfGen[y,:Cap_Size]*EP[:vSTART][y,t]
			-dfGen[y,:Min_Power]*dfGen[y,:Cap_Size]*EP[:vSHUT][y,t])

		# rampdown constraints
	@constraint(EP,[y in THERM_COMMIT, t in INTERIOR_SUBPERIODS],
		EP[:vP][y,t-1]-EP[:vP][y,t] <= dfGen[y,:Ramp_Dn_Percentage]*dfGen[y,:Cap_Size]*(EP[:vCOMMIT][y,t]-EP[:vSTART][y,t])
			-dfGen[y,:Min_Power]*dfGen[y,:Cap_Size]*EP[:vSTART][y,t]
			+min(inputs["pP_Max"][y,t],max(dfGen[y,:Min_Power],dfGen[y,:Ramp_Dn_Percentage]))*dfGen[y,:Cap_Size]*EP[:vSHUT][y,t])

	### Minimum and maximum power output constraints (Constraints #7-8)
	if setup["Reserves"] == 1
		# If modeling with regulation and reserves, constraints are established by thermal_commit_reserves() function below
		thermal_commit_reserves!(EP, inputs)
	else
		@constraints(EP, begin
			# Minimum stable power generated per technology "y" at hour "t" > Min power
			[y in THERM_COMMIT, t=1:T], EP[:vP][y,t] >= dfGen[y,:Min_Power]*dfGen[y,:Cap_Size]*EP[:vCOMMIT][y,t]

			# Maximum power generated per technology "y" at hour "t" < Max power
			[y in THERM_COMMIT, t=1:T], EP[:vP][y,t] <= inputs["pP_Max"][y,t]*dfGen[y,:Cap_Size]*EP[:vCOMMIT][y,t]
		end)
	end

	### Minimum up and down times (Constraints #9-10)
	p = hours_per_subperiod
	Up_Time = zeros(Int, nrow(dfGen))
	Up_Time[THERM_COMMIT] .= Int.(floor.(dfGen[THERM_COMMIT,:Up_Time]))
	@constraint(EP, [y in THERM_COMMIT, t in 1:T],
		EP[:vCOMMIT][y,t] >= sum(EP[:vSTART][y, hoursbefore(p, t, 0:(Up_Time[y] - 1))])
	)

	Down_Time = zeros(Int, nrow(dfGen))
	Down_Time[THERM_COMMIT] .= Int.(floor.(dfGen[THERM_COMMIT,:Down_Time]))
	@constraint(EP, [y in THERM_COMMIT, t in 1:T],
		EP[:eTotalCap][y]/dfGen[y,:Cap_Size]-EP[:vCOMMIT][y,t] >= sum(EP[:vSHUT][y, hoursbefore(p, t, 0:(Down_Time[y] - 1))])
	)

	## END Constraints for thermal units subject to integer (discrete) unit commitment decisions

end

@doc raw"""
<<<<<<< HEAD
	thermal_commit_reserves!(EP::Model, inputs::Dict)

=======
	thermal_commit_reserves(EP::Model, inputs::Dict)
>>>>>>> 37ec98da
This function is called by the ```thermal_commit()``` function when regulation and reserves constraints are active and defines reserve related constraints for thermal power plants subject to unit commitment constraints on power plant start-ups and shut-down decisions.
**Maximum contributions to frequency regulation and reserves**
When modeling frequency regulation and reserves contributions, thermal units subject to unit commitment adhere to the following constraints which limit the maximum contribution to regulation and reserves in each time step to a specified maximum fraction ($,\upsilon^{rsv}_{y,z}$) of the commitment capacity in that time step ($(\Omega^{size}_{y,z} \cdot \nu_{y,z,t})$):
```math
\begin{aligned}
	f_{y,z,t} \leq \upsilon^{reg}_{y,z} \times \rho^{max}_{y,z,t} (\Omega^{size}_{y,z} \times \nu_{y,z,t}) \hspace{1.5cm} \forall y \in \mathcal{UC}, \forall z \in \mathcal{Z}, \forall t \in \mathcal{T}
\end{aligned}
```
```math
\begin{aligned}
	r_{y,z,t} \leq \upsilon^{rsv}_{y,z} \times \rho^{max}_{y,z,t} (\Omega^{size}_{y,z} \times \nu_{y,z,t}) \hspace{1.5cm} \forall y \in \mathcal{UC}, \forall z \in \mathcal{Z}, \forall t \in \mathcal{T}
\end{aligned}
```
where $f_{y,z,t}$ is the frequency regulation contribution limited by the maximum regulation contribution $\upsilon^{reg}_{y,z}$, and $r_{y,z,t}$ is the reserves contribution limited by the maximum reserves contribution $\upsilon^{rsv}_{y,z}$. Limits on reserve contributions reflect the maximum ramp rate for the thermal resource in whatever time interval defines the requisite response time for the regulation or reserve products (e.g., 5 mins or 15 mins or 30 mins). These response times differ by system operator and reserve product, and so the user should define these parameters in a self-consistent way for whatever system context they are modeling.
**Minimum and maximum power output**
When modeling frequency regulation and spinning reserves contributions, thermal resources subject to unit commitment adhere to the following constraints that ensure the sum of power output and reserve and/or regulation contributions do not exceed minimum and maximum feasible power output:
```math
\begin{aligned}
	\Theta_{y,z,t} - f_{y,z,t} \geq \rho^{min}_{y,z} \times Omega^{size}_{y,z} \times \nu_{y,z,t}
	\hspace{1.5cm} \forall y \in \mathcal{UC}, \forall z \in \mathcal{Z}, \forall t \in \mathcal{T}
\end{aligned}
```
```math
\begin{aligned}
	\Theta_{y,z,t} + f_{y,z,t} + r_{y,z,t} \leq \rho^{max}_{y,z,t} \times \Omega^{size}_{y,z} \times \nu_{y,z,t}
	\hspace{1.5cm} \forall y \in \mathcal{UC}, \forall z \in \mathcal{Z}, \forall t \in \mathcal{T}
\end{aligned}
```
Note there are multiple versions of these constraints in the code in order to avoid creation of unecessary constraints and decision variables for thermal units unable to provide regulation and/or reserves contributions due to input parameters (e.g. ```Reg_Max=0``` and/or ```RSV_Max=0```).
"""
function thermal_commit_reserves!(EP::Model, inputs::Dict)

	println("Thermal Commit Reserves Module")

	dfGen = inputs["dfGen"]

	T = inputs["T"]     # Number of time steps (hours)

	THERM_COMMIT = inputs["THERM_COMMIT"]

	THERM_COMMIT_REG_RSV = intersect(THERM_COMMIT, inputs["REG"], inputs["RSV"]) # Set of thermal resources with both regulation and spinning reserves

	THERM_COMMIT_REG = intersect(THERM_COMMIT, inputs["REG"]) # Set of thermal resources with regulation reserves
	THERM_COMMIT_RSV = intersect(THERM_COMMIT, inputs["RSV"]) # Set of thermal resources with spinning reserves

	THERM_COMMIT_NO_RES = setdiff(THERM_COMMIT, THERM_COMMIT_REG, THERM_COMMIT_RSV) # Set of thermal resources with no reserves

	THERM_COMMIT_REG_ONLY = setdiff(THERM_COMMIT_REG, THERM_COMMIT_RSV) # Set of thermal resources only with regulation reserves
	THERM_COMMIT_RSV_ONLY = setdiff(THERM_COMMIT_RSV, THERM_COMMIT_REG) # Set of thermal resources only with spinning reserves

	if !isempty(THERM_COMMIT_REG_RSV)
		@constraints(EP, begin
			# Maximum regulation and reserve contributions
			[y in THERM_COMMIT_REG_RSV, t=1:T], EP[:vREG][y,t] <= inputs["pP_Max"][y,t]*dfGen[y,:Reg_Max]*dfGen[y,:Cap_Size]*EP[:vCOMMIT][y,t]
			[y in THERM_COMMIT_REG_RSV, t=1:T], EP[:vRSV][y,t] <= inputs["pP_Max"][y,t]*dfGen[y,:Rsv_Max]*dfGen[y,:Cap_Size]*EP[:vCOMMIT][y,t]

			# Minimum stable power generated per technology "y" at hour "t" and contribution to regulation must be > min power
			[y in THERM_COMMIT_REG_RSV, t=1:T], EP[:vP][y,t]-EP[:vREG][y,t] >= dfGen[y,:Min_Power]*dfGen[y,:Cap_Size]*EP[:vCOMMIT][y,t]

			# Maximum power generated per technology "y" at hour "t"  and contribution to regulation and reserves up must be < max power
			[y in THERM_COMMIT_REG_RSV, t=1:T], EP[:vP][y,t]+EP[:vREG][y,t]+EP[:vRSV][y,t] <= inputs["pP_Max"][y,t]*dfGen[y,:Cap_Size]*EP[:vCOMMIT][y,t]
		end)
	end

	if !isempty(THERM_COMMIT_REG)
		@constraints(EP, begin
			# Maximum regulation and reserve contributions
			[y in THERM_COMMIT_REG, t=1:T], EP[:vREG][y,t] <= inputs["pP_Max"][y,t]*dfGen[y,:Reg_Max]*dfGen[y,:Cap_Size]*EP[:vCOMMIT][y,t]

			# Minimum stable power generated per technology "y" at hour "t" and contribution to regulation must be > min power
			[y in THERM_COMMIT_REG, t=1:T], EP[:vP][y,t]-EP[:vREG][y,t] >= dfGen[y,:Min_Power]*dfGen[y,:Cap_Size]*EP[:vCOMMIT][y,t]

			# Maximum power generated per technology "y" at hour "t"  and contribution to regulation must be < max power
			[y in THERM_COMMIT_REG, t=1:T], EP[:vP][y,t]+EP[:vREG][y,t] <= inputs["pP_Max"][y,t]*dfGen[y,:Cap_Size]*EP[:vCOMMIT][y,t]
		end)
	end

	if !isempty(THERM_COMMIT_RSV)
		@constraints(EP, begin
			# Maximum regulation and reserve contributions
			[y in THERM_COMMIT_RSV, t=1:T], EP[:vRSV][y,t] <= inputs["pP_Max"][y,t]*dfGen[y,:Rsv_Max]*dfGen[y,:Cap_Size]*EP[:vCOMMIT][y,t]

			# Minimum stable power generated per technology "y" at hour "t" must be > min power
			[y in THERM_COMMIT_RSV, t=1:T], EP[:vP][y,t] >= dfGen[y,:Min_Power]*dfGen[y,:Cap_Size]*EP[:vCOMMIT][y,t]

			# Maximum power generated per technology "y" at hour "t"  and contribution to reserves up must be < max power
			[y in THERM_COMMIT_RSV, t=1:T], EP[:vP][y,t]+EP[:vRSV][y,t] <= inputs["pP_Max"][y,t]*dfGen[y,:Cap_Size]*EP[:vCOMMIT][y,t]
		end)
	end

	if !isempty(THERM_COMMIT_NO_RES)
		@constraints(EP, begin
			# Minimum stable power generated per technology "y" at hour "t" > Min power
			[y in THERM_COMMIT_NO_RES, t=1:T], EP[:vP][y,t] >= dfGen[y,:Min_Power]*dfGen[y,:Cap_Size]*EP[:vCOMMIT][y,t]

			# Maximum power generated per technology "y" at hour "t" < Max power
			[y in THERM_COMMIT_NO_RES, t=1:T], EP[:vP][y,t] <= inputs["pP_Max"][y,t]*dfGen[y,:Cap_Size]*EP[:vCOMMIT][y,t]
		end)
	end

<<<<<<< HEAD
=======
	return EP
>>>>>>> 37ec98da
end

@doc raw"""
    hoursbefore(p::Int, t::Int, b::Int)
<<<<<<< HEAD

Determines the time index b hours before index t in
a landscape starting from t=1 which is separated
into distinct periods of length p.

=======
Determines the time index b hours before index t in
a landscape starting from t=1 which is separated
into distinct periods of length p.
>>>>>>> 37ec98da
For example, if p = 10,
1 hour before t=1 is t=10,
1 hour before t=10 is t=9
1 hour before t=11 is t=20
"""
function hoursbefore(p::Int, t::Int, b::Int)::Int
	period = div(t - 1, p)
	return period * p + mod1(t - b, p)
end

@doc raw"""
    hoursbefore(p::Int, t::Int, b::UnitRange)
<<<<<<< HEAD

=======
>>>>>>> 37ec98da
This is a generalization of hoursbefore(... b::Int)
to allow for example b=1:3 to fetch a Vector{Int} of the three hours before
time index t.
"""
function hoursbefore(p::Int, t::Int, b::UnitRange{Int})::Vector{Int}
	period = div(t - 1, p)
	return period * p .+ mod1.(t .- b, p)
end<|MERGE_RESOLUTION|>--- conflicted
+++ resolved
@@ -15,12 +15,8 @@
 """
 
 @doc raw"""
-<<<<<<< HEAD
 	thermal_commit!(EP::Model, inputs::Dict, setup::Dict)
 
-=======
-	thermal_commit(EP::Model, inputs::Dict, Reserves::Int)
->>>>>>> 37ec98da
 This function defines the operating constraints for thermal power plants subject to unit commitment constraints on power plant start-ups and shut-down decision ($y \in UC$).
 We model capacity investment decisions and commitment and cycling (start-up, shut-down) of thermal generators using the integer clustering technique developed in [Palmintier, 2011](https://pennstate.pure.elsevier.com/en/publications/impact-of-unit-commitment-constraints-on-generation-expansion-pla), [Palmintier, 2013](https://dspace.mit.edu/handle/1721.1/79147), and [Palmintier, 2014](https://ieeexplore.ieee.org/document/6684593). In a typical binary unit commitment formulation, each unit is either on or off. With the clustered unit commitment formulation, one or more cluster(s) of similar generators are clustered by type and zone (typically using heat rate and fixed O\&M cost to create clusters), and the integer commitment state variable for each cluster varies from zero to the number of units in the cluster, $\frac{\Delta^{total}_{y,z}}{\Omega^{size}_{y,z}}$. As discussed in \cite{Palmintier2014}, this approach replaces the large set of binary commitment decisions and associated constraints, which scale directly with the number of individual units, with a smaller set of integer commitment states and  constraints, one for each cluster $y$. The dimensionality of the problem thus scales with the number of units of a given type in each zone, rather than by the number of discrete units, significantly improving computational efficiency. However, this method entails the simplifying assumption that all clustered units have identical parameters (e.g., capacity size, ramp rates, heat rate) and that all committed units in a given time step $t$ are operating at the same power output per unit.
 **Power balance expression**
@@ -216,12 +212,8 @@
 end
 
 @doc raw"""
-<<<<<<< HEAD
 	thermal_commit_reserves!(EP::Model, inputs::Dict)
 
-=======
-	thermal_commit_reserves(EP::Model, inputs::Dict)
->>>>>>> 37ec98da
 This function is called by the ```thermal_commit()``` function when regulation and reserves constraints are active and defines reserve related constraints for thermal power plants subject to unit commitment constraints on power plant start-ups and shut-down decisions.
 **Maximum contributions to frequency regulation and reserves**
 When modeling frequency regulation and reserves contributions, thermal units subject to unit commitment adhere to the following constraints which limit the maximum contribution to regulation and reserves in each time step to a specified maximum fraction ($,\upsilon^{rsv}_{y,z}$) of the commitment capacity in that time step ($(\Omega^{size}_{y,z} \cdot \nu_{y,z,t})$):
@@ -322,25 +314,15 @@
 		end)
 	end
 
-<<<<<<< HEAD
-=======
-	return EP
->>>>>>> 37ec98da
 end
 
 @doc raw"""
     hoursbefore(p::Int, t::Int, b::Int)
-<<<<<<< HEAD
 
 Determines the time index b hours before index t in
 a landscape starting from t=1 which is separated
 into distinct periods of length p.
 
-=======
-Determines the time index b hours before index t in
-a landscape starting from t=1 which is separated
-into distinct periods of length p.
->>>>>>> 37ec98da
 For example, if p = 10,
 1 hour before t=1 is t=10,
 1 hour before t=10 is t=9
@@ -353,10 +335,33 @@
 
 @doc raw"""
     hoursbefore(p::Int, t::Int, b::UnitRange)
-<<<<<<< HEAD
-
-=======
->>>>>>> 37ec98da
+
+This is a generalization of hoursbefore(... b::Int)
+to allow for example b=1:3 to fetch a Vector{Int} of the three hours before
+time index t.
+"""
+function hoursbefore(p::Int, t::Int, b::UnitRange{Int})::Vector{Int}
+	period = div(t - 1, p)
+	return period * p .+ mod1.(t .- b, p)
+end
+
+@doc raw"""
+    hoursbefore(p::Int, t::Int, b::Int)
+Determines the time index b hours before index t in
+a landscape starting from t=1 which is separated
+into distinct periods of length p.
+For example, if p = 10,
+1 hour before t=1 is t=10,
+1 hour before t=10 is t=9
+1 hour before t=11 is t=20
+"""
+function hoursbefore(p::Int, t::Int, b::Int)::Int
+	period = div(t - 1, p)
+	return period * p + mod1(t - b, p)
+end
+
+@doc raw"""
+    hoursbefore(p::Int, t::Int, b::UnitRange)
 This is a generalization of hoursbefore(... b::Int)
 to allow for example b=1:3 to fetch a Vector{Int} of the three hours before
 time index t.
