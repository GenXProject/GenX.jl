"""
GenX: An Configurable Capacity Expansion Model
Copyright (C) 2021,  Massachusetts Institute of Technology
This program is free software; you can redistribute it and/or modify
it under the terms of the GNU General Public License as published by
the Free Software Foundation; either version 2 of the License, or
(at your option) any later version.
This program is distributed in the hope that it will be useful,
but WITHOUT ANY WARRANTY; without even the implied warranty of
MERCHANTABILITY or FITNESS FOR A PARTICULAR PURPOSE.  See the
GNU General Public License for more details.
A complete copy of the GNU General Public License v2 (GPLv2) is available
in LICENSE.txt.  Users uncompressing this from an archive may not have
received this license file.  If not, see <http://www.gnu.org/licenses/>.
"""

@doc raw"""
	thermal_commit!(EP::Model, inputs::Dict, setup::Dict)

This function defines the operating constraints for thermal power plants subject to unit commitment constraints on power plant start-ups and shut-down decision ($y \in UC$).
We model capacity investment decisions and commitment and cycling (start-up, shut-down) of thermal generators using the integer clustering technique developed in [Palmintier, 2011](https://pennstate.pure.elsevier.com/en/publications/impact-of-unit-commitment-constraints-on-generation-expansion-pla), [Palmintier, 2013](https://dspace.mit.edu/handle/1721.1/79147), and [Palmintier, 2014](https://ieeexplore.ieee.org/document/6684593). In a typical binary unit commitment formulation, each unit is either on or off. With the clustered unit commitment formulation, one or more cluster(s) of similar generators are clustered by type and zone (typically using heat rate and fixed O\&M cost to create clusters), and the integer commitment state variable for each cluster varies from zero to the number of units in the cluster, $\frac{\Delta^{total}_{y,z}}{\Omega^{size}_{y,z}}$. As discussed in \cite{Palmintier2014}, this approach replaces the large set of binary commitment decisions and associated constraints, which scale directly with the number of individual units, with a smaller set of integer commitment states and  constraints, one for each cluster $y$. The dimensionality of the problem thus scales with the number of units of a given type in each zone, rather than by the number of discrete units, significantly improving computational efficiency. However, this method entails the simplifying assumption that all clustered units have identical parameters (e.g., capacity size, ramp rates, heat rate) and that all committed units in a given time step $t$ are operating at the same power output per unit.
**Power balance expression**
This function adds the sum of power generation from thermal units subject to unit commitment ($\Theta_{y \in UC,t \in T,z \in Z}$) to the power balance expression.
**Startup and shutdown events (thermal plant cycling)**
*Capacitated limits on unit commitment decision variables*
Thermal resources subject to unit commitment ($y \in \mathcal{UC}$) adhere to the following constraints on commitment states, startup events, and shutdown events, which limit each decision to be no greater than the maximum number of discrete units installed (as per the following three constraints):
```math
\begin{aligned}
\nu_{y,z,t} \leq \frac{\Delta^{\text{total}}_{y,z}}{\Omega^{size}_{y,z}}
	\hspace{1.5cm} \forall y \in \mathcal{UC}, \forall z \in \mathcal{Z}, \forall t \in \mathcal{T}
\end{aligned}
```
```math
\begin{aligned}
\chi_{y,z,t} \leq \frac{\Delta^{\text{total}}_{y,z}}{\Omega^{size}_{y,z}}
	\hspace{1.5cm} \forall y \in \mathcal{UC}, \forall z \in \mathcal{Z}, \forall t \in \mathcal{T}
\end{aligned}
```
```math
\begin{aligned}
\zeta_{y,z,t} \leq \frac{\Delta^{\text{total}}_{y,z}}{\Omega^{size}_{y,z}}
	\hspace{1.5cm} \forall y \in \mathcal{UC}, \forall z \in \mathcal{Z}, \forall t \in \mathcal{T}
\end{aligned}
```
(See Constraints 1-3 in the code)
where decision $\nu_{y,z,t}$ designates the commitment state of generator cluster $y$ in zone $z$ at time $t$, decision $\chi_{y,z,t}$ represents number of startup decisions, decision $\zeta_{y,z,t}$ represents number of shutdown decisions, $\Delta^{\text{total}}_{y,z}$ is the total installed capacity, and parameter $\Omega^{size}_{y,z}$ is the unit size.
*Commitment state constraint linking start-up and shut-down decisions*
Additionally, the following constarint maintains the commitment state variable across time, $\nu_{y,z,t}$, as the sum of the commitment state in the prior, $\nu_{y,z,t-1}$, period plus the number of units started in the current period, $\chi_{y,z,t}$, less the number of units shut down in the current period, $\zeta_{y,z,t}$:
```math
\begin{aligned}
&\nu_{y,z,t} =\nu_{y,z,t-1} + \chi_{y,z,t} - \zeta_{y,z,t}
	\hspace{1.5cm} \forall y \in \mathcal{UC}, \forall z \in \mathcal{Z}, \forall t \in \mathcal{T}^{interior} \\
&\nu_{y,z,t} =\nu_{y,z,t +\tau^{period}-1} + \chi_{y,z,t} - \zeta_{y,z,t}
	\hspace{1.5cm} \forall y \in \mathcal{UC}, \forall z \in \mathcal{Z}, \forall t \in \mathcal{T}^{start}
\end{aligned}
```
(See Constraint 4 in the code)
Like other time-coupling constraints, this constraint wraps around to link the commitment state in the first time step of the year (or each representative period), $t \in \mathcal{T}^{start}$, to the last time step of the year (or each representative period), $t+\tau^{period}-1$.
**Ramping constraints**
Thermal resources subject to unit commitment ($y \in UC$) adhere to the following ramping constraints on hourly changes in power output:
```math
\begin{aligned}
	\Theta_{y,z,t-1} - \Theta_{y,z,t} &\leq  \kappa^{down}_{y,z} \cdot \Omega^{size}_{y,z} \cdot (\nu_{y,z,t} - \chi_{y,z,t}) & \\[6pt]
	\qquad & - \: \rho^{min}_{y,z} \cdot \Omega^{size}_{y,z} \cdot \chi_{y,z,t} & \hspace{0.5cm} \forall y \in \mathcal{UC}, \forall z \in \mathcal{Z}, \forall t \in \mathcal{T}  \\[6pt]
	\qquad & + \: \text{min}( \rho^{max}_{y,z,t}, \text{max}( \rho^{min}_{y,z}, \kappa^{down}_{y,z} ) ) \cdot \Omega^{size}_{y,z} \cdot \zeta_{y,z,t} &
\end{aligned}
```
```math
\begin{aligned}
	\Theta_{y,z,t} - \Theta_{y,z,t-1} &\leq  \kappa^{up}_{y,z} \cdot \Omega^{size}_{y,z} \cdot (\nu_{y,z,t} - \chi_{y,z,t}) & \\[6pt]
	\qquad & + \: \text{min}( \rho^{max}_{y,z,t}, \text{max}( \rho^{min}_{y,z}, \kappa^{up}_{y,z} ) ) \cdot \Omega^{size}_{y,z} \cdot \chi_{y,z,t} & \hspace{0.5cm} \forall y \in \mathcal{UC}, \forall z \in \mathcal{Z}, \forall t \in \mathcal{T} \\[6pt]
	\qquad & - \: \rho^{min}_{y,z} \cdot \Omega^{size}_{y,z} \cdot \zeta_{y,z,t} &
\end{aligned}
```
(See Constraints 5-6 in the code)
where decision $\Theta_{y,z,t}$ is the energy injected into the grid by technology $y$ in zone $z$ at time $t$, parameter $\kappa_{y,z,t}^{up|down}$ is the maximum ramp-up or ramp-down rate as a percentage of installed capacity, parameter $\rho_{y,z}^{min}$ is the minimum stable power output per unit of installed capacity, and parameter $\rho_{y,z,t}^{max}$ is the maximum available generation per unit of installed capacity. These constraints account for the ramping limits for committed (online) units as well as faster changes in power enabled by units starting or shutting down in the current time step.
**Minimum and maximum power output**
If not modeling regulation and spinning reserves, thermal resources subject to unit commitment adhere to the following constraints that ensure power output does not exceed minimum and maximum feasible levels:
```math
\begin{aligned}
	\Theta_{y,z,t} \geq \rho^{min}_{y,z} \times \Omega^{size}_{y,z} \times \nu_{y,z,t}
	\hspace{1.5cm} \forall y \in \mathcal{UC}, \forall z \in \mathcal{Z}, \forall t \in \mathcal{T}
\end{aligned}
```
```math
\begin{aligned}
	\Theta_{y,z,t} \leq \rho^{max}_{y,z} \times \Omega^{size}_{y,z} \times \nu_{y,z,t}
	\hspace{1.5cm} \forall y \in \mathcal{UC}, \forall z \in \mathcal{Z}, \forall t \in \mathcal{T}
\end{aligned}
```
(See Constraints 7-8 the code)
If modeling reserves and regulation, these constraints are replaced by those established in this ```thermal_commit_reserves()```.
**Minimum and maximum up and down time**
Thermal resources subject to unit commitment adhere to the following constraints on the minimum time steps after start-up before a unit can shutdown again (minimum up time) and the minimum time steps after shut-down before a unit can start-up again (minimum down time):
```math
\begin{aligned}
	\nu_{y,z,t} \geq \displaystyle \sum_{\hat{t} = t-\tau^{up}_{y,z}}^t \chi_{y,z,\hat{t}}
	\hspace{1.5cm} \forall y \in \mathcal{UC}, \forall z \in \mathcal{Z}, \forall t \in \mathcal{T}
\end{aligned}
```
```math
\begin{aligned}
	\frac{\overline{\Delta_{y,z}} + \Omega_{y,z} - \Delta_{y,z}}{\Omega^{size}_{y,z}} -  \nu_{y,z,t} \geq \displaystyle \sum_{\hat{t} = t-\tau^{down}_{y,z}}^t \zeta_{y,z,\hat{t}}
	\hspace{1.5cm} \forall y \in \mathcal{UC}, \forall z \in \mathcal{Z}, \forall t \in \mathcal{T}
\end{aligned}
```
(See Constraints 9-10 in the code)
where $\tau_{y,z}^{up|down}$ is the minimum up or down time for units in generating cluster $y$ in zone $z$.
Like with the ramping constraints, the minimum up and down constraint time also wrap around from the start of each time period to the end of each period.
It is recommended that users of GenX must use longer subperiods than the longest min up/down time if modeling UC. Otherwise, the model will report error.
"""
function thermal_commit!(EP::Model, inputs::Dict, setup::Dict)

	println("Thermal (Unit Commitment) Resources Module")

	dfGen = inputs["dfGen"]

	T = inputs["T"]     # Number of time steps (hours)
	Z = inputs["Z"]     # Number of zones
	G = inputs["G"]     # Number of resources

	p = inputs["hours_per_subperiod"] #total number of hours per subperiod

	THERM_COMMIT = inputs["THERM_COMMIT"]

	### Expressions ###

	## Power Balance Expressions ##
	@expression(EP, ePowerBalanceThermCommit[t=1:T, z=1:Z],
		sum(EP[:vP][y,t] for y in intersect(THERM_COMMIT, dfGen[dfGen[!,:Zone].==z,:R_ID])))

	add_to_expression!.(EP[:ePowerBalance], EP[:ePowerBalanceThermCommit])

	### Constraints ###

	### Capacitated limits on unit commitment decision variables (Constraints #1-3)
	@constraints(EP, begin
		[y in THERM_COMMIT, t=1:T], EP[:vCOMMIT][y,t] <= EP[:eTotalCap][y]/dfGen[y,:Cap_Size]
		[y in THERM_COMMIT, t=1:T], EP[:vSTART][y,t] <= EP[:eTotalCap][y]/dfGen[y,:Cap_Size]
		[y in THERM_COMMIT, t=1:T], EP[:vSHUT][y,t] <= EP[:eTotalCap][y]/dfGen[y,:Cap_Size]
	end)

	# Commitment state constraint linking startup and shutdown decisions (Constraint #4)
	@constraints(EP, begin
		[y in THERM_COMMIT, t in 1:T], EP[:vCOMMIT][y,t] == EP[:vCOMMIT][y, hoursbefore(p, t, 1)] + EP[:vSTART][y,t] - EP[:vSHUT][y,t]
	end)

	### Maximum ramp up and down between consecutive hours (Constraints #5-6)

	## For Start Hours
	# Links last time step with first time step, ensuring position in hour 1 is within eligible ramp of final hour position
		# rampup constraints
	@constraint(EP,[y in THERM_COMMIT, t in 1:T],
		EP[:vP][y,t]-EP[:vP][y, hoursbefore(p, t, 1)] <= dfGen[y,:Ramp_Up_Percentage]*dfGen[y,:Cap_Size]*(EP[:vCOMMIT][y,t]-EP[:vSTART][y,t])
			+ min(inputs["pP_Max"][y,t],max(dfGen[y,:Min_Power],dfGen[y,:Ramp_Up_Percentage]))*dfGen[y,:Cap_Size]*EP[:vSTART][y,t]
			- dfGen[y,:Min_Power]*dfGen[y,:Cap_Size]*EP[:vSHUT][y,t])

		# rampdown constraints
	@constraint(EP,[y in THERM_COMMIT, t in 1:T],
		EP[:vP][y, hoursbefore(p, t, 1)]-EP[:vP][y,t] <= dfGen[y,:Ramp_Dn_Percentage]*dfGen[y,:Cap_Size]*(EP[:vCOMMIT][y,t]-EP[:vSTART][y,t])
			- dfGen[y,:Min_Power]*dfGen[y,:Cap_Size]*EP[:vSTART][y,t]
			+ min(inputs["pP_Max"][y,t],max(dfGen[y,:Min_Power],dfGen[y,:Ramp_Dn_Percentage]))*dfGen[y,:Cap_Size]*EP[:vSHUT][y,t])

	### Minimum and maximum power output constraints (Constraints #7-8)
	if setup["Reserves"] == 1
		# If modeling with regulation and reserves, constraints are established by thermal_commit_reserves() function below
		thermal_commit_reserves!(EP, inputs)
	else
		@constraints(EP, begin
			# Minimum stable power generated per technology "y" at hour "t" > Min power
			[y in THERM_COMMIT, t=1:T], EP[:vP][y,t] >= dfGen[y,:Min_Power]*dfGen[y,:Cap_Size]*EP[:vCOMMIT][y,t]

			# Maximum power generated per technology "y" at hour "t" < Max power
			[y in THERM_COMMIT, t=1:T], EP[:vP][y,t] <= inputs["pP_Max"][y,t]*dfGen[y,:Cap_Size]*EP[:vCOMMIT][y,t]
		end)
	end

	### Minimum up and down times (Constraints #9-10)
	Up_Time = zeros(Int, nrow(dfGen))
	Up_Time[THERM_COMMIT] .= Int.(floor.(dfGen[THERM_COMMIT,:Up_Time]))
	@constraint(EP, [y in THERM_COMMIT, t in 1:T],
		EP[:vCOMMIT][y,t] >= sum(EP[:vSTART][y, hoursbefore(p, t, 0:(Up_Time[y] - 1))])
	)

	Down_Time = zeros(Int, nrow(dfGen))
	Down_Time[THERM_COMMIT] .= Int.(floor.(dfGen[THERM_COMMIT,:Down_Time]))
	@constraint(EP, [y in THERM_COMMIT, t in 1:T],
		EP[:eTotalCap][y]/dfGen[y,:Cap_Size]-EP[:vCOMMIT][y,t] >= sum(EP[:vSHUT][y, hoursbefore(p, t, 0:(Down_Time[y] - 1))])
	)

	## END Constraints for thermal units subject to integer (discrete) unit commitment decisions

end

@doc raw"""
	thermal_commit_reserves!(EP::Model, inputs::Dict)

This function is called by the ```thermal_commit()``` function when regulation and reserves constraints are active and defines reserve related constraints for thermal power plants subject to unit commitment constraints on power plant start-ups and shut-down decisions.
**Maximum contributions to frequency regulation and reserves**
When modeling frequency regulation and reserves contributions, thermal units subject to unit commitment adhere to the following constraints which limit the maximum contribution to regulation and reserves in each time step to a specified maximum fraction ($,\upsilon^{rsv}_{y,z}$) of the commitment capacity in that time step ($(\Omega^{size}_{y,z} \cdot \nu_{y,z,t})$):
```math
\begin{aligned}
	f_{y,z,t} \leq \upsilon^{reg}_{y,z} \times \rho^{max}_{y,z,t} (\Omega^{size}_{y,z} \times \nu_{y,z,t}) \hspace{1.5cm} \forall y \in \mathcal{UC}, \forall z \in \mathcal{Z}, \forall t \in \mathcal{T}
\end{aligned}
```
```math
\begin{aligned}
	r_{y,z,t} \leq \upsilon^{rsv}_{y,z} \times \rho^{max}_{y,z,t} (\Omega^{size}_{y,z} \times \nu_{y,z,t}) \hspace{1.5cm} \forall y \in \mathcal{UC}, \forall z \in \mathcal{Z}, \forall t \in \mathcal{T}
\end{aligned}
```
where $f_{y,z,t}$ is the frequency regulation contribution limited by the maximum regulation contribution $\upsilon^{reg}_{y,z}$, and $r_{y,z,t}$ is the reserves contribution limited by the maximum reserves contribution $\upsilon^{rsv}_{y,z}$. Limits on reserve contributions reflect the maximum ramp rate for the thermal resource in whatever time interval defines the requisite response time for the regulation or reserve products (e.g., 5 mins or 15 mins or 30 mins). These response times differ by system operator and reserve product, and so the user should define these parameters in a self-consistent way for whatever system context they are modeling.
**Minimum and maximum power output**
When modeling frequency regulation and spinning reserves contributions, thermal resources subject to unit commitment adhere to the following constraints that ensure the sum of power output and reserve and/or regulation contributions do not exceed minimum and maximum feasible power output:
```math
\begin{aligned}
	\Theta_{y,z,t} - f_{y,z,t} \geq \rho^{min}_{y,z} \times Omega^{size}_{y,z} \times \nu_{y,z,t}
	\hspace{1.5cm} \forall y \in \mathcal{UC}, \forall z \in \mathcal{Z}, \forall t \in \mathcal{T}
\end{aligned}
```
```math
\begin{aligned}
	\Theta_{y,z,t} + f_{y,z,t} + r_{y,z,t} \leq \rho^{max}_{y,z,t} \times \Omega^{size}_{y,z} \times \nu_{y,z,t}
	\hspace{1.5cm} \forall y \in \mathcal{UC}, \forall z \in \mathcal{Z}, \forall t \in \mathcal{T}
\end{aligned}
```
Note there are multiple versions of these constraints in the code in order to avoid creation of unecessary constraints and decision variables for thermal units unable to provide regulation and/or reserves contributions due to input parameters (e.g. ```Reg_Max=0``` and/or ```RSV_Max=0```).
"""
function thermal_commit_reserves!(EP::Model, inputs::Dict)

	println("Thermal Commit Reserves Module")

	dfGen = inputs["dfGen"]

	T = inputs["T"]     # Number of time steps (hours)

	THERM_COMMIT = inputs["THERM_COMMIT"]

	THERM_COMMIT_REG_RSV = intersect(THERM_COMMIT, inputs["REG"], inputs["RSV"]) # Set of thermal resources with both regulation and spinning reserves

	THERM_COMMIT_REG = intersect(THERM_COMMIT, inputs["REG"]) # Set of thermal resources with regulation reserves
	THERM_COMMIT_RSV = intersect(THERM_COMMIT, inputs["RSV"]) # Set of thermal resources with spinning reserves

	THERM_COMMIT_NO_RES = setdiff(THERM_COMMIT, THERM_COMMIT_REG, THERM_COMMIT_RSV) # Set of thermal resources with no reserves

	THERM_COMMIT_REG_ONLY = setdiff(THERM_COMMIT_REG, THERM_COMMIT_RSV) # Set of thermal resources only with regulation reserves
	THERM_COMMIT_RSV_ONLY = setdiff(THERM_COMMIT_RSV, THERM_COMMIT_REG) # Set of thermal resources only with spinning reserves

	if !isempty(THERM_COMMIT_REG_RSV)
		@constraints(EP, begin
			# Maximum regulation and reserve contributions
			[y in THERM_COMMIT_REG_RSV, t=1:T], EP[:vREG][y,t] <= inputs["pP_Max"][y,t]*dfGen[y,:Reg_Max]*dfGen[y,:Cap_Size]*EP[:vCOMMIT][y,t]
			[y in THERM_COMMIT_REG_RSV, t=1:T], EP[:vRSV][y,t] <= inputs["pP_Max"][y,t]*dfGen[y,:Rsv_Max]*dfGen[y,:Cap_Size]*EP[:vCOMMIT][y,t]

			# Minimum stable power generated per technology "y" at hour "t" and contribution to regulation must be > min power
			[y in THERM_COMMIT_REG_RSV, t=1:T], EP[:vP][y,t]-EP[:vREG][y,t] >= dfGen[y,:Min_Power]*dfGen[y,:Cap_Size]*EP[:vCOMMIT][y,t]

			# Maximum power generated per technology "y" at hour "t"  and contribution to regulation and reserves up must be < max power
			[y in THERM_COMMIT_REG_RSV, t=1:T], EP[:vP][y,t]+EP[:vREG][y,t]+EP[:vRSV][y,t] <= inputs["pP_Max"][y,t]*dfGen[y,:Cap_Size]*EP[:vCOMMIT][y,t]
		end)
	end

	if !isempty(THERM_COMMIT_REG)
		@constraints(EP, begin
			# Maximum regulation and reserve contributions
			[y in THERM_COMMIT_REG, t=1:T], EP[:vREG][y,t] <= inputs["pP_Max"][y,t]*dfGen[y,:Reg_Max]*dfGen[y,:Cap_Size]*EP[:vCOMMIT][y,t]

			# Minimum stable power generated per technology "y" at hour "t" and contribution to regulation must be > min power
			[y in THERM_COMMIT_REG, t=1:T], EP[:vP][y,t]-EP[:vREG][y,t] >= dfGen[y,:Min_Power]*dfGen[y,:Cap_Size]*EP[:vCOMMIT][y,t]

			# Maximum power generated per technology "y" at hour "t"  and contribution to regulation must be < max power
			[y in THERM_COMMIT_REG, t=1:T], EP[:vP][y,t]+EP[:vREG][y,t] <= inputs["pP_Max"][y,t]*dfGen[y,:Cap_Size]*EP[:vCOMMIT][y,t]
		end)
	end

	if !isempty(THERM_COMMIT_RSV)
		@constraints(EP, begin
			# Maximum regulation and reserve contributions
			[y in THERM_COMMIT_RSV, t=1:T], EP[:vRSV][y,t] <= inputs["pP_Max"][y,t]*dfGen[y,:Rsv_Max]*dfGen[y,:Cap_Size]*EP[:vCOMMIT][y,t]

			# Minimum stable power generated per technology "y" at hour "t" must be > min power
			[y in THERM_COMMIT_RSV, t=1:T], EP[:vP][y,t] >= dfGen[y,:Min_Power]*dfGen[y,:Cap_Size]*EP[:vCOMMIT][y,t]

			# Maximum power generated per technology "y" at hour "t"  and contribution to reserves up must be < max power
			[y in THERM_COMMIT_RSV, t=1:T], EP[:vP][y,t]+EP[:vRSV][y,t] <= inputs["pP_Max"][y,t]*dfGen[y,:Cap_Size]*EP[:vCOMMIT][y,t]
		end)
	end

	if !isempty(THERM_COMMIT_NO_RES)
		@constraints(EP, begin
			# Minimum stable power generated per technology "y" at hour "t" > Min power
			[y in THERM_COMMIT_NO_RES, t=1:T], EP[:vP][y,t] >= dfGen[y,:Min_Power]*dfGen[y,:Cap_Size]*EP[:vCOMMIT][y,t]

			# Maximum power generated per technology "y" at hour "t" < Max power
			[y in THERM_COMMIT_NO_RES, t=1:T], EP[:vP][y,t] <= inputs["pP_Max"][y,t]*dfGen[y,:Cap_Size]*EP[:vCOMMIT][y,t]
		end)
	end

end
<<<<<<< HEAD

@doc raw"""
    hoursbefore(p::Int, t::Int, b::Int)

Determines the time index b hours before index t in
a landscape starting from t=1 which is separated
into distinct periods of length p.

For example, if p = 10,
1 hour before t=1 is t=10,
1 hour before t=10 is t=9
1 hour before t=11 is t=20
"""
function hoursbefore(p::Int, t::Int, b::Int)::Int
	period = div(t - 1, p)
	return period * p + mod1(t - b, p)
end

@doc raw"""
    hoursbefore(p::Int, t::Int, b::UnitRange)

This is a generalization of hoursbefore(... b::Int)
to allow for example b=1:3 to fetch a Vector{Int} of the three hours before
time index t.
"""
function hoursbefore(p::Int, t::Int, b::UnitRange{Int})::Vector{Int}
	period = div(t - 1, p)
	return period * p .+ mod1.(t .- b, p)
end

@doc raw"""
    hoursbefore(p::Int, t::Int, b::Int)
Determines the time index b hours before index t in
a landscape starting from t=1 which is separated
into distinct periods of length p.
For example, if p = 10,
1 hour before t=1 is t=10,
1 hour before t=10 is t=9
1 hour before t=11 is t=20
"""
function hoursbefore(p::Int, t::Int, b::Int)::Int
	period = div(t - 1, p)
	return period * p + mod1(t - b, p)
end

@doc raw"""
    hoursbefore(p::Int, t::Int, b::UnitRange)
This is a generalization of hoursbefore(... b::Int)
to allow for example b=1:3 to fetch a Vector{Int} of the three hours before
time index t.
"""
function hoursbefore(p::Int, t::Int, b::UnitRange{Int})::Vector{Int}
	period = div(t - 1, p)
	return period * p .+ mod1.(t .- b, p)
end
=======
>>>>>>> eaee7f2a
<|MERGE_RESOLUTION|>--- conflicted
+++ resolved
@@ -296,61 +296,3 @@
 	end
 
 end
-<<<<<<< HEAD
-
-@doc raw"""
-    hoursbefore(p::Int, t::Int, b::Int)
-
-Determines the time index b hours before index t in
-a landscape starting from t=1 which is separated
-into distinct periods of length p.
-
-For example, if p = 10,
-1 hour before t=1 is t=10,
-1 hour before t=10 is t=9
-1 hour before t=11 is t=20
-"""
-function hoursbefore(p::Int, t::Int, b::Int)::Int
-	period = div(t - 1, p)
-	return period * p + mod1(t - b, p)
-end
-
-@doc raw"""
-    hoursbefore(p::Int, t::Int, b::UnitRange)
-
-This is a generalization of hoursbefore(... b::Int)
-to allow for example b=1:3 to fetch a Vector{Int} of the three hours before
-time index t.
-"""
-function hoursbefore(p::Int, t::Int, b::UnitRange{Int})::Vector{Int}
-	period = div(t - 1, p)
-	return period * p .+ mod1.(t .- b, p)
-end
-
-@doc raw"""
-    hoursbefore(p::Int, t::Int, b::Int)
-Determines the time index b hours before index t in
-a landscape starting from t=1 which is separated
-into distinct periods of length p.
-For example, if p = 10,
-1 hour before t=1 is t=10,
-1 hour before t=10 is t=9
-1 hour before t=11 is t=20
-"""
-function hoursbefore(p::Int, t::Int, b::Int)::Int
-	period = div(t - 1, p)
-	return period * p + mod1(t - b, p)
-end
-
-@doc raw"""
-    hoursbefore(p::Int, t::Int, b::UnitRange)
-This is a generalization of hoursbefore(... b::Int)
-to allow for example b=1:3 to fetch a Vector{Int} of the three hours before
-time index t.
-"""
-function hoursbefore(p::Int, t::Int, b::UnitRange{Int})::Vector{Int}
-	period = div(t - 1, p)
-	return period * p .+ mod1.(t .- b, p)
-end
-=======
->>>>>>> eaee7f2a
