"""
GenX: An Configurable Capacity Expansion Model
Copyright (C) 2021,  Massachusetts Institute of Technology
This program is free software; you can redistribute it and/or modify
it under the terms of the GNU General Public License as published by
the Free Software Foundation; either version 2 of the License, or
(at your option) any later version.
This program is distributed in the hope that it will be useful,
but WITHOUT ANY WARRANTY; without even the implied warranty of
MERCHANTABILITY or FITNESS FOR A PARTICULAR PURPOSE.  See the
GNU General Public License for more details.
A complete copy of the GNU General Public License v2 (GPLv2) is available
in LICENSE.txt.  Users uncompressing this from an archive may not have
received this license file.  If not, see <http://www.gnu.org/licenses/>.
"""

@doc raw"""
    flexible_demand(EP::Model, inputs::Dict, CapacityReserveMargin::Int)
This function defines the operating constraints for flexible demand resources. As implemented, flexible demand resources ($y \in \mathcal{DF}$) are characterized by: a) maximum deferrable demand as a fraction of available capacity in a particular time step $t$, $\rho^{max}_{y,z,t}$, b) the maximum time this demand can be advanced and delayed, defined by parameters, $\tau^{advance}_{y,z}$ and $\tau^{delay}_{y,z}$, respectively and c) the energy losses associated with shifting demand, $\eta_{y,z}^{dflex}$.
**Tracking total deferred demand**
The operational constraints governing flexible demand resources are as follows.
The first two constraints model keep track of inventory of deferred demand in each time step.  Specifically, the amount of deferred demand remaining to be served ($\Gamma_{y,z,t}$) depends on the amount in the previous time step minus the served demand during time step $t$ ($\Theta_{y,z,t}$) while accounting for energy losses associated with demand flexibility, plus the demand that has been deferred during the current time step ($\Pi_{y,z,t}$). Note that variable $\Gamma_{y,z,t} \in \mathbb{R}$, $\forall y \in \mathcal{DF}, t  \in \mathcal{T}$. Similar to hydro inventory or storage state of charge constraints, for the first time step of the year (or each representative period), we define the deferred demand level based on level of deferred demand in the last time step of the year (or each representative period).
```math
\begin{aligned}
\Gamma_{y,z,t} = \Gamma_{y,z,t-1} -\eta_{y,z}^{dflex}\Theta_{y,z,t} +\Pi_{y,z,t} \hspace{4 cm}  \forall y \in \mathcal{DF}, z \in \mathcal{Z}, t \in \mathcal{T}^{interior} \\
\Gamma_{y,z,t} = \Gamma_{y,z,t +\tau^{period}-1} -\eta_{y,z}^{dflex}\Theta_{y,z,t} +\Pi_{y,z,t} \hspace{4 cm}  \forall y \in \mathcal{DF}, z \in \mathcal{Z}, t \in \mathcal{T}^{start}
\end{aligned}
```
**Bounds on available demand flexibility**
At any given time step, the amount of demand that can be shifted or deferred cannot exceed the maximum deferrable demand, defined by product of the availability factor ($\rho^{max}_{y,t}$) times the available capacity($\Delta^{total}_{y,z}$).
```math
\begin{aligned}
\Pi_{y,t} \leq \rho^{max}_{y,z,t}\Delta_{y,z} \hspace{4 cm}  \forall y \in \mathcal{DF}, z \in \mathcal{Z}, t \in \mathcal{T}
\end{aligned}
```
**Maximum time delay and advancements**
Delayed demand must then be served within a fixed number of time steps. This is done by enforcing the sum of demand satisfied ($\Theta_{y,z,t}$) in the following $\tau^{delay}_{y,z}$ time steps (e.g., t + 1 to t + $\tau^{delay}_{y,z}$) to be greater than or equal to the level of energy deferred during time step $t$.
```math
\begin{aligned}
\sum_{e=t+1}^{t+\tau^{delay}_{y,z}}{\Theta_{y,z,e}} \geq \Gamma_{y,z,t}
    \hspace{4 cm}  \forall y \in \mathcal{DF},z \in \mathcal{Z}, t \in \mathcal{T}
\end{aligned}
```
A similar constraints maximum time steps of demand advancement. This is done by enforcing the sum of demand deferred ($\Pi_{y,t}$) in the following $\tau^{advance}_{y}$ time steps (e.g., t + 1 to t + $\tau^{advance}_{y}$) to be greater than or equal to the total level of energy deferred during time $t$ (-$\Gamma_{y,t}$). The negative sign is included to account for the established sign convention that treat demand deferred in advance of the actual demand is defined to be negative.
```math
\begin{aligned}
\sum_{e=t+1}^{t+\tau^{advance}_{y,z}}{\Pi_{y,z,e}} \geq -\Gamma_{y,z,t}
    \hspace{4 cm}  \forall y \in \mathcal{DF}, z \in \mathcal{Z}, t \in \mathcal{T}
\end{aligned}
```
If $t$ is first time step of the year (or the first time step of the representative period), then the above two constraints are implemented to look back over the last n time steps, starting with the last time step of the year (or the last time step of the representative period). This time-wrapping implementation is similar to the time-wrapping implementations used for defining the storage balance constraints for hydropower reservoir resources and energy storage resources.
"""
function flexible_demand(EP::Model, inputs::Dict, CapacityReserveMargin::Int)
    ## Flexible demand resources available during all hours and can be either delayed or advanced (virtual storage-shiftable demand) - DR ==1

    println("Flexible Demand Resources Module")

    dfGen = inputs["dfGen"]

    T = inputs["T"]     # Number of time steps (hours)
    Z = inputs["Z"]     # Number of zones
    FLEX = inputs["FLEX"] # Set of flexible demand resources

    START_SUBPERIODS = inputs["START_SUBPERIODS"]
    INTERIOR_SUBPERIODS = inputs["INTERIOR_SUBPERIODS"]

    hours_per_subperiod = inputs["hours_per_subperiod"] # Total number of hours per subperiod

    END_HOURS = START_SUBPERIODS .+ hours_per_subperiod .- 1 # Last subperiod of each representative period

    ### Variables ###

    # Variable tracking total advanced (negative) or deferred (positive) demand for demand flex resource y in period t
    @variable(EP, vS_FLEX[y in FLEX, t = 1:T])

    # Variable tracking demand deferred by demand flex resource y in period t
    @variable(EP, vCHARGE_FLEX[y in FLEX, t = 1:T] >= 0)

    ### Expressions ###

    ## Power Balance Expressions ##
    @expression(EP, ePowerBalanceDemandFlex[t = 1:T, z = 1:Z],
        sum(-EP[:vP][y, t] + EP[:vCHARGE_FLEX][y, t] for y in intersect(FLEX, dfGen[(dfGen[!, :Zone].==z), :][!, :R_ID])))

    EP[:ePowerBalance] += ePowerBalanceDemandFlex

    # Capacity Reserves Margin policy
    if CapacityReserveMargin > 0
        @expression(EP, eCapResMarBalanceFlex[res = 1:inputs["NCapacityReserveMargin"], t = 1:T], sum(dfGen[y, Symbol("CapRes_$res")] * (EP[:vCHARGE_FLEX][y, t] - EP[:vP][y, t]) for y in FLEX))
        EP[:eCapResMarBalance] += eCapResMarBalanceFlex
    end

    ## Objective Function Expressions ##

    # Variable costs of "charging" for technologies "y" during hour "t" in zone "z"
    @expression(EP, eCVarFlex_in[y in FLEX, t = 1:T], inputs["omega"][t] * dfGen[!, :Var_OM_Cost_per_MWh_In][y] * vCHARGE_FLEX[y, t])

    # Sum individual resource contributions to variable charging costs to get total variable charging costs
    # @expression(EP, eTotalCVarFlexInT[t=1:T], sum(eCVarFlex_in[y,t] for y in FLEX))
    # Jan 21, 2022, not sure if there is no flex in one region but there are others, what will happen. adding EP[:vZERO]
    # Sum to Plant level
    @expression(EP, ePlantCVarFlexIn[y in FLEX], sum(eCVarFlex_in[y, t] for t in 1:T))
    # Sum to zonal level
    @expression(EP, eZonalCVarFlexIn[z = 1:Z], EP[:vZERO] + sum(ePlantCVarFlexIn[y] for y in intersect(FLEX, dfGen[dfGen[!, :Zone].==z, :R_ID])))
    # Sum to system level
    @expression(EP, eTotalCVarFlexIn, sum(eZonalCVarFlexIn[z] for z in 1:Z))
    EP[:eObj] += eTotalCVarFlexIn

    ### Constraints ###

<<<<<<< HEAD
    ## Flexible demand is available only during specified hours with time delay or time advance (virtual storage-shiftable demand)
    for z in 1:Z
        # NOTE: Flexible demand operates by zone since capacity is now related to zone demand
        FLEX_Z = intersect(FLEX, dfGen[dfGen[!, :Zone].==z, :][!, :R_ID])
=======
        # Require deferred demands to be satisfied within the specified time delay
        max_flexible_demand_delay = Int(floor(dfGen[!,:Max_Flexible_Demand_Delay][y]))
        FLEXIBLE_DEMAND_DELAY_HOURS = [] # Set of hours in the summation term of the maximum demand delay constraint for the first subperiod of each representative period
        for s in START_SUBPERIODS
            flexible_demand_delay_start = s+hours_per_subperiod-max_flexible_demand_delay
            FLEXIBLE_DEMAND_DELAY_HOURS = union(FLEXIBLE_DEMAND_DELAY_HOURS, flexible_demand_delay_start:(s+hours_per_subperiod-2))
        end
>>>>>>> 8d596530

        @constraints(EP, begin
            # State of "charge" constraint (equals previous state + charge - discharge)
            # NOTE: no maximum energy "stored" or deferred for later hours
            # NOTE: Flexible_Demand_Energy_Eff corresponds to energy loss due to time shifting
            [y in FLEX_Z, t in INTERIOR_SUBPERIODS], EP[:vS_FLEX][y, t] == EP[:vS_FLEX][y, t-1] - dfGen[!, :Flexible_Demand_Energy_Eff][y] * (EP[:vP][y, t]) + (EP[:vCHARGE_FLEX][y, t])
            # Links last time step with first time step, ensuring position in hour 1 is within eligible change from final hour position
            [y in FLEX_Z, t in START_SUBPERIODS], EP[:vS_FLEX][y, t] == EP[:vS_FLEX][y, t+hours_per_subperiod-1] - dfGen[!, :Flexible_Demand_Energy_Eff][y] * (EP[:vP][y, t]) + (EP[:vCHARGE_FLEX][y, t])

            # Maximum charging rate
            # NOTE: the maximum amount that can be shifted is given by hourly availability of the resource times the maximum capacity of the resource
            [y in FLEX_Z, t = 1:T], EP[:vCHARGE_FLEX][y, t] <= inputs["pP_Max"][y, t] * EP[:eTotalCap][y]
            # NOTE: no maximum discharge rate unless constrained by other factors like transmission, etc.
        end)


        for y in FLEX_Z

            # Require deferred demands to be satisfied within the specified time delay
            max_flexible_demand_delay = Int(floor(dfGen[!, :Max_Flexible_Demand_Delay][y]))
            FLEXIBLE_DEMAND_DELAY_HOURS = [] # Set of hours in the summation term of the maximum demand delay constraint for the first subperiod of each representative period
            for s in START_SUBPERIODS
                flexible_demand_delay_start = s + hours_per_subperiod - max_flexible_demand_delay
                # println("Max flexible demand delay type")
                # println(typeof(max_flexible_demand_delay))
                # println("Hours per subperiod type")
                # println(typeof(hours_per_subperiod))
                # println("Type of s")
                # println(typeof(s))
                FLEXIBLE_DEMAND_DELAY_HOURS = union(FLEXIBLE_DEMAND_DELAY_HOURS, flexible_demand_delay_start:(s+hours_per_subperiod-2))
            end

            @constraints(EP, begin
                # cFlexibleDemandDelay: Constraints looks back over last n hours, where n = dfGen[!,:Max_Flexible_Demand_Delay][y]
                [t in setdiff(1:T, FLEXIBLE_DEMAND_DELAY_HOURS, END_HOURS)], sum(EP[:vP][y, e] for e = (t+1):(t+Int(floor(dfGen[!, :Max_Flexible_Demand_Delay][y])))) >= EP[:vS_FLEX][y, t]

                # cFlexibleDemandDelayWrap: If n is greater than the number of subperiods left in the period, constraint wraps around to first hour of time series
                # cFlexibleDemandDelayWrap constraint is equivalant to: sum(EP[:vP][y,e] for e=(t+1):(hours_per_subperiod_max)+sum(EP[:vP][y,e] for e=hours_per_subperiod_min:(hours_per_subperiod_min-1+dfGen[!,:Max_Flexible_Demand_Delay][y]-(hours_per_subperiod-(t%hours_per_subperiod)))) >= EP[:vS_FLEX][y,t]
                [t in FLEXIBLE_DEMAND_DELAY_HOURS], sum(EP[:vP][y, e] for e = (t+1):(t+hours_per_subperiod-(t%hours_per_subperiod))) + sum(EP[:vP][y, e] for e = (hours_per_subperiod*Int(floor((t - 1) / hours_per_subperiod))+1):((hours_per_subperiod*Int(floor((t - 1) / hours_per_subperiod))+1)-1+Int(floor(dfGen[!, :Max_Flexible_Demand_Delay][y]))-(hours_per_subperiod-(t%hours_per_subperiod)))) >= EP[:vS_FLEX][y, t]

                # cFlexibleDemandDelayEnd: cFlexibleDemandDelayEnd constraint is equivalant to: sum(EP[:vP][y,e] for e=hours_per_subperiod_min:(hours_per_subperiod_min-1+dfGen[!,:Max_Flexible_Demand_Delay][y])) >= EP[:vS_FLEX][y,t]
                [t in END_HOURS], sum(EP[:vP][y, e] for e = (hours_per_subperiod*Int(floor((t - 1) / hours_per_subperiod))+1):((hours_per_subperiod*Int(floor((t - 1) / hours_per_subperiod))+1)-1+Int(floor(dfGen[!, :Max_Flexible_Demand_Delay][y])))) >= EP[:vS_FLEX][y, t]

                # NOTE: Expression (hours_per_subperiod*Int(floor((t-1)/hours_per_subperiod))+1) is equivalant to "hours_per_subperiod_min"
                # NOTE: Expression t+hours_per_subperiod-(t%hours_per_subperiod) is equivalant to "hours_per_subperiod_max"
            end)

            # Require advanced demands to be satisfied within the specified time period
            max_flexible_demand_advance = Int(floor(dfGen[!, :Max_Flexible_Demand_Advance][y]))
            FLEXIBLE_DEMAND_ADVANCE_HOURS = [] # Set of hours in the summation term of the maximum advance demand constraint for the first subperiod of each representative period
            for s in START_SUBPERIODS
                flexible_demand_advance_start = s + hours_per_subperiod - max_flexible_demand_advance
                FLEXIBLE_DEMAND_ADVANCE_HOURS = union(FLEXIBLE_DEMAND_ADVANCE_HOURS, flexible_demand_advance_start:(s+hours_per_subperiod-2))
            end

            @constraints(EP, begin
                # cFlexibleDemandAdvance: Constraint looks back over last n hours, where n = dfGen[!,:Max_Flexible_Demand_Advance][y]
                [t in setdiff(1:T, FLEXIBLE_DEMAND_ADVANCE_HOURS, END_HOURS)], sum(EP[:vCHARGE_FLEX][y, e] for e = (t+1):(t+Int(dfGen[!, :Max_Flexible_Demand_Advance][y]))) >= -EP[:vS_FLEX][y, t]

                # cFlexibleDemandAdvanceWrap: If n is greater than the number of subperiods left in the period, constraint wraps around to first hour of time series
                # cFlexibleDemandAdvanceWrap constraint is equivalant to: sum(EP[:vCHARGE_FLEX][y,e] for e=(t+1):hours_per_subperiod_max)+sum(EP[:vCHARGE_FLEX][y,e] for e=hours_per_subperiod_min:(hours_per_subperiod_min-1+dfGen[!,:Max_Flexible_Demand_Advance][y]-(hours_per_subperiod-(t%hours_per_subperiod)))) >= -EP[:vS_FLEX][y,t]
                [t in FLEXIBLE_DEMAND_ADVANCE_HOURS], sum(EP[:vCHARGE_FLEX][y, e] for e = (t+1):(t+hours_per_subperiod-(t%hours_per_subperiod))) + sum(EP[:vCHARGE_FLEX][y, e] for e = (hours_per_subperiod*Int(floor((t - 1) / hours_per_subperiod))+1):((hours_per_subperiod*Int(floor((t - 1) / hours_per_subperiod))+1)-1+Int(dfGen[!, :Max_Flexible_Demand_Advance][y])-(hours_per_subperiod-(t%hours_per_subperiod)))) >= -EP[:vS_FLEX][y, t]

                # cFlexibleDemandAdvanceEnd: cFlexibleDemandAdvanceEnd constraint is equivalant to: sum(EP[:vCHARGE_FLEX][y,e] for e=hours_per_subperiod_min:(hours_per_subperiod_min-1+dfGen[!,:Max_Flexible_Demand_Advance][y])) >= -EP[:vS_FLEX][y,t]
                [t in END_HOURS], sum(EP[:vCHARGE_FLEX][y, e] for e = (hours_per_subperiod*Int(floor((t - 1) / hours_per_subperiod))+1):((hours_per_subperiod*Int(floor((t - 1) / hours_per_subperiod))+1)-1+Int(dfGen[!, :Max_Flexible_Demand_Advance][y]))) >= -EP[:vS_FLEX][y, t]
                # NOTE: Expression (hours_per_subperiod*Int(floor((t-1)/hours_per_subperiod))+1) is equivalant to "hours_per_subperiod_min"
                # NOTE: Expression t+hours_per_subperiod-(t%hours_per_subperiod) is equivalant to "hours_per_subperiod_max"
            end)
        end
    end

    return EP
end<|MERGE_RESOLUTION|>--- conflicted
+++ resolved
@@ -108,20 +108,10 @@
 
     ### Constraints ###
 
-<<<<<<< HEAD
     ## Flexible demand is available only during specified hours with time delay or time advance (virtual storage-shiftable demand)
     for z in 1:Z
         # NOTE: Flexible demand operates by zone since capacity is now related to zone demand
         FLEX_Z = intersect(FLEX, dfGen[dfGen[!, :Zone].==z, :][!, :R_ID])
-=======
-        # Require deferred demands to be satisfied within the specified time delay
-        max_flexible_demand_delay = Int(floor(dfGen[!,:Max_Flexible_Demand_Delay][y]))
-        FLEXIBLE_DEMAND_DELAY_HOURS = [] # Set of hours in the summation term of the maximum demand delay constraint for the first subperiod of each representative period
-        for s in START_SUBPERIODS
-            flexible_demand_delay_start = s+hours_per_subperiod-max_flexible_demand_delay
-            FLEXIBLE_DEMAND_DELAY_HOURS = union(FLEXIBLE_DEMAND_DELAY_HOURS, flexible_demand_delay_start:(s+hours_per_subperiod-2))
-        end
->>>>>>> 8d596530
 
         @constraints(EP, begin
             # State of "charge" constraint (equals previous state + charge - discharge)
@@ -145,12 +135,6 @@
             FLEXIBLE_DEMAND_DELAY_HOURS = [] # Set of hours in the summation term of the maximum demand delay constraint for the first subperiod of each representative period
             for s in START_SUBPERIODS
                 flexible_demand_delay_start = s + hours_per_subperiod - max_flexible_demand_delay
-                # println("Max flexible demand delay type")
-                # println(typeof(max_flexible_demand_delay))
-                # println("Hours per subperiod type")
-                # println(typeof(hours_per_subperiod))
-                # println("Type of s")
-                # println(typeof(s))
                 FLEXIBLE_DEMAND_DELAY_HOURS = union(FLEXIBLE_DEMAND_DELAY_HOURS, flexible_demand_delay_start:(s+hours_per_subperiod-2))
             end
 
