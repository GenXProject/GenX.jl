"""
GenX: An Configurable Capacity Expansion Model
Copyright (C) 2021,  Massachusetts Institute of Technology
This program is free software; you can redistribute it and/or modify
it under the terms of the GNU General Public License as published by
the Free Software Foundation; either version 2 of the License, or
(at your option) any later version.
This program is distributed in the hope that it will be useful,
but WITHOUT ANY WARRANTY; without even the implied warranty of
MERCHANTABILITY or FITNESS FOR A PARTICULAR PURPOSE.  See the
GNU General Public License for more details.
A complete copy of the GNU General Public License v2 (GPLv2) is available
in LICENSE.txt.  Users uncompressing this from an archive may not have
received this license file.  If not, see <http://www.gnu.org/licenses/>.
"""

@doc raw"""
    flexible_demand!(EP::Model, inputs::Dict, setup::Dict)
This function defines the operating constraints for flexible demand resources. As implemented, flexible demand resources ($y \in \mathcal{DF}$) are characterized by: a) maximum deferrable demand as a fraction of available capacity in a particular time step $t$, $\rho^{max}_{y,z,t}$, b) the maximum time this demand can be advanced and delayed, defined by parameters, $\tau^{advance}_{y,z}$ and $\tau^{delay}_{y,z}$, respectively and c) the energy losses associated with shifting demand, $\eta_{y,z}^{dflex}$.
**Tracking total deferred demand**
The operational constraints governing flexible demand resources are as follows.
The first two constraints model keep track of inventory of deferred demand in each time step.  Specifically, the amount of deferred demand remaining to be served ($\Gamma_{y,z,t}$) depends on the amount in the previous time step minus the served demand during time step $t$ ($\Theta_{y,z,t}$) while accounting for energy losses associated with demand flexibility, plus the demand that has been deferred during the current time step ($\Pi_{y,z,t}$). Note that variable $\Gamma_{y,z,t} \in \mathbb{R}$, $\forall y \in \mathcal{DF}, t  \in \mathcal{T}$. Similar to hydro inventory or storage state of charge constraints, for the first time step of the year (or each representative period), we define the deferred demand level based on level of deferred demand in the last time step of the year (or each representative period).
```math
\begin{aligned}
\Gamma_{y,z,t} = \Gamma_{y,z,t-1} -\eta_{y,z}^{dflex}\Theta_{y,z,t} +\Pi_{y,z,t} \hspace{4 cm}  \forall y \in \mathcal{DF}, z \in \mathcal{Z}, t \in \mathcal{T}^{interior} \\
\Gamma_{y,z,t} = \Gamma_{y,z,t +\tau^{period}-1} -\eta_{y,z}^{dflex}\Theta_{y,z,t} +\Pi_{y,z,t} \hspace{4 cm}  \forall y \in \mathcal{DF}, z \in \mathcal{Z}, t \in \mathcal{T}^{start}
\end{aligned}
```
**Bounds on available demand flexibility**
At any given time step, the amount of demand that can be shifted or deferred cannot exceed the maximum deferrable demand, defined by product of the availability factor ($\rho^{max}_{y,t}$) times the available capacity($\Delta^{total}_{y,z}$).
```math
\begin{aligned}
\Pi_{y,t} \leq \rho^{max}_{y,z,t}\Delta_{y,z} \hspace{4 cm}  \forall y \in \mathcal{DF}, z \in \mathcal{Z}, t \in \mathcal{T}
\end{aligned}
```
**Maximum time delay and advancements**
Delayed demand must then be served within a fixed number of time steps. This is done by enforcing the sum of demand satisfied ($\Theta_{y,z,t}$) in the following $\tau^{delay}_{y,z}$ time steps (e.g., t + 1 to t + $\tau^{delay}_{y,z}$) to be greater than or equal to the level of energy deferred during time step $t$.
```math
\begin{aligned}
\sum_{e=t+1}^{t+\tau^{delay}_{y,z}}{\Theta_{y,z,e}} \geq \Gamma_{y,z,t}
    \hspace{4 cm}  \forall y \in \mathcal{DF},z \in \mathcal{Z}, t \in \mathcal{T}
\end{aligned}
```
A similar constraints maximum time steps of demand advancement. This is done by enforcing the sum of demand deferred ($\Pi_{y,t}$) in the following $\tau^{advance}_{y}$ time steps (e.g., t + 1 to t + $\tau^{advance}_{y}$) to be greater than or equal to the total level of energy deferred during time $t$ (-$\Gamma_{y,t}$). The negative sign is included to account for the established sign convention that treat demand deferred in advance of the actual demand is defined to be negative.
```math
\begin{aligned}
\sum_{e=t+1}^{t+\tau^{advance}_{y,z}}{\Pi_{y,z,e}} \geq -\Gamma_{y,z,t}
    \hspace{4 cm}  \forall y \in \mathcal{DF}, z \in \mathcal{Z}, t \in \mathcal{T}
\end{aligned}
```
If $t$ is first time step of the year (or the first time step of the representative period), then the above two constraints are implemented to look back over the last n time steps, starting with the last time step of the year (or the last time step of the representative period). This time-wrapping implementation is similar to the time-wrapping implementations used for defining the storage balance constraints for hydropower reservoir resources and energy storage resources.
"""
function flexible_demand!(EP::Model, inputs::Dict, setup::Dict)
## Flexible demand resources available during all hours and can be either delayed or advanced (virtual storage-shiftable demand) - DR ==1

println("Flexible Demand Resources Module")

dfGen = inputs["dfGen"]

T = inputs["T"]     # Number of time steps (hours)
Z = inputs["Z"]     # Number of zones
FLEX = inputs["FLEX"] # Set of flexible demand resources

hours_per_subperiod = inputs["hours_per_subperiod"] # Total number of hours per subperiod

### Variables ###

# Variable tracking total advanced (negative) or deferred (positive) demand for demand flex resource y in period t
@variable(EP, vS_FLEX[y in FLEX, t=1:T]);

# Variable tracking demand deferred by demand flex resource y in period t
@variable(EP, vCHARGE_FLEX[y in FLEX, t=1:T] >= 0);

### Expressions ###

## Power Balance Expressions ##
@expression(EP, ePowerBalanceDemandFlex[t=1:T, z=1:Z],
    sum(-EP[:vP][y,t]+EP[:vCHARGE_FLEX][y,t] for y in intersect(FLEX, dfGen[(dfGen[!,:Zone].==z),:R_ID])))

add_to_expression!.(EP[:ePowerBalance], EP[:ePowerBalanceDemandFlex])

# Capacity Reserves Margin policy
if CapacityReserveMargin > 0
    @expression(EP, eCapResMarBalanceFlex[res=1:inputs["NCapacityReserveMargin"], t=1:T], sum(dfGen[y,Symbol("CapRes_$res")] * (EP[:vCHARGE_FLEX][y,t] - EP[:vP][y,t]) for y in FLEX))
    EP[:eCapResMarBalance] += eCapResMarBalanceFlex
end

## Objective Function Expressions ##

# Variable costs of "charging" for technologies "y" during hour "t" in zone "z"
<<<<<<< HEAD
@expression(EP, eCVarFlex_in[y in FLEX, t= 1:T], inputs["omega"][t]*dfGen[y, :Var_OM_Cost_per_MWh_In] * vCHARGE_FLEX[y, t])

# Sum to Plant level
@expression(EP, ePlantCVarFlexIn[y in FLEX], sum(EP[:eCVarFlex_in][y, t] for t in 1:T))
# Sum to zonal level
@expression(EP, eZonalCVarFlexIn[z = 1:Z], EP[:vZERO] + sum(EP[:ePlantCVarFlexIn][y] for y in intersect(FLEX, dfGen[dfGen[!, :Zone].==z, :R_ID])))
# Sum to system level
@expression(EP, eTotalCVarFlexIn, sum(EP[:eZonalCVarFlexIn][z] for z in 1:Z))

add_to_expression!(EP[:eObj], EP[:eTotalCVarFlexIn])

# Calcualte the extra energy consumption of flexible demand
@expression(EP, eExtraDemand[y in FLEX], 
        sum(inputs["omega"][t] * (EP[:vP][y, t] - EP[:vCHARGE_FLEX][y, t]) for t in 1:T))
=======
@expression(EP, eCVarFlex_in[y in FLEX,t=1:T], inputs["omega"][t]*dfGen[y,:Var_OM_Cost_per_MWh_In]*vCHARGE_FLEX[y,t])
>>>>>>> eaee7f2a


### Constraints ###

## Flexible demand is available only during specified hours with time delay or time advance (virtual storage-shiftable demand)
for z in 1:Z
    # NOTE: Flexible demand operates by zone since capacity is now related to zone demand
    FLEX_Z = intersect(FLEX, dfGen[dfGen.Zone .== z, :R_ID])

    @constraints(EP, begin
        # State of "charge" constraint (equals previous state + charge - discharge)
        # NOTE: no maximum energy "stored" or deferred for later hours
        # NOTE: Flexible_Demand_Energy_Eff corresponds to energy loss due to time shifting
        [y in FLEX_Z, t in 1:T], EP[:vS_FLEX][y,t] == EP[:vS_FLEX][y, hoursbefore(hours_per_subperiod, t, 1)] - dfGen[y, :Flexible_Demand_Energy_Eff] * EP[:vP][y,t] + EP[:vCHARGE_FLEX][y,t]

        # Maximum charging rate
        # NOTE: the maximum amount that can be shifted is given by hourly availability of the resource times the maximum capacity of the resource
        [y in FLEX_Z, t=1:T], EP[:vCHARGE_FLEX][y,t] <= inputs["pP_Max"][y,t]*EP[:eTotalCap][y]
        # NOTE: no maximum discharge rate unless constrained by other factors like transmission, etc.
    end)


    for y in FLEX_Z

        # Require deferred demands to be satisfied within the specified time delay
        max_flexible_demand_delay = Int(floor(dfGen[y,:Max_Flexible_Demand_Delay]))

        # Require advanced demands to be satisfied within the specified time period
        max_flexible_demand_advance = Int(floor(dfGen[y,:Max_Flexible_Demand_Advance]))

        @constraint(EP, [t in 1:T],
            # cFlexibleDemandDelay: Constraints looks forward over next n hours, where n = max_flexible_demand_delay
            sum(EP[:vP][y,e] for e=hoursafter(hours_per_subperiod, t, 1:max_flexible_demand_delay)) >= EP[:vS_FLEX][y,t])

        @constraint(EP, [t in 1:T],
            # cFlexibleDemandAdvance: Constraint looks forward over next n hours, where n = max_flexible_demand_advance
            sum(EP[:vCHARGE_FLEX][y,e] for e=hoursafter(hours_per_subperiod, t, 1:max_flexible_demand_advance)) >= -EP[:vS_FLEX][y,t])

    end
end

return EP
end
<|MERGE_RESOLUTION|>--- conflicted
+++ resolved
@@ -88,24 +88,9 @@
 ## Objective Function Expressions ##
 
 # Variable costs of "charging" for technologies "y" during hour "t" in zone "z"
-<<<<<<< HEAD
-@expression(EP, eCVarFlex_in[y in FLEX, t= 1:T], inputs["omega"][t]*dfGen[y, :Var_OM_Cost_per_MWh_In] * vCHARGE_FLEX[y, t])
 
-# Sum to Plant level
-@expression(EP, ePlantCVarFlexIn[y in FLEX], sum(EP[:eCVarFlex_in][y, t] for t in 1:T))
-# Sum to zonal level
-@expression(EP, eZonalCVarFlexIn[z = 1:Z], EP[:vZERO] + sum(EP[:ePlantCVarFlexIn][y] for y in intersect(FLEX, dfGen[dfGen[!, :Zone].==z, :R_ID])))
-# Sum to system level
-@expression(EP, eTotalCVarFlexIn, sum(EP[:eZonalCVarFlexIn][z] for z in 1:Z))
+@expression(EP, eCVarFlex_in[y in FLEX,t=1:T], inputs["omega"][t]*dfGen[y,:Var_OM_Cost_per_MWh_In]*vCHARGE_FLEX[y,t])
 
-add_to_expression!(EP[:eObj], EP[:eTotalCVarFlexIn])
-
-# Calcualte the extra energy consumption of flexible demand
-@expression(EP, eExtraDemand[y in FLEX], 
-        sum(inputs["omega"][t] * (EP[:vP][y, t] - EP[:vCHARGE_FLEX][y, t]) for t in 1:T))
-=======
-@expression(EP, eCVarFlex_in[y in FLEX,t=1:T], inputs["omega"][t]*dfGen[y,:Var_OM_Cost_per_MWh_In]*vCHARGE_FLEX[y,t])
->>>>>>> eaee7f2a
 
 
 ### Constraints ###
