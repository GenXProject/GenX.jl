"""
GenX: An Configurable Capacity Expansion Model
Copyright (C) 2021,  Massachusetts Institute of Technology
This program is free software; you can redistribute it and/or modify
it under the terms of the GNU General Public License as published by
the Free Software Foundation; either version 2 of the License, or
(at your option) any later version.
This program is distributed in the hope that it will be useful,
but WITHOUT ANY WARRANTY; without even the implied warranty of
MERCHANTABILITY or FITNESS FOR A PARTICULAR PURPOSE.  See the
GNU General Public License for more details.
A complete copy of the GNU General Public License v2 (GPLv2) is available
in LICENSE.txt.  Users uncompressing this from an archive may not have
received this license file.  If not, see <http://www.gnu.org/licenses/>.
"""

@doc raw"""
<<<<<<< HEAD
    flexible_demand!(EP::Model, inputs::Dict, setup::Dict)
=======
    flexible_demand(EP::Model, inputs::Dict, CapacityReserveMargin::Int)

>>>>>>> 37ec98da
This function defines the operating constraints for flexible demand resources. As implemented, flexible demand resources ($y \in \mathcal{DF}$) are characterized by: a) maximum deferrable demand as a fraction of available capacity in a particular time step $t$, $\rho^{max}_{y,z,t}$, b) the maximum time this demand can be advanced and delayed, defined by parameters, $\tau^{advance}_{y,z}$ and $\tau^{delay}_{y,z}$, respectively and c) the energy losses associated with shifting demand, $\eta_{y,z}^{dflex}$.
**Tracking total deferred demand**
The operational constraints governing flexible demand resources are as follows.
The first two constraints model keep track of inventory of deferred demand in each time step.  Specifically, the amount of deferred demand remaining to be served ($\Gamma_{y,z,t}$) depends on the amount in the previous time step minus the served demand during time step $t$ ($\Theta_{y,z,t}$) while accounting for energy losses associated with demand flexibility, plus the demand that has been deferred during the current time step ($\Pi_{y,z,t}$). Note that variable $\Gamma_{y,z,t} \in \mathbb{R}$, $\forall y \in \mathcal{DF}, t  \in \mathcal{T}$. Similar to hydro inventory or storage state of charge constraints, for the first time step of the year (or each representative period), we define the deferred demand level based on level of deferred demand in the last time step of the year (or each representative period).
```math
\begin{aligned}
\Gamma_{y,z,t} = \Gamma_{y,z,t-1} -\eta_{y,z}^{dflex}\Theta_{y,z,t} +\Pi_{y,z,t} \hspace{4 cm}  \forall y \in \mathcal{DF}, z \in \mathcal{Z}, t \in \mathcal{T}^{interior} \\
\Gamma_{y,z,t} = \Gamma_{y,z,t +\tau^{period}-1} -\eta_{y,z}^{dflex}\Theta_{y,z,t} +\Pi_{y,z,t} \hspace{4 cm}  \forall y \in \mathcal{DF}, z \in \mathcal{Z}, t \in \mathcal{T}^{start}
\end{aligned}
```
**Bounds on available demand flexibility**
At any given time step, the amount of demand that can be shifted or deferred cannot exceed the maximum deferrable demand, defined by product of the availability factor ($\rho^{max}_{y,t}$) times the available capacity($\Delta^{total}_{y,z}$).
```math
\begin{aligned}
\Pi_{y,t} \leq \rho^{max}_{y,z,t}\Delta_{y,z} \hspace{4 cm}  \forall y \in \mathcal{DF}, z \in \mathcal{Z}, t \in \mathcal{T}
\end{aligned}
```
**Maximum time delay and advancements**
Delayed demand must then be served within a fixed number of time steps. This is done by enforcing the sum of demand satisfied ($\Theta_{y,z,t}$) in the following $\tau^{delay}_{y,z}$ time steps (e.g., t + 1 to t + $\tau^{delay}_{y,z}$) to be greater than or equal to the level of energy deferred during time step $t$.
```math
\begin{aligned}
\sum_{e=t+1}^{t+\tau^{delay}_{y,z}}{\Theta_{y,z,e}} \geq \Gamma_{y,z,t}
    \hspace{4 cm}  \forall y \in \mathcal{DF},z \in \mathcal{Z}, t \in \mathcal{T}
\end{aligned}
```
A similar constraints maximum time steps of demand advancement. This is done by enforcing the sum of demand deferred ($\Pi_{y,t}$) in the following $\tau^{advance}_{y}$ time steps (e.g., t + 1 to t + $\tau^{advance}_{y}$) to be greater than or equal to the total level of energy deferred during time $t$ (-$\Gamma_{y,t}$). The negative sign is included to account for the established sign convention that treat demand deferred in advance of the actual demand is defined to be negative.
```math
\begin{aligned}
\sum_{e=t+1}^{t+\tau^{advance}_{y,z}}{\Pi_{y,z,e}} \geq -\Gamma_{y,z,t}
    \hspace{4 cm}  \forall y \in \mathcal{DF}, z \in \mathcal{Z}, t \in \mathcal{T}
\end{aligned}
```
If $t$ is first time step of the year (or the first time step of the representative period), then the above two constraints are implemented to look back over the last n time steps, starting with the last time step of the year (or the last time step of the representative period). This time-wrapping implementation is similar to the time-wrapping implementations used for defining the storage balance constraints for hydropower reservoir resources and energy storage resources.
"""
<<<<<<< HEAD
function flexible_demand!(EP::Model, inputs::Dict, setup::Dict)
=======
function flexible_demand(EP::Model, inputs::Dict, CapacityReserveMargin::Int)
>>>>>>> 37ec98da
## Flexible demand resources available during all hours and can be either delayed or advanced (virtual storage-shiftable demand) - DR ==1

println("Flexible Demand Resources Module")

dfGen = inputs["dfGen"]

T = inputs["T"]     # Number of time steps (hours)
Z = inputs["Z"]     # Number of zones
FLEX = inputs["FLEX"] # Set of flexible demand resources

START_SUBPERIODS = inputs["START_SUBPERIODS"]
INTERIOR_SUBPERIODS = inputs["INTERIOR_SUBPERIODS"]

hours_per_subperiod = inputs["hours_per_subperiod"] # Total number of hours per subperiod

END_HOURS = START_SUBPERIODS .+ hours_per_subperiod .- 1 # Last subperiod of each representative period

### Variables ###

# Variable tracking total advanced (negative) or deferred (positive) demand for demand flex resource y in period t
@variable(EP, vS_FLEX[y in FLEX, t=1:T]);

# Variable tracking demand deferred by demand flex resource y in period t
@variable(EP, vCHARGE_FLEX[y in FLEX, t=1:T] >= 0);

### Expressions ###

## Power Balance Expressions ##
@expression(EP, ePowerBalanceDemandFlex[t=1:T, z=1:Z],
    sum(-EP[:vP][y,t]+EP[:vCHARGE_FLEX][y,t] for y in intersect(FLEX, dfGen[(dfGen[!,:Zone].==z),:R_ID])))

add_to_expression!.(EP[:ePowerBalance], EP[:ePowerBalanceDemandFlex])

# Capacity Reserves Margin policy
if CapacityReserveMargin > 0
    @expression(EP, eCapResMarBalanceFlex[res=1:inputs["NCapacityReserveMargin"], t=1:T], sum(dfGen[y,Symbol("CapRes_$res")] * (EP[:vCHARGE_FLEX][y,t] - EP[:vP][y,t]) for y in FLEX))
    EP[:eCapResMarBalance] += eCapResMarBalanceFlex
end

## Objective Function Expressions ##

# Variable costs of "charging" for technologies "y" during hour "t" in zone "z"
@expression(EP, eCVarFlex_in[y in FLEX, t= 1:T], inputs["omega"][t]*dfGen[y, :Var_OM_Cost_per_MWh_In] * vCHARGE_FLEX[y, t])

# Sum to Plant level
@expression(EP, ePlantCVarFlexIn[y in FLEX], sum(EP[:eCVarFlex_in][y, t] for t in 1:T))
# Sum to zonal level
@expression(EP, eZonalCVarFlexIn[z = 1:Z], EP[:vZERO] + sum(EP[:ePlantCVarFlexIn][y] for y in intersect(FLEX, dfGen[dfGen[!, :Zone].==z, :R_ID])))
# Sum to system level
@expression(EP, eTotalCVarFlexIn, sum(EP[:eZonalCVarFlexIn][z] for z in 1:Z))

add_to_expression!(EP[:eObj], EP[:eTotalCVarFlexIn])

# Calcualte the extra energy consumption of flexible demand
@expression(EP, eExtraDemand[y in FLEX], 
        sum(inputs["omega"][t] * (EP[:vP][y, t] - EP[:vCHARGE_FLEX][y, t]) for t in 1:T))


### Constraints ###

## Flexible demand is available only during specified hours with time delay or time advance (virtual storage-shiftable demand)
for z in 1:Z
    # NOTE: Flexible demand operates by zone since capacity is now related to zone demand
    FLEX_Z = intersect(FLEX, dfGen[dfGen.Zone .== z, :R_ID])

    @constraints(EP, begin
        # State of "charge" constraint (equals previous state + charge - discharge)
        # NOTE: no maximum energy "stored" or deferred for later hours
        # NOTE: Flexible_Demand_Energy_Eff corresponds to energy loss due to time shifting
        [y in FLEX_Z, t in 1:T], EP[:vS_FLEX][y,t] == EP[:vS_FLEX][y, hoursbefore(hours_per_subperiod, t, 1)] - dfGen[y, :Flexible_Demand_Energy_Eff] * EP[:vP][y,t] + EP[:vCHARGE_FLEX][y,t]

        # Maximum charging rate
        # NOTE: the maximum amount that can be shifted is given by hourly availability of the resource times the maximum capacity of the resource
        [y in FLEX_Z, t=1:T], EP[:vCHARGE_FLEX][y,t] <= inputs["pP_Max"][y,t]*EP[:eTotalCap][y]
        # NOTE: no maximum discharge rate unless constrained by other factors like transmission, etc.
    end)


    for y in FLEX_Z

        # Require deferred demands to be satisfied within the specified time delay
<<<<<<< HEAD
        max_flexible_demand_delay = Int(floor(dfGen[y,:Max_Flexible_Demand_Delay]))
=======
        max_flexible_demand_delay = Int(floor(dfGen[!,:Max_Flexible_Demand_Delay][y]))
        FLEXIBLE_DEMAND_DELAY_HOURS = [] # Set of hours in the summation term of the maximum demand delay constraint for the first subperiod of each representative period
        for s in START_SUBPERIODS
            flexible_demand_delay_start = s+hours_per_subperiod-max_flexible_demand_delay
            FLEXIBLE_DEMAND_DELAY_HOURS = union(FLEXIBLE_DEMAND_DELAY_HOURS, flexible_demand_delay_start:(s+hours_per_subperiod-2))
        end

        @constraints(EP, begin
            # cFlexibleDemandDelay: Constraints looks back over last n hours, where n = dfGen[!,:Max_Flexible_Demand_Delay][y]
            [t in setdiff(1:T,FLEXIBLE_DEMAND_DELAY_HOURS,END_HOURS)], sum(EP[:vP][y,e] for e=(t+1):(t+Int(floor(dfGen[!,:Max_Flexible_Demand_Delay][y])))) >= EP[:vS_FLEX][y,t]

            # cFlexibleDemandDelayWrap: If n is greater than the number of subperiods left in the period, constraint wraps around to first hour of time series
            # cFlexibleDemandDelayWrap constraint is equivalant to: sum(EP[:vP][y,e] for e=(t+1):(hours_per_subperiod_max)+sum(EP[:vP][y,e] for e=hours_per_subperiod_min:(hours_per_subperiod_min-1+dfGen[!,:Max_Flexible_Demand_Delay][y]-(hours_per_subperiod-(t%hours_per_subperiod)))) >= EP[:vS_FLEX][y,t]
            [t in FLEXIBLE_DEMAND_DELAY_HOURS], sum(EP[:vP][y,e] for e=(t+1):(t+hours_per_subperiod-(t%hours_per_subperiod)))+sum(EP[:vP][y,e] for e=(hours_per_subperiod*Int(floor((t-1)/hours_per_subperiod))+1):((hours_per_subperiod*Int(floor((t-1)/hours_per_subperiod))+1)-1+Int(floor(dfGen[!,:Max_Flexible_Demand_Delay][y]))-(hours_per_subperiod-(t%hours_per_subperiod)))) >= EP[:vS_FLEX][y,t]

            # cFlexibleDemandDelayEnd: cFlexibleDemandDelayEnd constraint is equivalant to: sum(EP[:vP][y,e] for e=hours_per_subperiod_min:(hours_per_subperiod_min-1+dfGen[!,:Max_Flexible_Demand_Delay][y])) >= EP[:vS_FLEX][y,t]
            [t in END_HOURS], sum(EP[:vP][y,e] for e=(hours_per_subperiod*Int(floor((t-1)/hours_per_subperiod))+1):((hours_per_subperiod*Int(floor((t-1)/hours_per_subperiod))+1)-1+Int(floor(dfGen[!,:Max_Flexible_Demand_Delay][y])))) >= EP[:vS_FLEX][y,t]
            # NOTE: Expression (hours_per_subperiod*Int(floor((t-1)/hours_per_subperiod))+1) is equivalant to "hours_per_subperiod_min"
            # NOTE: Expression t+hours_per_subperiod-(t%hours_per_subperiod) is equivalant to "hours_per_subperiod_max"
        end)
>>>>>>> 37ec98da

        # Require advanced demands to be satisfied within the specified time period
        max_flexible_demand_advance = Int(floor(dfGen[y,:Max_Flexible_Demand_Advance]))

        @constraint(EP, [t in 1:T],
            # cFlexibleDemandDelay: Constraints looks forward over next n hours, where n = max_flexible_demand_delay
            sum(EP[:vP][y,e] for e=hoursafter(hours_per_subperiod, t, 1:max_flexible_demand_delay)) >= EP[:vS_FLEX][y,t])

        @constraint(EP, [t in 1:T],
            # cFlexibleDemandAdvance: Constraint looks forward over next n hours, where n = max_flexible_demand_advance
            sum(EP[:vCHARGE_FLEX][y,e] for e=hoursafter(hours_per_subperiod, t, 1:max_flexible_demand_advance)) >= -EP[:vS_FLEX][y,t])

    end
end

return EP
end

@doc raw"""
    hoursafter(p::Int, t::Int, a::Int)

Determines the time index a hours after index t in
a landscape starting from t=1 which is separated
into distinct periods of length p.

For example, if p = 10,
1 hour after t=9 is t=10,
1 hour after t=10 is t=1,
1 hour after t=11 is t=2
"""
function hoursafter(p::Int, t::Int, a::Int)::Int
    period = div(t - 1, p)
    return period * p + mod1(t + a, p)
end

@doc raw"""
    hoursafter(p::Int, t::Int, b::UnitRange)

This is a generalization of hoursafter(... b::Int)
to allow for example a=1:3 to fetch a Vector{Int} of the three hours after
time index t.
"""
function hoursafter(p::Int, t::Int, a::UnitRange{Int})::Vector{Int}
    period = div(t - 1, p)
    return period * p .+ mod1.(t .+ a, p)

end<|MERGE_RESOLUTION|>--- conflicted
+++ resolved
@@ -15,12 +15,7 @@
 """
 
 @doc raw"""
-<<<<<<< HEAD
     flexible_demand!(EP::Model, inputs::Dict, setup::Dict)
-=======
-    flexible_demand(EP::Model, inputs::Dict, CapacityReserveMargin::Int)
-
->>>>>>> 37ec98da
 This function defines the operating constraints for flexible demand resources. As implemented, flexible demand resources ($y \in \mathcal{DF}$) are characterized by: a) maximum deferrable demand as a fraction of available capacity in a particular time step $t$, $\rho^{max}_{y,z,t}$, b) the maximum time this demand can be advanced and delayed, defined by parameters, $\tau^{advance}_{y,z}$ and $\tau^{delay}_{y,z}$, respectively and c) the energy losses associated with shifting demand, $\eta_{y,z}^{dflex}$.
 **Tracking total deferred demand**
 The operational constraints governing flexible demand resources are as follows.
@@ -55,11 +50,7 @@
 ```
 If $t$ is first time step of the year (or the first time step of the representative period), then the above two constraints are implemented to look back over the last n time steps, starting with the last time step of the year (or the last time step of the representative period). This time-wrapping implementation is similar to the time-wrapping implementations used for defining the storage balance constraints for hydropower reservoir resources and energy storage resources.
 """
-<<<<<<< HEAD
 function flexible_demand!(EP::Model, inputs::Dict, setup::Dict)
-=======
-function flexible_demand(EP::Model, inputs::Dict, CapacityReserveMargin::Int)
->>>>>>> 37ec98da
 ## Flexible demand resources available during all hours and can be either delayed or advanced (virtual storage-shiftable demand) - DR ==1
 
 println("Flexible Demand Resources Module")
@@ -141,30 +132,7 @@
     for y in FLEX_Z
 
         # Require deferred demands to be satisfied within the specified time delay
-<<<<<<< HEAD
         max_flexible_demand_delay = Int(floor(dfGen[y,:Max_Flexible_Demand_Delay]))
-=======
-        max_flexible_demand_delay = Int(floor(dfGen[!,:Max_Flexible_Demand_Delay][y]))
-        FLEXIBLE_DEMAND_DELAY_HOURS = [] # Set of hours in the summation term of the maximum demand delay constraint for the first subperiod of each representative period
-        for s in START_SUBPERIODS
-            flexible_demand_delay_start = s+hours_per_subperiod-max_flexible_demand_delay
-            FLEXIBLE_DEMAND_DELAY_HOURS = union(FLEXIBLE_DEMAND_DELAY_HOURS, flexible_demand_delay_start:(s+hours_per_subperiod-2))
-        end
-
-        @constraints(EP, begin
-            # cFlexibleDemandDelay: Constraints looks back over last n hours, where n = dfGen[!,:Max_Flexible_Demand_Delay][y]
-            [t in setdiff(1:T,FLEXIBLE_DEMAND_DELAY_HOURS,END_HOURS)], sum(EP[:vP][y,e] for e=(t+1):(t+Int(floor(dfGen[!,:Max_Flexible_Demand_Delay][y])))) >= EP[:vS_FLEX][y,t]
-
-            # cFlexibleDemandDelayWrap: If n is greater than the number of subperiods left in the period, constraint wraps around to first hour of time series
-            # cFlexibleDemandDelayWrap constraint is equivalant to: sum(EP[:vP][y,e] for e=(t+1):(hours_per_subperiod_max)+sum(EP[:vP][y,e] for e=hours_per_subperiod_min:(hours_per_subperiod_min-1+dfGen[!,:Max_Flexible_Demand_Delay][y]-(hours_per_subperiod-(t%hours_per_subperiod)))) >= EP[:vS_FLEX][y,t]
-            [t in FLEXIBLE_DEMAND_DELAY_HOURS], sum(EP[:vP][y,e] for e=(t+1):(t+hours_per_subperiod-(t%hours_per_subperiod)))+sum(EP[:vP][y,e] for e=(hours_per_subperiod*Int(floor((t-1)/hours_per_subperiod))+1):((hours_per_subperiod*Int(floor((t-1)/hours_per_subperiod))+1)-1+Int(floor(dfGen[!,:Max_Flexible_Demand_Delay][y]))-(hours_per_subperiod-(t%hours_per_subperiod)))) >= EP[:vS_FLEX][y,t]
-
-            # cFlexibleDemandDelayEnd: cFlexibleDemandDelayEnd constraint is equivalant to: sum(EP[:vP][y,e] for e=hours_per_subperiod_min:(hours_per_subperiod_min-1+dfGen[!,:Max_Flexible_Demand_Delay][y])) >= EP[:vS_FLEX][y,t]
-            [t in END_HOURS], sum(EP[:vP][y,e] for e=(hours_per_subperiod*Int(floor((t-1)/hours_per_subperiod))+1):((hours_per_subperiod*Int(floor((t-1)/hours_per_subperiod))+1)-1+Int(floor(dfGen[!,:Max_Flexible_Demand_Delay][y])))) >= EP[:vS_FLEX][y,t]
-            # NOTE: Expression (hours_per_subperiod*Int(floor((t-1)/hours_per_subperiod))+1) is equivalant to "hours_per_subperiod_min"
-            # NOTE: Expression t+hours_per_subperiod-(t%hours_per_subperiod) is equivalant to "hours_per_subperiod_max"
-        end)
->>>>>>> 37ec98da
 
         # Require advanced demands to be satisfied within the specified time period
         max_flexible_demand_advance = Int(floor(dfGen[y,:Max_Flexible_Demand_Advance]))
