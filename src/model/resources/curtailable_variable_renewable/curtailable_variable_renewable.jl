"""
GenX: An Configurable Capacity Expansion Model
Copyright (C) 2021,  Massachusetts Institute of Technology
This program is free software; you can redistribute it and/or modify
it under the terms of the GNU General Public License as published by
the Free Software Foundation; either version 2 of the License, or
(at your option) any later version.
This program is distributed in the hope that it will be useful,
but WITHOUT ANY WARRANTY; without even the implied warranty of
MERCHANTABILITY or FITNESS FOR A PARTICULAR PURPOSE.  See the
GNU General Public License for more details.
A complete copy of the GNU General Public License v2 (GPLv2) is available
in LICENSE.txt.  Users uncompressing this from an archive may not have
received this license file.  If not, see <http://www.gnu.org/licenses/>.
"""

@doc raw"""
<<<<<<< HEAD
	curtailable_variable_renewable!(EP::Model, inputs::Dict, setup::Dict)
=======
	curtailable_variable_renewable(EP::Model, inputs::Dict, Reserves::Int, CapacityReserveMargin::Int)

>>>>>>> 37ec98da
This function defines the constraints for operation of variable renewable energy (VRE) resources whose output can be curtailed ($y \in \mathcal{VRE}$), such as utility-scale solar PV or wind power resources or run-of-river hydro resources that can spill water.
The operational constraints for VRE resources are a function of each technology's time-dependent hourly capacity factor (or availability factor, $\rho^{max}_{y,z,t}$), in per unit terms, and the total available capacity ($\Delta^{total}_{y,z}$).
**Power output in each time step**
For each VRE technology type $y$ and model zone $z$, the model allows for incorporating multiple bins with different parameters for resource quality ($\rho^{max}_{y,z,t}$), maximum availability ($\overline{\Omega_{y,z}}$) and investment cost ($\Pi^{INVEST}_{y,z}$, for example, due to interconnection cost differences). We define variables related to installed capacity ($\Delta_{y,z}$) and retired capacity ($\Delta_{y,z}$) for all resource bins for a particular VRE resource type $y$ and zone $z$ ($\overline{\mathcal{VRE}}^{y,z}$). However, the variable corresponding to power output in each timestep is only defined for the first bin. Parameter $VREIndex_{y,z}$, is used to keep track of the first bin, where $VREIndex_{y,z}=1$ for the first bin and $VREIndex_{y,z}=0$ for the remaining bins. This approach allows for modeling many different bins per VRE technology type and zone while significantly reducing the number of operational variable (related to power output for each time step from each bin) added to the model with every additional bin. Thus, the maximum power output for each VRE resource type in each zone is given by the following equation:
```math
\begin{aligned}
	\Theta_{y,z,t} \leq \sum_{(x,z)\in \overline{\mathcal{VRE}}^{x,z}}{\rho^{max}_{x,z,t} \times \Delta^{total}_{x,z}}  \hspace{2 cm}  \forall y,z \in \{(y,z)|VREIndex_{y,z}=1, z \in \mathcal{Z}\},t \in \mathcal{T}
\end{aligned}
```
The above constraint is defined as an inequality instead of an equality to allow for VRE power output to be curtailed if desired. This adds the possibility of introducing VRE curtailment as an extra degree of freedom to guarantee that generation exactly meets demand in each time step.
Note that if ```Reserves=1``` indicating that frequency regulation and operating reserves are modeled, then this function calls ```curtailable_variable_renewable_reserves!()```, which replaces the above constraints with a formulation inclusive of reserve provision.
"""
<<<<<<< HEAD
function curtailable_variable_renewable!(EP::Model, inputs::Dict, setup::Dict)
=======
function curtailable_variable_renewable(EP::Model, inputs::Dict, Reserves::Int, CapacityReserveMargin::Int)
>>>>>>> 37ec98da
	## Controllable variable renewable generators
	### Option of modeling VRE generators with multiple availability profiles and capacity limits -  Num_VRE_Bins in Generators_data.csv  >1
	## Default value of Num_VRE_Bins ==1
	println("Dispatchable Resources Module")

	dfGen = inputs["dfGen"]

	Reserves = setup["Reserves"]
	CapacityReserveMargin = setup["CapacityReserveMargin"]

	T = inputs["T"]     # Number of time steps (hours)
	Z = inputs["Z"]     # Number of zones
	G = inputs["G"] 	# Number of generators

	VRE = inputs["VRE"]

	VRE_POWER_OUT = intersect(dfGen[dfGen.Num_VRE_Bins.>=1,:R_ID], VRE)
	VRE_NO_POWER_OUT = setdiff(VRE, VRE_POWER_OUT)

	### Expressions ###

	## Power Balance Expressions ##

	@expression(EP, ePowerBalanceDisp[t=1:T, z=1:Z],
	sum(EP[:vP][y,t] for y in intersect(VRE, dfGen[dfGen[!,:Zone].==z,:R_ID])))

	add_to_expression!.(EP[:ePowerBalance], EP[:ePowerBalanceDisp])


	# Capacity Reserves Margin policy
	if CapacityReserveMargin > 0
		@expression(EP, eCapResMarBalanceVRE[res=1:inputs["NCapacityReserveMargin"], t=1:T], sum(dfGen[y,Symbol("CapRes_$res")] * EP[:eTotalCap][y] * inputs["pP_Max"][y,t]  for y in VRE))
		EP[:eCapResMarBalance] += eCapResMarBalanceVRE
	end

	### Constratints ###
	# For resource for which we are modeling hourly power output
	for y in VRE_POWER_OUT
		# Define the set of generator indices corresponding to the different sites (or bins) of a particular VRE technology (E.g. wind or solar) in a particular zone.
		# For example the wind resource in a particular region could be include three types of bins corresponding to different sites with unique interconnection, hourly capacity factor and maximim available capacity limits.
		VRE_BINS = intersect(dfGen[dfGen[!,:R_ID].>=y,:R_ID], dfGen[dfGen[!,:R_ID].<=y+dfGen[y,:Num_VRE_Bins]-1,:R_ID])

		# Constraints on contribution to regulation and reserves
		if Reserves == 1
			curtailable_variable_renewable_reserves!(EP, inputs)
		else
			# Maximum power generated per hour by renewable generators must be less than
			# sum of product of hourly capacity factor for each bin times its the bin installed capacity
			# Note: inequality constraint allows curtailment of output below maximum level.
			@constraint(EP, [t=1:T], EP[:vP][y,t] <= sum(inputs["pP_Max"][yy,t]*EP[:eTotalCap][yy] for yy in VRE_BINS))
		end

	end

	# Set power variables for all bins that are not being modeled for hourly output to be zero
	for y in VRE_NO_POWER_OUT
		fix.(EP[:vP][y,:], 0.0, force=true)
	end


end

@doc raw"""
	curtailable_variable_renewable_reserves!(EP::Model, inputs::Dict)
When modeling operating reserves, this function is called by ```curtailable_variable_renewable()```, which modifies the constraint for maximum power output in each time step from VRE resources to account for procuring some of the available capacity for frequency regulation ($f_{y,z,t}$) and upward operating (spinning) reserves ($r_{y,z,t}$).
```math
\begin{aligned}
	\Theta_{y,z,t} + f_{y,z,t} + r_{y,z,t} \leq \sum_{(x,z)\in \overline{\mathcal{VRE}}^{x,z}}{\rho^{max}_{x,z,t}\times \Delta^{total}_{x,z}}  \hspace{0.1 cm}   \forall y,z \in \{(y,z)|VREIndex_{y,z}=1, z \in \mathcal{Z}\},t \in \mathcal{T}
\end{aligned}
```
The amount of downward frequency regulation reserves also cannot exceed the current power output.
```math
\begin{aligned}
	f_{y,z,t} \leq \Theta_{y,z,t}
	\forall y,z \in \{(y,z)|VREIndex_{y,z}=1, z \in \mathcal{Z}\},t \in \mathcal{T}
\end{aligned}
```
The amount of frequency regulation and operating reserves procured in each time step is bounded by the user-specified fraction ($\upsilon^{reg}_{y,z}$,$\upsilon^{rsv}_{y,z}$) of available capacity in each period for each reserve type, reflecting the maximum ramp rate for the VRE resource in whatever time interval defines the requisite response time for the regulation or reserve products (e.g., 5 mins or 15 mins or 30 mins). These response times differ by system operator and reserve product, and so the user should define these parameters in a self-consistent way for whatever system context they are modeling.
```math
\begin{aligned}
	r_{y,z,t} \leq \upsilon^{rsv}_{y,z} \sum_{(x,z)\in \overline{\mathcal{VRE}}^{x,z}}{\rho^{max}_{x,z,t}\times \Delta^{total}_{x,z}}  \hspace{1 cm}   \forall y,z \in \{(y,z)|VREIndex_{y,z}=1, z \in \mathcal{Z}\},t \in \mathcal{T} \\
	f_{y,z,t} \leq \upsilon^{reg}_{y,z} \sum_{(x,z)\in \overline{\mathcal{VRE}}^{x,z}}{\rho^{max}_{x,z,t}\times \Delta^{total}_{x,z}}  \hspace{1 cm}   \forall y,z \in \{(y,z)|VREIndex_{y,z}=1, z \in \mathcal{Z}\},t \in \mathcal{T}
\end{aligned}
```
"""
function curtailable_variable_renewable_reserves!(EP::Model, inputs::Dict)

	dfGen = inputs["dfGen"]
	T = inputs["T"]

	VRE_POWER_OUT = intersect(dfGen[dfGen.Num_VRE_Bins.>=1,:R_ID], inputs["VRE"])

	for y in VRE_POWER_OUT
		# Define the set of generator indices corresponding to the different sites (or bins) of a particular VRE technology (E.g. wind or solar) in a particular zone.
		# For example the wind resource in a particular region could be include three types of bins corresponding to different sites with unique interconnection, hourly capacity factor and maximim available capacity limits.
		VRE_BINS = intersect(dfGen[dfGen[!,:R_ID].>=y,:R_ID], dfGen[dfGen[!,:R_ID].<=y+dfGen[y,:Num_VRE_Bins]-1,:R_ID])

		if y in inputs["REG"] && y in inputs["RSV"] # Resource eligible for regulation and spinning reserves
			@constraints(EP, begin
				# For VRE, reserve contributions must be less than the specified percentage of the capacity factor for the hour
				[t=1:T], EP[:vREG][y,t] <= dfGen[y,:Reg_Max]*sum(inputs["pP_Max"][yy,t]*EP[:eTotalCap][yy] for yy in VRE_BINS)
				[t=1:T], EP[:vRSV][y,t] <= dfGen[y,:Rsv_Max]*sum(inputs["pP_Max"][yy,t]*EP[:eTotalCap][yy] for yy in VRE_BINS)

				# Power generated and regulation reserve contributions down per hour must be greater than zero
				[t=1:T], EP[:vP][y,t]-EP[:vREG][y,t] >= 0

				# Power generated and reserve contributions up per hour by renewable generators must be less than
				# hourly capacity factor. Note: inequality constraint allows curtailment of output below maximum level.
				[t=1:T], EP[:vP][y,t]+EP[:vREG][y,t]+EP[:vRSV][y,t] <= sum(inputs["pP_Max"][yy,t]*EP[:eTotalCap][yy] for yy in VRE_BINS)
			end)
		elseif y in inputs["REG"] # Resource only eligible for regulation reserves
			@constraints(EP, begin
				# For VRE, reserve contributions must be less than the specified percentage of the capacity factor for the hour
				[t=1:T], EP[:vREG][y,t] <= dfGen[y,:Reg_Max]*sum(inputs["pP_Max"][yy,t]*EP[:eTotalCap][yy] for yy in VRE_BINS)

				# Power generated and regulation reserve contributions down per hour must be greater than zero
				[t=1:T], EP[:vP][y,t]-EP[:vREG][y,t] >= 0

				# Power generated and reserve contributions up per hour by renewable generators must be less than
				# hourly capacity factor. Note: inequality constraint allows curtailment of output below maximum level.
				[t=1:T], EP[:vP][y,t]+EP[:vREG][y,t] <= sum(inputs["pP_Max"][yy,t]*EP[:eTotalCap][yy] for yy in VRE_BINS)
			end)

		elseif y in inputs["RSV"] # Resource only eligible for spinning reserves - only available in up, no down spinning reserves

			@constraints(EP, begin
				# For VRE, reserve contributions must be less than the specified percentage of the capacity factor for the hour
				[t=1:T], EP[:vRSV][y,t] <= dfGen[y,:Rsv_Max]*sum(inputs["pP_Max"][yy,t]*EP[:eTotalCap][yy] for yy in VRE_BINS)

				# Power generated and reserve contributions up per hour by renewable generators must be less than
				# hourly capacity factor. Note: inequality constraint allows curtailment of output below maximum level.
				[t=1:T], EP[:vP][y,t]+EP[:vRSV][y,t] <= sum(inputs["pP_Max"][yy,t]*EP[:eTotalCap][yy] for yy in VRE_BINS)
			end)
		else # Resource not eligible for reserves
			# Maximum power generated per hour by renewable generators must be less than
			# sum of product of hourly capacity factor for each bin times its the bin installed capacity
			# Note: inequality constraint allows curtailment of output below maximum level.
			@constraint(EP, [t=1:T], EP[:vP][y,t] <= sum(inputs["pP_Max"][yy,t]*EP[:eTotalCap][yy] for yy in VRE_BINS))
		end
	end


end<|MERGE_RESOLUTION|>--- conflicted
+++ resolved
@@ -15,12 +15,7 @@
 """
 
 @doc raw"""
-<<<<<<< HEAD
 	curtailable_variable_renewable!(EP::Model, inputs::Dict, setup::Dict)
-=======
-	curtailable_variable_renewable(EP::Model, inputs::Dict, Reserves::Int, CapacityReserveMargin::Int)
-
->>>>>>> 37ec98da
 This function defines the constraints for operation of variable renewable energy (VRE) resources whose output can be curtailed ($y \in \mathcal{VRE}$), such as utility-scale solar PV or wind power resources or run-of-river hydro resources that can spill water.
 The operational constraints for VRE resources are a function of each technology's time-dependent hourly capacity factor (or availability factor, $\rho^{max}_{y,z,t}$), in per unit terms, and the total available capacity ($\Delta^{total}_{y,z}$).
 **Power output in each time step**
@@ -33,11 +28,7 @@
 The above constraint is defined as an inequality instead of an equality to allow for VRE power output to be curtailed if desired. This adds the possibility of introducing VRE curtailment as an extra degree of freedom to guarantee that generation exactly meets demand in each time step.
 Note that if ```Reserves=1``` indicating that frequency regulation and operating reserves are modeled, then this function calls ```curtailable_variable_renewable_reserves!()```, which replaces the above constraints with a formulation inclusive of reserve provision.
 """
-<<<<<<< HEAD
 function curtailable_variable_renewable!(EP::Model, inputs::Dict, setup::Dict)
-=======
-function curtailable_variable_renewable(EP::Model, inputs::Dict, Reserves::Int, CapacityReserveMargin::Int)
->>>>>>> 37ec98da
 	## Controllable variable renewable generators
 	### Option of modeling VRE generators with multiple availability profiles and capacity limits -  Num_VRE_Bins in Generators_data.csv  >1
 	## Default value of Num_VRE_Bins ==1
