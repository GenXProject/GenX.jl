--- conflicted
+++ resolved
@@ -15,12 +15,7 @@
 """
 
 @doc raw"""
-<<<<<<< HEAD
 	hydro_res!(EP::Model, inputs::Dict, setup::Dict)
-=======
-	hydro_res(EP::Model, inputs::Dict, Reserves::Int, CapacityReserveMargin::Int)
-
->>>>>>> 37ec98da
 This module defines the operational constraints for reservoir hydropower plants.
 Hydroelectric generators with water storage reservoirs ($y \in \mathcal{W}$) are effectively modeled as energy storage devices that cannot charge from the grid and instead receive exogenous inflows to their storage reservoirs, reflecting stream flow inputs. For resources with unknown reservoir capacity ($y \in \mathcal{W}^{nocap}$), their operation is parametrized by their generation efficiency, $\eta_{y,z}^{down}$, and energy inflows to the reservoir at every time-step, represented as a fraction of the total power capacity,($\rho^{max}_{y,z,t}$).  In case reservoir capacity is known ($y \in \mathcal{W}^{cap}$), an additional parameter, $\mu^{stor}_{y,z}$, referring to the ratio of energy capacity to discharge power capacity, is used to define the available reservoir storage capacity.
 **Storage inventory balance**
@@ -77,11 +72,7 @@
 \end{aligned}
 ```
 """
-<<<<<<< HEAD
 function hydro_res!(EP::Model, inputs::Dict, setup::Dict)
-=======
-function hydro_res(EP::Model, inputs::Dict, Reserves::Int, CapacityReserveMargin::Int)
->>>>>>> 37ec98da
 
 	println("Hydro Reservoir Core Resources Module")
 
