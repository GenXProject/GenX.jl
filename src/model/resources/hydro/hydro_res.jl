@doc raw"""
	hydro_res!(EP::Model, inputs::Dict, setup::Dict)
This module defines the operational constraints for reservoir hydropower plants.
Hydroelectric generators with water storage reservoirs ($y \in \mathcal{W}$) are effectively modeled as energy storage devices that cannot charge from the grid and instead receive exogenous inflows to their storage reservoirs, reflecting stream flow inputs. For resources with unknown reservoir capacity ($y \in \mathcal{W}^{nocap}$), their operation is parametrized by their generation efficiency, $\eta_{y,z}^{down}$, and energy inflows to the reservoir at every time-step, represented as a fraction of the total power capacity,($\rho^{max}_{y,z,t}$).  In case reservoir capacity is known ($y \in \mathcal{W}^{cap}$), an additional parameter, $\mu^{stor}_{y,z}$, referring to the ratio of energy capacity to discharge power capacity, is used to define the available reservoir storage capacity.
**Storage inventory balance**
Reservoir hydro systems are governed by the storage inventory balance constraint given below. This constraint enforces that energy level of the reservoir resource $y$ and zone $z$ in time step $t$ ($\Gamma_{y,z,t}$) is defined as the sum of the reservoir level in the previous time step, less the amount of electricity generated, $\Theta_{y,z,t}$ (accounting for the generation efficiency, $\eta_{y,z}^{down}$), minus any spillage $\varrho_{y,z,t}$, plus the hourly inflows into the reservoir (equal to the installed reservoir discharged capacity times the normalized hourly inflow parameter $\rho^{max}_{y,z, t}$).
```math
\begin{aligned}
&\Gamma_{y,z,t} = \Gamma_{y,z,t-1} -\frac{1}{\eta_{y,z}^{down}}\Theta_{y,z,t} - \varrho_{y,z,t} + \rho^{max}_{y,z,t} \times \Delta^{total}_{y,z}  \hspace{.1 cm}  \forall y \in \mathcal{W}, z \in \mathcal{Z}, t \in \mathcal{T}^{interior} \\
&\Gamma_{y,z,t} = \Gamma_{y,z,t+\tau^{period}-1} -\frac{1}{\eta_{y,z}^{down}}\Theta_{y,z,t} - \varrho_{y,z,t} + \rho^{max}_{y,z,t} \times \Delta^{total}_{y,z}  \hspace{.1 cm}  \forall y \in \mathcal{W}, z \in \mathcal{Z}, t \in \mathcal{T}^{start}
\end{aligned}
```
We implement time-wrapping to endogenize the definition of the intial state prior to the first period with the following assumption. If time step $t$ is the first time step of the year then storage inventory at $t$ is defined based on last time step of the year. Alternatively, if time step $t$ is the first time step of a representative period, then storage inventory at $t$ is defined based on the last time step of the representative period. Thus, when using representative periods, the storage balance constraint for hydro resources does not allow for energy exchange between representative periods.
Note: in future updates, an option to model hydro resources with large reservoirs that can transfer energy across sample periods will be implemented, similar to the functions for modeling long duration energy storage in ```long_duration_storage.jl```.
**Ramping Limits**
The following constraints enforce hourly changes in power output (ramps down and ramps up) to be less than the maximum ramp rates ($\kappa^{down}_{y,z}$ and $\kappa^{up}_{y,z}$ ) in per unit terms times the total installed capacity of technology y ($\Delta^{total}_{y,z}$).
```math
\begin{aligned}
&\Theta_{y,z,t} + f_{y,z,t} + r_{y,z,t} - \Theta_{y,z,t-1} - f_{y,z,t-1} \leq \kappa^{up}_{y,z} \times \Delta^{total}_{y,z}
\hspace{2 cm}  \forall y \in \mathcal{W}, z \in \mathcal{Z}, t \in \mathcal{T}
\end{aligned}
```
```math
\begin{aligned}
&\Theta_{y,z,t-1} + f_{y,z,t-1}  + r_{y,z,t-1} - \Theta_{y,z,t} - f_{y,z,t}\leq \kappa^{down}_{y,z} \Delta^{total}_{y,z}
\hspace{2 cm}  \forall y \in \mathcal{W}, z \in \mathcal{Z}, t \in \mathcal{T}
\end{aligned}
```
Ramping constraints are enforced for all time steps except the first time step of the year or first time of each representative period when using representative periods to model grid operations.
**Power generation and stream flow bounds**
Electricity production plus total spilled power from hydro resources is constrained to always be above a minimum output parameter, $\rho^{min}_{y,z}$, to represent operational constraints related to minimum stream flows or other demands for water from hydro reservoirs. Electricity production is constrained by either the the net installed capacity or by the energy level in the reservoir in the prior time step, whichever is more binding. For the latter constraint, the constraint for the first time step of the year (or the first time step of each representative period) is implemented based on energy storage level in last time step of the year (or last time step of each representative period).
```math
\begin{aligned}
&\Theta_{y,z,t} + \varrho_{y,z,t}  \geq \rho^{min}_{y,z} \times \Delta^{total}_{y,z}
\hspace{2 cm}  \forall y \in \mathcal{W}, z \in \mathcal{Z}, t \in \mathcal{T}
\end{aligned}
```
```math
\begin{aligned}
\Theta_{y,t}  \leq \times \Delta^{total}_{y,z}
\hspace{4 cm}  \forall y \in \mathcal{W}, z \in \mathcal{Z}, t\in \mathcal{T}
\end{aligned}
```
```math
\begin{aligned}
\Theta_{y,z,t} \leq  \Gamma_{y,t-1}
\hspace{4 cm}  \forall y \in \mathcal{W}, z \in \mathcal{Z}, t\in \mathcal{T}
\end{aligned}
```
**Reservoir energy capacity constraint**
In case the reservoir capacity is known ($y \in W^{cap}$), then an additional constraint enforces the total stored energy in each time step to be less than or equal to the available reservoir capacity. Here, the reservoir capacity is defined multiplying the parameter, $\mu^{stor}_{y,z}$ with the available power capacity.
```math
\begin{aligned}
\Gamma_{y,z, t} \leq \mu^{stor}_{y,z}\times \Delta^{total}_{y,z}
\hspace{4 cm}  \forall y \in \mathcal{W}^{cap}, z \in \mathcal{Z}, t\in \mathcal{T}
\end{aligned}
```
"""
function hydro_res!(EP::Model, inputs::Dict, setup::Dict)

	println("Hydro Reservoir Core Resources Module")

	dfGen = inputs["dfGen"]

	T = inputs["T"]     # Number of time steps (hours)
	Z = inputs["Z"]     # Number of zones

	p = inputs["hours_per_subperiod"] 	# total number of hours per subperiod

	HYDRO_RES = inputs["HYDRO_RES"]	# Set of all reservoir hydro resources, used for common constraints
	HYDRO_RES_KNOWN_CAP = inputs["HYDRO_RES_KNOWN_CAP"] # Reservoir hydro resources modeled with unknown reservoir energy capacity

    # These variables are used in the ramp-up and ramp-down expressions
    reserves_term = @expression(EP, [y in HYDRO_RES, t in 1:T], 0)
    regulation_term = @expression(EP, [y in HYDRO_RES, t in 1:T], 0)

    if setup["Reserves"] > 0
        HYDRO_RES_REG = intersect(HYDRO_RES, inputs["REG"]) # Set of reservoir hydro resources with regulation reserves
        HYDRO_RES_RSV = intersect(HYDRO_RES, inputs["RSV"]) # Set of reservoir hydro resources with spinning reserves
        regulation_term = @expression(EP, [y in HYDRO_RES, t in 1:T],
                           y ∈ HYDRO_RES_REG ? EP[:vREG][y,t] - EP[:vREG][y, hoursbefore(p, t, 1)] : 0)
        reserves_term = @expression(EP, [y in HYDRO_RES, t in 1:T],
                           y ∈ HYDRO_RES_RSV ? EP[:vRSV][y,t] : 0)
    end

	### Variables ###

	# Reservoir hydro storage level of resource "y" at hour "t" [MWh] on zone "z" - unbounded
	@variable(EP, vS_HYDRO[y in HYDRO_RES, t=1:T] >= 0);

	# Hydro reservoir overflow (water spill) variable
	@variable(EP, vSPILL[y in HYDRO_RES, t=1:T] >= 0)

	### Expressions ###

	## Power Balance Expressions ##
	@expression(EP, ePowerBalanceHydroRes[t=1:T, z=1:Z],
		sum(EP[:vP][y,t] for y in intersect(HYDRO_RES, dfGen[(dfGen[!,:Zone].==z),:R_ID])))

	add_to_expression!.(EP[:ePowerBalance], EP[:ePowerBalanceHydroRes])

	### Constratints ###

	### Constraints commmon to all reservoir hydro (y in set HYDRO_RES) ###
	@constraints(EP, begin
	### NOTE: time coupling constraints in this block do not apply to first hour in each sample period;
		# Energy stored in reservoir at end of each other hour is equal to energy at end of prior hour less generation and spill and + inflows in the current hour
		# The ["pP_Max"][y,t] term here refers to inflows as a fraction of peak discharge power capacity.
		# DEV NOTE: Last inputs["pP_Max"][y,t] term above is inflows; currently part of capacity factors inputs in Generators_variability.csv but should be moved to its own Hydro_inflows.csv input in future.

		# Constraints for reservoir hydro
		cHydroReservoir[y in HYDRO_RES, t in 1:T], EP[:vS_HYDRO][y,t] == (EP[:vS_HYDRO][y, hoursbefore(p,t,1)]
				- (1/dfGen[y,:Eff_Down]*EP[:vP][y,t]) - vSPILL[y,t] + inputs["pP_Max"][y,t]*EP[:eTotalCap][y])

		# Maximum ramp up and down
        cRampUp[y in HYDRO_RES, t in 1:T], EP[:vP][y,t] + regulation_term[y,t] + reserves_term[y,t] - EP[:vP][y, hoursbefore(p,t,1)] <= dfGen[y,:Ramp_Up_Percentage]*EP[:eTotalCap][y]
        cRampDown[y in HYDRO_RES, t in 1:T], EP[:vP][y, hoursbefore(p,t,1)] - EP[:vP][y,t] - regulation_term[y,t] + reserves_term[y, hoursbefore(p,t,1)] <= dfGen[y,:Ramp_Dn_Percentage]*EP[:eTotalCap][y]
		# Minimum streamflow running requirements (power generation and spills must be >= min value) in all hours
		cHydroMinFlow[y in HYDRO_RES, t in 1:T], EP[:vP][y,t] + EP[:vSPILL][y,t] >= dfGen[y,:Min_Power]*EP[:eTotalCap][y]
		# DEV NOTE: When creating new hydro inputs, should rename Min_Power with Min_flow or similar for clarity since this includes spilled water as well

		# Maximum discharging rate must be less than power rating OR available stored energy at start of hour, whichever is less
		# DEV NOTE: We do not currently account for hydro power plant outages - leave it for later to figure out if we should.
		# DEV NOTE (CONTD): If we defin pPMax as hourly availability of the plant and define inflows as a separate parameter, then notation will be consistent with its use for other resources
		cHydroMaxPower[y in HYDRO_RES, t in 1:T], EP[:vP][y,t] <= EP[:eTotalCap][y]
		cHydroMaxOutflow[y in HYDRO_RES, t in 1:T], EP[:vP][y,t] <= EP[:vS_HYDRO][y, hoursbefore(p,t,1)]
	end)

	### Constraints to limit maximum energy in storage based on known limits on reservoir energy capacity (only for HYDRO_RES_KNOWN_CAP)
	# Maximum energy stored in reservoir must be less than energy capacity in all hours - only applied to HYDRO_RES_KNOWN_CAP
	@constraint(EP, cHydroMaxEnergy[y in HYDRO_RES_KNOWN_CAP, t in 1:T], EP[:vS_HYDRO][y,t] <= dfGen[y,:Hydro_Energy_to_Power_Ratio]*EP[:eTotalCap][y])

	if setup["Reserves"] == 1
		### Reserve related constraints for reservoir hydro resources (y in HYDRO_RES), if used
		hydro_res_reserves!(EP, inputs)
	end
<<<<<<< HEAD
=======
	##CO2 Polcy Module Hydro Res Generation by zone
	@expression(EP, eGenerationByHydroRes[z=1:Z, t=1:T], # the unit is GW
		sum(EP[:vP][y,t] for y in intersect(HYDRO_RES, dfGen[dfGen[!,:Zone].==z,:R_ID]))
	)
	EP[:eGenerationByZone] += eGenerationByHydroRes
>>>>>>> 5ccb3cab

end

@doc raw"""
	hydro_res_reserves!(EP::Model, inputs::Dict)
This module defines the modified constraints and additional constraints needed when modeling operating reserves
**Modifications when operating reserves are modeled**
When modeling operating reserves, the constraints regarding maximum power flow limits are modified to account for procuring some of the available capacity for frequency regulation ($f_{y,z,t}$) and "updward" operating (or spinning) reserves ($r_{y,z,t}$).
```math
\begin{aligned}
 \Theta_{y,z,t} + f_{y,z,t} +r_{y,z,t}  \leq  \times \Delta^{total}_{y,z}
\hspace{4 cm}  \forall y \in \mathcal{W}, z \in \mathcal{Z}, t\in \mathcal{T}
\end{aligned}
```
The amount of downward frequency regulation reserves cannot exceed the current power output.
```math
\begin{aligned}
 f_{y,z,t} \leq \Theta_{y,z,t}
\hspace{4 cm}  \forall y \in \mathcal{W}, z \in \mathcal{Z}, t \in \mathcal{T}
\end{aligned}
```
The amount of frequency regulation and operating reserves procured in each time step is bounded by the user-specified fraction ($\upsilon^{reg}_{y,z}$,$\upsilon^{rsv}_{y,z}$) of nameplate capacity for each reserve type, reflecting the maximum ramp rate for the hydro resource in whatever time interval defines the requisite response time for the regulation or reserve products (e.g., 5 mins or 15 mins or 30 mins). These response times differ by system operator and reserve product, and so the user should define these parameters in a self-consistent way for whatever system context they are modeling.
```math
\begin{aligned}
f_{y,z,t} \leq \upsilon^{reg}_{y,z} \times \Delta^{total}_{y,z}
\hspace{4 cm}  \forall y \in \mathcal{W}, z \in \mathcal{Z}, t \in \mathcal{T} \\
r_{y,z, t} \leq \upsilon^{rsv}_{y,z}\times \Delta^{total}_{y,z}
\hspace{4 cm}  \forall y \in \mathcal{W}, z \in \mathcal{Z}, t \in \mathcal{T}
\end{aligned}
```
"""
function hydro_res_reserves!(EP::Model, inputs::Dict)

	println("Hydro Reservoir Reserves Module")

	dfGen = inputs["dfGen"]

	T = inputs["T"]     # Number of time steps (hours)

	HYDRO_RES = inputs["HYDRO_RES"]

	HYDRO_RES_REG_RSV = intersect(HYDRO_RES, inputs["REG"], inputs["RSV"]) # Set of reservoir hydro resources with both regulation and spinning reserves

	HYDRO_RES_REG = intersect(HYDRO_RES, inputs["REG"]) # Set of reservoir hydro resources with regulation reserves
	HYDRO_RES_RSV = intersect(HYDRO_RES, inputs["RSV"]) # Set of reservoir hydro resources with spinning reserves

	HYDRO_RES_REG_ONLY = setdiff(HYDRO_RES_REG, HYDRO_RES_RSV) # Set of reservoir hydro resources only with regulation reserves
	HYDRO_RES_RSV_ONLY = setdiff(HYDRO_RES_RSV, HYDRO_RES_REG) # Set of reservoir hydro resources only with spinning reserves

	if !isempty(HYDRO_RES_REG_RSV)
		@constraints(EP, begin
			# Maximum storage contribution to reserves is a specified fraction of installed capacity
			cRegulation[y in HYDRO_RES_REG_RSV, t in 1:T], EP[:vREG][y,t] <= dfGen[y,:Reg_Max]*EP[:eTotalCap][y]
			cReserve[y in HYDRO_RES_REG_RSV, t in 1:T], EP[:vRSV][y,t] <= dfGen[y,:Rsv_Max]*EP[:eTotalCap][y]
			# Maximum discharging rate and contribution to reserves up must be less than power rating
			cMaxReservesUp[y in HYDRO_RES_REG_RSV, t in 1:T], EP[:vP][y,t]+EP[:vREG][y,t]+EP[:vRSV][y,t] <= EP[:eTotalCap][y]
			# Maximum discharging rate and contribution to regulation down must be greater than zero
			cMaxReservesDown[y in HYDRO_RES_REG_RSV, t in 1:T], EP[:vP][y,t]-EP[:vREG][y,t] >= 0
		end)
	end

	if !isempty(HYDRO_RES_REG_ONLY)
		@constraints(EP, begin
			# Maximum storage contribution to reserves is a specified fraction of installed capacity
			cRegulation[y in HYDRO_RES_REG_ONLY, t in 1:T], EP[:vREG][y,t] <= dfGen[y,:Reg_Max]*EP[:eTotalCap][y]
			# Maximum discharging rate and contribution to reserves up must be less than power rating
			cMaxReservesUp[y in HYDRO_RES_REG_ONLY, t in 1:T], EP[:vP][y,t]+EP[:vREG][y,t] <= EP[:eTotalCap][y]
			# Maximum discharging rate and contribution to regulation down must be greater than zero
			cMaxReservesDown[y in HYDRO_RES_REG_ONLY, t in 1:T], EP[:vP][y,t]-EP[:vREG][y,t] >= 0
		end)
	end

	if !isempty(HYDRO_RES_RSV_ONLY)
		@constraints(EP, begin
			# Maximum storage contribution to reserves is a specified fraction of installed capacity
			cReserve[y in HYDRO_RES_RSV_ONLY, t in 1:T], EP[:vRSV][y,t] <= dfGen[y,:Rsv_Max]*EP[:eTotalCap][y]
			# Maximum discharging rate and contribution to reserves up must be less than power rating
			cMaxReservesUp[y in HYDRO_RES_RSV_ONLY, t in 1:T], EP[:vP][y,t]+EP[:vRSV][y,t] <= EP[:eTotalCap][y]
		end)
	end

end<|MERGE_RESOLUTION|>--- conflicted
+++ resolved
@@ -134,14 +134,6 @@
 		### Reserve related constraints for reservoir hydro resources (y in HYDRO_RES), if used
 		hydro_res_reserves!(EP, inputs)
 	end
-<<<<<<< HEAD
-=======
-	##CO2 Polcy Module Hydro Res Generation by zone
-	@expression(EP, eGenerationByHydroRes[z=1:Z, t=1:T], # the unit is GW
-		sum(EP[:vP][y,t] for y in intersect(HYDRO_RES, dfGen[dfGen[!,:Zone].==z,:R_ID]))
-	)
-	EP[:eGenerationByZone] += eGenerationByHydroRes
->>>>>>> 5ccb3cab
 
 end
 
