--- conflicted
+++ resolved
@@ -77,13 +77,9 @@
 
     ## Storage energy capacity and state of charge related constraints:
 
-<<<<<<< HEAD
     # Links state of charge in first time step with decisions in last time step of each subperiod
     # We use a modified formulation of this constraint (cSoCBalLongDurationStorageStart) when operations wrapping and long duration storage are being modeled
-=======
-	# Links state of charge in first time step with decisions in last time step of each subperiod
-	# We use a modified formulation of this constraint (cSoCBalLongDurationStorageStart) when operations wrapping and long duration storage are being modeled
-	
+
 	if OperationWrapping ==1 && !isempty(inputs["STOR_LONG_DURATION"])
 		@constraint(EP, cSoCBalStart[t in START_SUBPERIODS, y in STOR_SHORT_DURATION], EP[:vS][y,t] ==
 			EP[:vS][y,t+hours_per_subperiod-1]-(1/dfGen[!,:Eff_Down][y]*EP[:vP][y,t])
@@ -94,56 +90,36 @@
 			+(dfGen[!,:Eff_Up][y]*EP[:vCHARGE][y,t])-(dfGen[!,:Self_Disch][y]*EP[:vS][y,t+hours_per_subperiod-1]))
 	end
 	
->>>>>>> 8d596530
-
-    if OperationWrapping == 1 && !isempty(inputs["STOR_LONG_DURATION"])
-        @constraint(EP, cSoCBalStart[t in START_SUBPERIODS, y in STOR_SHORT_DURATION], EP[:vS][y, t] ==
-                                                                                       EP[:vS][y, t+hours_per_subperiod-1] - (1 / dfGen[!, :Eff_Down][y] * EP[:vP][y, t])
-                                                                                       +
-                                                                                       (dfGen[!, :Eff_Up][y] * EP[:vCHARGE][y, t]) - (dfGen[!, :Self_Disch][y] * EP[:vS][y, t+hours_per_subperiod-1]))
-    else
-        @constraint(EP, cSoCBalStart[t in START_SUBPERIODS, y in STOR_ALL], EP[:vS][y, t] ==
-                                                                            EP[:vS][y, t+hours_per_subperiod-1] - (1 / dfGen[!, :Eff_Down][y] * EP[:vP][y, t])
-                                                                            +
-                                                                            (dfGen[!, :Eff_Up][y] * EP[:vCHARGE][y, t]) - (dfGen[!, :Self_Disch][y] * EP[:vS][y, t+hours_per_subperiod-1]))
-    end
-
-<<<<<<< HEAD
-=======
+
+	@constraints(EP, begin
+
 		# Max and min constraints on energy storage capacity built (as proportion to discharge power capacity)
 		[y in STOR_ALL], EP[:eTotalCapEnergy][y] >= dfGen[!,:Min_Duration][y] * EP[:eTotalCap][y]
 		[y in STOR_ALL], EP[:eTotalCapEnergy][y] <= dfGen[!,:Max_Duration][y] * EP[:eTotalCap][y]
->>>>>>> 8d596530
-
-    @constraints(EP, begin
-
-        # Max and min constraints on energy storage capacity built (as proportion to discharge power capacity)
-        [y in STOR_ALL, t in 1:T], EP[:eTotalCapEnergy][y] >= dfGen[!, :Min_Duration][y] * EP[:eTotalCap][y]
-        [y in STOR_ALL, t in 1:T], EP[:eTotalCapEnergy][y] <= dfGen[!, :Max_Duration][y] * EP[:eTotalCap][y]
-
-        # Maximum energy stored must be less than energy capacity
-        [y in STOR_ALL, t in 1:T], EP[:vS][y, t] <= EP[:eTotalCapEnergy][y]
-
-        # energy stored for the next hour
-        cSoCBalInterior[t in INTERIOR_SUBPERIODS, y in STOR_ALL], EP[:vS][y, t] ==
-                                                                  EP[:vS][y, t-1] - (1 / dfGen[!, :Eff_Down][y] * EP[:vP][y, t]) + (dfGen[!, :Eff_Up][y] * EP[:vCHARGE][y, t]) - (dfGen[!, :Self_Disch][y] * EP[:vS][y, t-1])
-    end)
-
-    # Storage discharge and charge power (and reserve contribution) related constraints:
-    if Reserves == 1
-        EP = storage_all_reserves(EP, inputs)
-    else
-        # Note: maximum charge rate is also constrained by maximum charge power capacity, but as this differs by storage type,
-        # this constraint is set in functions below for each storage type
-
-        # Maximum discharging rate must be less than power rating OR available stored energy in the prior period, whichever is less
-        # wrapping from end of sample period to start of sample period for energy capacity constraint
-        @constraints(EP, begin
-            [y in STOR_ALL, t = 1:T], EP[:vP][y, t] <= EP[:eTotalCap][y]
-            [y in STOR_ALL, t in INTERIOR_SUBPERIODS], EP[:vP][y, t] <= EP[:vS][y, t-1] * dfGen[!, :Eff_Down][y]
-            [y in STOR_ALL, t in START_SUBPERIODS], EP[:vP][y, t] <= EP[:vS][y, t+hours_per_subperiod-1] * dfGen[!, :Eff_Down][y]
-        end)
-    end
+
+		# Maximum energy stored must be less than energy capacity
+		[y in STOR_ALL, t in 1:T], EP[:vS][y,t] <= EP[:eTotalCapEnergy][y]
+
+		# energy stored for the next hour
+		cSoCBalInterior[t in INTERIOR_SUBPERIODS, y in STOR_ALL], EP[:vS][y,t] ==
+			EP[:vS][y,t-1]-(1/dfGen[!,:Eff_Down][y]*EP[:vP][y,t])+(dfGen[!,:Eff_Up][y]*EP[:vCHARGE][y,t])-(dfGen[!,:Self_Disch][y]*EP[:vS][y,t-1])
+	end)
+
+	# Storage discharge and charge power (and reserve contribution) related constraints:
+	if Reserves == 1
+		EP = storage_all_reserves(EP, inputs)
+	else
+		# Note: maximum charge rate is also constrained by maximum charge power capacity, but as this differs by storage type,
+		# this constraint is set in functions below for each storage type
+
+		# Maximum discharging rate must be less than power rating OR available stored energy in the prior period, whichever is less
+		# wrapping from end of sample period to start of sample period for energy capacity constraint
+		@constraints(EP, begin
+			[y in STOR_ALL, t=1:T], EP[:vP][y,t] <= EP[:eTotalCap][y]
+			[y in STOR_ALL, t in INTERIOR_SUBPERIODS], EP[:vP][y,t] <= EP[:vS][y,t-1]*dfGen[!,:Eff_Down][y]
+			[y in STOR_ALL, t in START_SUBPERIODS], EP[:vP][y,t] <= EP[:vS][y,t+hours_per_subperiod-1]*dfGen[!,:Eff_Down][y]
+		end)
+	end
 	
     @expression(EP, eStorageLossByZone[z = 1:Z],
         sum(EP[:eELOSS][y] for y in intersect(inputs["STOR_ALL"], dfGen[dfGen[!, :Zone].==z, :R_ID])) + 0
