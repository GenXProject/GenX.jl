"""
GenX: An Configurable Capacity Expansion Model
Copyright (C) 2021,  Massachusetts Institute of Technology
This program is free software; you can redistribute it and/or modify
it under the terms of the GNU General Public License as published by
the Free Software Foundation; either version 2 of the License, or
(at your option) any later version.
This program is distributed in the hope that it will be useful,
but WITHOUT ANY WARRANTY; without even the implied warranty of
MERCHANTABILITY or FITNESS FOR A PARTICULAR PURPOSE.  See the
GNU General Public License for more details.
A complete copy of the GNU General Public License v2 (GPLv2) is available
in LICENSE.txt.  Users uncompressing this from an archive may not have
received this license file.  If not, see <http://www.gnu.org/licenses/>.
"""

@doc raw"""
	storage_all!(EP::Model, inputs::Dict, setup::Dict)

Sets up variables and constraints common to all storage resources. See ```storage()``` in ```storage.jl``` for description of constraints.
"""
function storage_all!(EP::Model, inputs::Dict, setup::Dict)
	# Setup variables, constraints, and expressions common to all storage resources
	println("Storage Core Resources Module")

	dfGen = inputs["dfGen"]
	Reserves = setup["Reserves"]
	OperationWrapping = setup["OperationWrapping"]

	G = inputs["G"]     # Number of resources (generators, storage, DR, and DERs)
	T = inputs["T"]     # Number of time steps (hours)
	Z = inputs["Z"]     # Number of zones

	STOR_ALL = inputs["STOR_ALL"]
	STOR_SHORT_DURATION = inputs["STOR_SHORT_DURATION"]

	START_SUBPERIODS = inputs["START_SUBPERIODS"]
	INTERIOR_SUBPERIODS = inputs["INTERIOR_SUBPERIODS"]

	hours_per_subperiod = inputs["hours_per_subperiod"] #total number of hours per subperiod

	### Variables ###

	# Storage level of resource "y" at hour "t" [MWh] on zone "z" - unbounded
	@variable(EP, vS[y in STOR_ALL, t=1:T] >= 0);

	# Energy withdrawn from grid by resource "y" at hour "t" [MWh] on zone "z"
	@variable(EP, vCHARGE[y in STOR_ALL, t=1:T] >= 0);

	### Expressions ###

	# Energy losses related to technologies (increase in effective demand)
	@expression(EP, eELOSS[y in STOR_ALL], sum(inputs["omega"][t]*EP[:vCHARGE][y,t] for t in 1:T) - sum(inputs["omega"][t]*EP[:vP][y,t] for t in 1:T))

	## Objective Function Expressions ##

	#Variable costs of "charging" for technologies "y" during hour "t" in zone "z"
	@expression(EP, eCVar_in[y in STOR_ALL, t = 1:T], inputs["omega"][t]*dfGen[y, :Var_OM_Cost_per_MWh_In]*vCHARGE[y, t])

    # Sum individual resource contributions to variable charging costs to get total variable charging costs

    # Sum to the plant level
    @expression(EP, ePlantCVarIn[y in STOR_ALL], sum(EP[:eCVar_in][y, t] for t in 1:T))
    
	# Sum to the zonal level
    @expression(EP, eZonalCVarIn[z = 1:Z], EP[:vZERO] + sum(EP[:ePlantCVarIn][y] for y in intersect(STOR_ALL, dfGen[dfGen[!, :Zone].==z, :R_ID])))
    
	# Sum to the system level
    @expression(EP, eTotalCVarIn, sum(EP[:eZonalCVarIn][z] for z in 1:Z))

	# Add to objective function
	add_to_expression!(EP[:eObj], EP[:eTotalCVarIn])

	## Power Balance Expressions ##

	# Term to represent net dispatch from storage in any period
	@expression(EP, ePowerBalanceStor[t=1:T, z=1:Z],
		sum(EP[:vP][y,t]-EP[:vCHARGE][y,t] for y in intersect(dfGen[dfGen.Zone.==z,:R_ID],STOR_ALL)))

	add_to_expression!.(EP[:ePowerBalance], EP[:ePowerBalanceStor])

	### Constraints ###

	## Storage energy capacity and state of charge related constraints:

	# Links state of charge in first time step with decisions in last time step of each subperiod
	# We use a modified formulation of this constraint (cSoCBalLongDurationStorageStart) when operations wrapping and long duration storage are being modeled
	if OperationWrapping ==1 && !isempty(inputs["STOR_LONG_DURATION"])
		CONSTRAINTSET = STOR_SHORT_DURATION
	else
		CONSTRAINTSET = STOR_ALL
	end
	@constraint(EP, cSoCBalStart[t in START_SUBPERIODS, y in CONSTRAINTSET], EP[:vS][y,t] ==
		EP[:vS][y,t+hours_per_subperiod-1] - (1/dfGen[y,:Eff_Down] * EP[:vP][y,t])
		+ (dfGen[y,:Eff_Up]*EP[:vCHARGE][y,t]) - (dfGen[y,:Self_Disch] * EP[:vS][y,t+hours_per_subperiod-1]))

	@constraints(EP, begin

		# Max and min constraints on energy storage capacity built (as proportion to discharge power capacity)
		[y in STOR_ALL], EP[:eTotalCapEnergy][y] >= dfGen[y,:Min_Duration] * EP[:eTotalCap][y]
		[y in STOR_ALL], EP[:eTotalCapEnergy][y] <= dfGen[y,:Max_Duration] * EP[:eTotalCap][y]

		# Maximum energy stored must be less than energy capacity
		[y in STOR_ALL, t in 1:T], EP[:vS][y,t] <= EP[:eTotalCapEnergy][y]

		# energy stored for the next hour
		cSoCBalInterior[t in INTERIOR_SUBPERIODS, y in STOR_ALL], EP[:vS][y,t] ==
			EP[:vS][y,t-1]-(1/dfGen[y,:Eff_Down]*EP[:vP][y,t])+(dfGen[y,:Eff_Up]*EP[:vCHARGE][y,t])-(dfGen[y,:Self_Disch]*EP[:vS][y,t-1])
	end)

	# Storage discharge and charge power (and reserve contribution) related constraints:
	if Reserves == 1
		storage_all_reserves!(EP, inputs)
	else
		# Note: maximum charge rate is also constrained by maximum charge power capacity, but as this differs by storage type,
		# this constraint is set in functions below for each storage type

		# Maximum discharging rate must be less than power rating OR available stored energy in the prior period, whichever is less
		# wrapping from end of sample period to start of sample period for energy capacity constraint
		@constraints(EP, begin
			[y in STOR_ALL, t=1:T], EP[:vP][y,t] <= EP[:eTotalCap][y]
			[y in STOR_ALL, t=1:T], EP[:vP][y,t] <= EP[:vS][y, hoursbefore(hours_per_subperiod,t,1)]*dfGen[y,:Eff_Down]
		end)
	end
<<<<<<< HEAD
	
	# added VRE storage module
	@expression(EP, eStorageLossByZone[z=1:Z],
		sum(EP[:eELOSS][y] for y in intersect(inputs["STOR_ALL"], dfGen[dfGen[!,:Zone].==z,:R_ID])) + sum(EP[:eELOSS_VRE_STOR][y] for y in 1:inputs["VRE_STOR"], inputs["dfGen_VRE_STOR"][inputs["dfGen_VRE_STOR"][!,:Zone].==z,:R_ID])
=======
	#From co2 Policy module
	@expression(EP, eELOSSByZone[z=1:Z],
		sum(EP[:eELOSS][y] for y in intersect(STOR_ALL, dfGen[dfGen[!,:Zone].==z,:R_ID]))
>>>>>>> eaee7f2a
	)
end

function storage_all_reserves!(EP::Model, inputs::Dict)

	dfGen = inputs["dfGen"]
	T = inputs["T"]

	START_SUBPERIODS = inputs["START_SUBPERIODS"]
	INTERIOR_SUBPERIODS = inputs["INTERIOR_SUBPERIODS"]
	p = inputs["hours_per_subperiod"]

	STOR_ALL = inputs["STOR_ALL"]

	STOR_REG_RSV = intersect(STOR_ALL, inputs["REG"], inputs["RSV"]) # Set of storage resources with both REG and RSV reserves

	STOR_REG = intersect(STOR_ALL, inputs["REG"]) # Set of storage resources with REG reserves
	STOR_RSV = intersect(STOR_ALL, inputs["RSV"]) # Set of storage resources with RSV reserves

	STOR_NO_RES = setdiff(STOR_ALL, STOR_REG, STOR_RSV) # Set of storage resources with no reserves

	STOR_REG_ONLY = setdiff(STOR_REG, STOR_RSV) # Set of storage resources only with REG reserves
	STOR_RSV_ONLY = setdiff(STOR_RSV, STOR_REG) # Set of storage resources only with RSV reserves

	if !isempty(STOR_REG_RSV)
		# Storage units charging can charge faster to provide reserves down and charge slower to provide reserves up
		@constraints(EP, begin
			# Maximum storage contribution to reserves is a specified fraction of installed discharge power capacity
			[y in STOR_REG_RSV, t=1:T], EP[:vREG][y,t] <= dfGen[y,:Reg_Max]*EP[:eTotalCap][y]
			[y in STOR_REG_RSV, t=1:T], EP[:vRSV][y,t] <= dfGen[y,:Rsv_Max]*EP[:eTotalCap][y]

			# Actual contribution to regulation and reserves is sum of auxilary variables for portions contributed during charging and discharging
			[y in STOR_REG_RSV, t=1:T], EP[:vREG][y,t] == EP[:vREG_charge][y,t]+EP[:vREG_discharge][y,t]
			[y in STOR_REG_RSV, t=1:T], EP[:vRSV][y,t] == EP[:vRSV_charge][y,t]+EP[:vRSV_discharge][y,t]

			# Maximum charging rate plus contribution to reserves up must be greater than zero
			# Note: when charging, reducing charge rate is contributing to upwards reserve & regulation as it drops net demand
			[y in STOR_REG_RSV, t=1:T], EP[:vCHARGE][y,t]-EP[:vREG_charge][y,t]-EP[:vRSV_charge][y,t] >= 0

			# Maximum discharging rate and contribution to reserves down must be greater than zero
			# Note: when discharging, reducing discharge rate is contributing to downwards regulation as it drops net supply
			[y in STOR_REG_RSV, t=1:T], EP[:vP][y,t]-EP[:vREG_discharge][y,t] >= 0

			# Maximum charging rate plus contribution to regulation down must be less than available storage capacity
			[y in STOR_REG_RSV, t=1:T], dfGen[y,:Eff_Up]*(EP[:vCHARGE][y,t]+EP[:vREG_charge][y,t]) <= EP[:eTotalCapEnergy][y]-EP[:vS][y, hoursbefore(p,t,1)]
			# Note: maximum charge rate is also constrained by maximum charge power capacity, but as this differs by storage type,
			# this constraint is set in functions below for each storage type

			# Maximum discharging rate and contribution to reserves up must be less than power rating OR available stored energy in prior period, whichever is less
			# wrapping from end of sample period to start of sample period for energy capacity constraint
			[y in STOR_REG_RSV, t=1:T], EP[:vP][y,t]+EP[:vREG_discharge][y,t]+EP[:vRSV_discharge][y,t] <= EP[:eTotalCap][y]
			[y in STOR_REG_RSV, t=1:T], (EP[:vP][y,t]+EP[:vREG_discharge][y,t]+EP[:vRSV_discharge][y,t])/dfGen[y,:Eff_Down] <= EP[:vS][y, hoursbefore(p,t,1)]
		end)
	end
	if !isempty(STOR_REG_ONLY)
		# Storage units charging can charge faster to provide reserves down and charge slower to provide reserves up
		@constraints(EP, begin
			# Maximum storage contribution to reserves is a specified fraction of installed capacity
			[y in STOR_REG_ONLY, t=1:T], EP[:vREG][y,t] <= dfGen[y,:Reg_Max]*EP[:eTotalCap][y]

			# Actual contribution to regulation and reserves is sum of auxilary variables for portions contributed during charging and discharging
			[y in STOR_REG_ONLY, t=1:T], EP[:vREG][y,t] == EP[:vREG_charge][y,t]+EP[:vREG_discharge][y,t]

			# Maximum charging rate plus contribution to reserves up must be greater than zero
			# Note: when charging, reducing charge rate is contributing to upwards reserve & regulation as it drops net demand
			[y in STOR_REG_ONLY, t=1:T], EP[:vCHARGE][y,t]-EP[:vREG_charge][y,t] >= 0

			# Maximum discharging rate and contribution to reserves down must be greater than zero
			# Note: when discharging, reducing discharge rate is contributing to downwards regulation as it drops net supply
			[y in STOR_REG_ONLY, t=1:T], EP[:vP][y,t] - EP[:vREG_discharge][y,t] >= 0

			# Maximum charging rate plus contribution to regulation down must be less than available storage capacity
			[y in STOR_REG_ONLY, t=1:T], dfGen[y,:Eff_Up]*(EP[:vCHARGE][y,t]+EP[:vREG_charge][y,t]) <= EP[:eTotalCapEnergy][y]-EP[:vS][y, hoursbefore(p,t,1)]
			# Note: maximum charge rate is also constrained by maximum charge power capacity, but as this differs by storage type,
			# this constraint is set in functions below for each storage type

			# Maximum discharging rate and contribution to reserves up must be less than power rating OR available stored energy in prior period, whichever is less
			# wrapping from end of sample period to start of sample period for energy capacity constraint
			[y in STOR_REG_ONLY, t=1:T], EP[:vP][y,t] + EP[:vREG_discharge][y,t] <= EP[:eTotalCap][y]
			[y in STOR_REG_ONLY, t=1:T], (EP[:vP][y,t]+EP[:vREG_discharge][y,t])/dfGen[y,:Eff_Down] <= EP[:vS][y, hoursbefore(p,t,1)]
		end)
	end
	if !isempty(STOR_RSV_ONLY)
		# Storage units charging can charge faster to provide reserves down and charge slower to provide reserves up
		@constraints(EP, begin
			# Maximum storage contribution to reserves is a specified fraction of installed capacity
			[y in STOR_RSV_ONLY, t=1:T], EP[:vRSV][y,t] <= dfGen[y,:Rsv_Max]*EP[:eTotalCap][y]

			# Actual contribution to regulation and reserves is sum of auxilary variables for portions contributed during charging and discharging
			[y in STOR_RSV_ONLY, t=1:T], EP[:vRSV][y,t] == EP[:vRSV_charge][y,t]+EP[:vRSV_discharge][y,t]

			# Maximum charging rate plus contribution to reserves up must be greater than zero
			# Note: when charging, reducing charge rate is contributing to upwards reserve & regulation as it drops net demand
			[y in STOR_RSV_ONLY, t=1:T], EP[:vCHARGE][y,t]-EP[:vRSV_charge][y,t] >= 0

			# Note: maximum charge rate is also constrained by maximum charge power capacity, but as this differs by storage type,
			# this constraint is set in functions below for each storage type

			# Maximum discharging rate and contribution to reserves up must be less than power rating OR available stored energy in prior period, whichever is less
			# wrapping from end of sample period to start of sample period for energy capacity constraint
			[y in STOR_RSV_ONLY, t=1:T], EP[:vP][y,t]+EP[:vRSV_discharge][y,t] <= EP[:eTotalCap][y]
			[y in STOR_RSV_ONLY, t=1:T], (EP[:vP][y,t]+EP[:vRSV_discharge][y,t])/dfGen[y,:Eff_Down] <= EP[:vS][y, hoursbefore(p,t,1)]
		end)
	end
	if !isempty(STOR_NO_RES)
		# Maximum discharging rate must be less than power rating OR available stored energy in prior period, whichever is less
		# wrapping from end of sample period to start of sample period for energy capacity constraint
		@constraints(EP, begin
			[y in STOR_NO_RES, t=1:T], EP[:vP][y,t] <= EP[:eTotalCap][y]
			[y in STOR_NO_RES, t=1:T], EP[:vP][y,t]/dfGen[y,:Eff_Down] <= EP[:vS][y, hoursbefore(p,t,1)]
		end)
	end
end<|MERGE_RESOLUTION|>--- conflicted
+++ resolved
@@ -122,16 +122,10 @@
 			[y in STOR_ALL, t=1:T], EP[:vP][y,t] <= EP[:vS][y, hoursbefore(hours_per_subperiod,t,1)]*dfGen[y,:Eff_Down]
 		end)
 	end
-<<<<<<< HEAD
-	
-	# added VRE storage module
-	@expression(EP, eStorageLossByZone[z=1:Z],
-		sum(EP[:eELOSS][y] for y in intersect(inputs["STOR_ALL"], dfGen[dfGen[!,:Zone].==z,:R_ID])) + sum(EP[:eELOSS_VRE_STOR][y] for y in 1:inputs["VRE_STOR"], inputs["dfGen_VRE_STOR"][inputs["dfGen_VRE_STOR"][!,:Zone].==z,:R_ID])
-=======
+
 	#From co2 Policy module
 	@expression(EP, eELOSSByZone[z=1:Z],
 		sum(EP[:eELOSS][y] for y in intersect(STOR_ALL, dfGen[dfGen[!,:Zone].==z,:R_ID]))
->>>>>>> eaee7f2a
 	)
 end
 
