"""
GenX: An Configurable Capacity Expansion Model
Copyright (C) 2021,  Massachusetts Institute of Technology
This program is free software; you can redistribute it and/or modify
it under the terms of the GNU General Public License as published by
the Free Software Foundation; either version 2 of the License, or
(at your option) any later version.
This program is distributed in the hope that it will be useful,
but WITHOUT ANY WARRANTY; without even the implied warranty of
MERCHANTABILITY or FITNESS FOR A PARTICULAR PURPOSE.  See the
GNU General Public License for more details.
A complete copy of the GNU General Public License v2 (GPLv2) is available
in LICENSE.txt.  Users uncompressing this from an archive may not have
received this license file.  If not, see <http://www.gnu.org/licenses/>.
"""

@doc raw"""
	investment_energy(EP::Model, inputs::Dict)

This function defines the expressions and constraints keeping track of total available storage charge capacity across all resources as well as constraints on capacity retirements. The function also adds investment and fixed O\&M related costs related to charge capacity to the objective function.

The total capacity of each resource is defined as the sum of the existing capacity plus the newly invested capacity minus any retired capacity.

```math
\begin{aligned}
& \Delta^{total,energy}_{y,z} =(\overline{\Delta^{energy}_{y,z}}+\Omega^{energy}_{y,z}-\Delta^{energy}_{y,z}) \forall y \in \mathcal{O}, z \in \mathcal{Z}
\end{aligned}
```

One cannot retire more capacity than existing capacity.

```math
\begin{aligned}
&\Delta^{energy}_{y,z} \leq \overline{\Delta^{energy}_{y,z}}
		\hspace{4 cm}  \forall y \in \mathcal{O}, z \in \mathcal{Z}
\end{aligned}
```

For resources where $\overline{\Omega_{y,z}^{energy}}$ and $\underline{\Omega_{y,z}^{energy}}$ is defined, then we impose constraints on minimum and maximum power capacity.

```math
\begin{aligned}
& \Delta^{total,energy}_{y,z} \leq \overline{\Omega}^{energy}_{y,z}
	\hspace{4 cm}  \forall y \in \mathcal{O}, z \in \mathcal{Z} \\
& \Delta^{total,energy}_{y,z}  \geq \underline{\Omega}^{energy}_{y,z}
	\hspace{4 cm}  \forall y \in \mathcal{O}, z \in \mathcal{Z}
\end{aligned}
```

In addition, this function adds investment and fixed O\&M related costs related to charge capacity to the objective function:

```math
\begin{aligned}
& 	\sum_{y \in \mathcal{O} } \sum_{z \in \mathcal{Z}}
	\left( (\pi^{INVEST,energy}_{y,z} \times    \Omega^{energy}_{y,z})
	+ (\pi^{FOM,energy}_{y,z} \times  \Delta^{total,energy}_{y,z})\right)
\end{aligned}
```
"""
function investment_energy(EP::Model, inputs::Dict, MultiStage::Int)

<<<<<<< HEAD
    println("Storage Investment Module")

    dfGen = inputs["dfGen"]

    G = inputs["G"] # Number of resources (generators, storage, DR, and DERs)
    Z = inputs["Z"]
    STOR_ALL = inputs["STOR_ALL"] # Set of all storage resources
    NEW_CAP_ENERGY = inputs["NEW_CAP_ENERGY"] # Set of all storage resources eligible for new energy capacity
    RET_CAP_ENERGY = inputs["RET_CAP_ENERGY"] # Set of all storage resources eligible for energy capacity retirements

    ### Variables ###

    ## Energy storage reservoir capacity (MWh capacity) built/retired for storage with variable power to energy ratio (STOR=1 or STOR=2)

    # New installed energy capacity of resource "y"
    @variable(EP, vCAPENERGY[y in NEW_CAP_ENERGY] >= 0)

    # Retired energy capacity of resource "y" from existing capacity
    @variable(EP, vRETCAPENERGY[y in RET_CAP_ENERGY] >= 0)

    ### Expressions ###

    @expression(EP, eTotalCapEnergy[y in STOR_ALL],
        if (y in intersect(NEW_CAP_ENERGY, RET_CAP_ENERGY))
            dfGen[!, :Existing_Cap_MWh][y] + EP[:vCAPENERGY][y] - EP[:vRETCAPENERGY][y]
        elseif (y in setdiff(NEW_CAP_ENERGY, RET_CAP_ENERGY))
            dfGen[!, :Existing_Cap_MWh][y] + EP[:vCAPENERGY][y]
        elseif (y in setdiff(RET_CAP_ENERGY, NEW_CAP_ENERGY))
            dfGen[!, :Existing_Cap_MWh][y] - EP[:vRETCAPENERGY][y]
        else
            dfGen[!, :Existing_Cap_MWh][y] + EP[:vZERO]
        end
    )

    ## Objective Function Expressions ##

    # Fixed costs for resource "y" = annuitized investment cost plus fixed O&M costs
    # If resource is not eligible for new energy capacity, fixed costs are only O&M costs
    # @expression(EP, eCFixEnergy[y in STOR_ALL],
    #     if y in NEW_CAP_ENERGY # Resources eligible for new capacity
    #         dfGen[!, :Inv_Cost_per_MWhyr][y] * vCAPENERGY[y] + dfGen[!, :Fixed_OM_Cost_per_MWhyr][y] * eTotalCapEnergy[y]
    #     else
    #         dfGen[!, :Fixed_OM_Cost_per_MWhyr][y] * eTotalCapEnergy[y]
    #     end
    # )
    @expression(EP, eCInvEnergyCap[y in STOR_ALL],
        if y in NEW_CAP_ENERGY # Resources eligible for new capacity
            dfGen[!, :Inv_Cost_per_MWhyr][y] * vCAPENERGY[y]
        else
            EP[:vZERO]
        end
    )
    @expression(EP, eCFOMEnergyCap[y in STOR_ALL], dfGen[!, :Fixed_OM_Cost_per_MWhyr][y] * eTotalCapEnergy[y])
    @expression(EP, eCFixEnergy[y in STOR_ALL], EP[:eCFOMEnergyCap][y] + EP[:eCInvEnergyCap][y])
    # Sum individual resource contributions to fixed costs to get total fixed costs
    @expression(EP, eZonalCFOMEnergyCap[z = 1:Z], EP[:vZERO] + sum(EP[:eCFOMEnergyCap][y] for y in intersect(STOR_ALL, dfGen[(dfGen[!, :Zone].==z), :R_ID])))
    @expression(EP, eZonalCInvEnergyCap[z = 1:Z], EP[:vZERO] + sum(EP[:eCInvEnergyCap][y] for y in intersect(STOR_ALL, dfGen[(dfGen[!, :Zone].==z), :R_ID])))
    @expression(EP, eZonalCFixEnergy[z = 1:Z], EP[:vZERO] + sum(eCFixEnergy[y] for y in intersect(STOR_ALL, dfGen[(dfGen[!, :Zone].==z), :R_ID])))

    @expression(EP, eTotalCFOMEnergy, sum(EP[:eZonalCFOMEnergyCap][z] for z in 1:Z))
    @expression(EP, eTotalCInvEnergy, sum(EP[:eZonalCInvEnergyCap][z] for z in 1:Z))
    @expression(EP, eTotalCFixEnergy, sum(EP[:eZonalCFixEnergy][z] for z in 1:Z))

    # Add term to objective function expression
    EP[:eObj] += eTotalCFixEnergy

    ### Constratints ###

    ## Constraints on retirements and capacity additions
    # Cannot retire more energy capacity than existing energy capacity
    @constraint(EP, cMaxRetEnergy[y in RET_CAP_ENERGY], vRETCAPENERGY[y] <= dfGen[!, :Existing_Cap_MWh][y])

    ## Constraints on new built energy capacity
    # Constraint on maximum energy capacity (if applicable) [set input to -1 if no constraint on maximum energy capacity]
    # DEV NOTE: This constraint may be violated in some cases where Existing_Cap_MWh is >= Max_Cap_MWh and lead to infeasabilty
    @constraint(EP, cMaxCapEnergy[y in intersect(dfGen[dfGen.Max_Cap_MWh.>0, :R_ID], STOR_ALL)], eTotalCapEnergy[y] <= dfGen[!, :Max_Cap_MWh][y])

    # Constraint on minimum energy capacity (if applicable) [set input to -1 if no constraint on minimum energy apacity]
    # DEV NOTE: This constraint may be violated in some cases where Existing_Cap_MWh is <= Min_Cap_MWh and lead to infeasabilty
    @constraint(EP, cMinCapEnergy[y in intersect(dfGen[dfGen.Min_Cap_MWh.>0, :R_ID], STOR_ALL)], eTotalCapEnergy[y] >= dfGen[!, :Min_Cap_MWh][y])

    return EP
=======
	println("Storage Investment Module")

	dfGen = inputs["dfGen"]

	STOR_ALL = inputs["STOR_ALL"] # Set of all storage resources
	NEW_CAP_ENERGY = inputs["NEW_CAP_ENERGY"] # Set of all storage resources eligible for new energy capacity
	RET_CAP_ENERGY = inputs["RET_CAP_ENERGY"] # Set of all storage resources eligible for energy capacity retirements

	### Variables ###

	## Energy storage reservoir capacity (MWh capacity) built/retired for storage with variable power to energy ratio (STOR=1 or STOR=2)

	# New installed energy capacity of resource "y"
	@variable(EP, vCAPENERGY[y in NEW_CAP_ENERGY] >= 0)

	# Retired energy capacity of resource "y" from existing capacity
	@variable(EP, vRETCAPENERGY[y in RET_CAP_ENERGY] >= 0)

	if MultiStage == 1
		@variable(EP, vEXISTINGCAPENERGY[y in STOR_ALL] >= 0);
	end

	### Expressions ###

	if MultiStage == 1
		@expression(EP, eExistingCapEnergy[y in STOR_ALL], vEXISTINGCAPENERGY[y])
	else
		@expression(EP, eExistingCapEnergy[y in STOR_ALL], dfGen[!,:Existing_Cap_MWh][y])
	end

	@expression(EP, eTotalCapEnergy[y in STOR_ALL],
		if (y in intersect(NEW_CAP_ENERGY, RET_CAP_ENERGY))
			eExistingCapEnergy[y] + EP[:vCAPENERGY][y] - EP[:vRETCAPENERGY][y]
		elseif (y in setdiff(NEW_CAP_ENERGY, RET_CAP_ENERGY))
			eExistingCapEnergy[y] + EP[:vCAPENERGY][y]
		elseif (y in setdiff(RET_CAP_ENERGY, NEW_CAP_ENERGY))
			eExistingCapEnergy[y] - EP[:vRETCAPENERGY][y]
		else
			eExistingCapEnergy[y] + EP[:vZERO]
		end
	)

	## Objective Function Expressions ##

	# Fixed costs for resource "y" = annuitized investment cost plus fixed O&M costs
	# If resource is not eligible for new energy capacity, fixed costs are only O&M costs
	@expression(EP, eCFixEnergy[y in STOR_ALL],
		if y in NEW_CAP_ENERGY # Resources eligible for new capacity
			dfGen[!,:Inv_Cost_per_MWhyr][y]*vCAPENERGY[y] + dfGen[!,:Fixed_OM_Cost_per_MWhyr][y]*eTotalCapEnergy[y]
		else
			dfGen[!,:Fixed_OM_Cost_per_MWhyr][y]*eTotalCapEnergy[y]
		end
	)

	# Sum individual resource contributions to fixed costs to get total fixed costs
	@expression(EP, eTotalCFixEnergy, sum(EP[:eCFixEnergy][y] for y in STOR_ALL))

	# Add term to objective function expression
	if MultiStage == 1
		# OPEX multiplier scales fixed costs to account for multiple years between two model stages
		# We divide by OPEXMULT since we are going to multiply the entire objective function by this term later,
		# and we have already accounted for multiple years between stages for fixed costs.
		EP[:eObj] += (1/inputs["OPEXMULT"])*eTotalCFixEnergy
	else
		EP[:eObj] += eTotalCFixEnergy
	end

	### Constratints ###

	if MultiStage == 1
		@constraint(EP, cExistingCapEnergy[y in STOR_ALL], EP[:vEXISTINGCAPENERGY][y] == dfGen[!,:Existing_Cap_MWh][y])
	end
	
	## Constraints on retirements and capacity additions
	# Cannot retire more energy capacity than existing energy capacity
	@constraint(EP, cMaxRetEnergy[y in RET_CAP_ENERGY], vRETCAPENERGY[y] <= eExistingCapEnergy[y])

	## Constraints on new built energy capacity
	# Constraint on maximum energy capacity (if applicable) [set input to -1 if no constraint on maximum energy capacity]
	# DEV NOTE: This constraint may be violated in some cases where Existing_Cap_MWh is >= Max_Cap_MWh and lead to infeasabilty
	@constraint(EP, cMaxCapEnergy[y in intersect(dfGen[dfGen.Max_Cap_MWh.>0,:R_ID], STOR_ALL)], eTotalCapEnergy[y] <= dfGen[!,:Max_Cap_MWh][y])

	# Constraint on minimum energy capacity (if applicable) [set input to -1 if no constraint on minimum energy apacity]
	# DEV NOTE: This constraint may be violated in some cases where Existing_Cap_MWh is <= Min_Cap_MWh and lead to infeasabilty
	@constraint(EP, cMinCapEnergy[y in intersect(dfGen[dfGen.Min_Cap_MWh.>0,:R_ID], STOR_ALL)], eTotalCapEnergy[y] >= dfGen[!,:Min_Cap_MWh][y])

	return EP
>>>>>>> 8d596530
end<|MERGE_RESOLUTION|>--- conflicted
+++ resolved
@@ -59,7 +59,6 @@
 """
 function investment_energy(EP::Model, inputs::Dict, MultiStage::Int)
 
-<<<<<<< HEAD
     println("Storage Investment Module")
 
     dfGen = inputs["dfGen"]
@@ -69,6 +68,7 @@
     STOR_ALL = inputs["STOR_ALL"] # Set of all storage resources
     NEW_CAP_ENERGY = inputs["NEW_CAP_ENERGY"] # Set of all storage resources eligible for new energy capacity
     RET_CAP_ENERGY = inputs["RET_CAP_ENERGY"] # Set of all storage resources eligible for energy capacity retirements
+
 
     ### Variables ###
 
@@ -82,19 +82,29 @@
 
     ### Expressions ###
 
-    @expression(EP, eTotalCapEnergy[y in STOR_ALL],
-        if (y in intersect(NEW_CAP_ENERGY, RET_CAP_ENERGY))
-            dfGen[!, :Existing_Cap_MWh][y] + EP[:vCAPENERGY][y] - EP[:vRETCAPENERGY][y]
-        elseif (y in setdiff(NEW_CAP_ENERGY, RET_CAP_ENERGY))
-            dfGen[!, :Existing_Cap_MWh][y] + EP[:vCAPENERGY][y]
-        elseif (y in setdiff(RET_CAP_ENERGY, NEW_CAP_ENERGY))
-            dfGen[!, :Existing_Cap_MWh][y] - EP[:vRETCAPENERGY][y]
-        else
-            dfGen[!, :Existing_Cap_MWh][y] + EP[:vZERO]
-        end
-    )
+	if MultiStage == 1
+		@variable(EP, vEXISTINGCAPENERGY[y in STOR_ALL] >= 0);
+	end
 
-    ## Objective Function Expressions ##
+	### Expressions ###
+
+	if MultiStage == 1
+		@expression(EP, eExistingCapEnergy[y in STOR_ALL], vEXISTINGCAPENERGY[y])
+	else
+		@expression(EP, eExistingCapEnergy[y in STOR_ALL], dfGen[!,:Existing_Cap_MWh][y])
+	end
+
+	@expression(EP, eTotalCapEnergy[y in STOR_ALL],
+		if (y in intersect(NEW_CAP_ENERGY, RET_CAP_ENERGY))
+			eExistingCapEnergy[y] + EP[:vCAPENERGY][y] - EP[:vRETCAPENERGY][y]
+		elseif (y in setdiff(NEW_CAP_ENERGY, RET_CAP_ENERGY))
+			eExistingCapEnergy[y] + EP[:vCAPENERGY][y]
+		elseif (y in setdiff(RET_CAP_ENERGY, NEW_CAP_ENERGY))
+			eExistingCapEnergy[y] - EP[:vRETCAPENERGY][y]
+		else
+			eExistingCapEnergy[y] + EP[:vZERO]
+		end
+	)
 
     # Fixed costs for resource "y" = annuitized investment cost plus fixed O&M costs
     # If resource is not eligible for new energy capacity, fixed costs are only O&M costs
@@ -126,80 +136,6 @@
     # Add term to objective function expression
     EP[:eObj] += eTotalCFixEnergy
 
-    ### Constratints ###
-
-    ## Constraints on retirements and capacity additions
-    # Cannot retire more energy capacity than existing energy capacity
-    @constraint(EP, cMaxRetEnergy[y in RET_CAP_ENERGY], vRETCAPENERGY[y] <= dfGen[!, :Existing_Cap_MWh][y])
-
-    ## Constraints on new built energy capacity
-    # Constraint on maximum energy capacity (if applicable) [set input to -1 if no constraint on maximum energy capacity]
-    # DEV NOTE: This constraint may be violated in some cases where Existing_Cap_MWh is >= Max_Cap_MWh and lead to infeasabilty
-    @constraint(EP, cMaxCapEnergy[y in intersect(dfGen[dfGen.Max_Cap_MWh.>0, :R_ID], STOR_ALL)], eTotalCapEnergy[y] <= dfGen[!, :Max_Cap_MWh][y])
-
-    # Constraint on minimum energy capacity (if applicable) [set input to -1 if no constraint on minimum energy apacity]
-    # DEV NOTE: This constraint may be violated in some cases where Existing_Cap_MWh is <= Min_Cap_MWh and lead to infeasabilty
-    @constraint(EP, cMinCapEnergy[y in intersect(dfGen[dfGen.Min_Cap_MWh.>0, :R_ID], STOR_ALL)], eTotalCapEnergy[y] >= dfGen[!, :Min_Cap_MWh][y])
-
-    return EP
-=======
-	println("Storage Investment Module")
-
-	dfGen = inputs["dfGen"]
-
-	STOR_ALL = inputs["STOR_ALL"] # Set of all storage resources
-	NEW_CAP_ENERGY = inputs["NEW_CAP_ENERGY"] # Set of all storage resources eligible for new energy capacity
-	RET_CAP_ENERGY = inputs["RET_CAP_ENERGY"] # Set of all storage resources eligible for energy capacity retirements
-
-	### Variables ###
-
-	## Energy storage reservoir capacity (MWh capacity) built/retired for storage with variable power to energy ratio (STOR=1 or STOR=2)
-
-	# New installed energy capacity of resource "y"
-	@variable(EP, vCAPENERGY[y in NEW_CAP_ENERGY] >= 0)
-
-	# Retired energy capacity of resource "y" from existing capacity
-	@variable(EP, vRETCAPENERGY[y in RET_CAP_ENERGY] >= 0)
-
-	if MultiStage == 1
-		@variable(EP, vEXISTINGCAPENERGY[y in STOR_ALL] >= 0);
-	end
-
-	### Expressions ###
-
-	if MultiStage == 1
-		@expression(EP, eExistingCapEnergy[y in STOR_ALL], vEXISTINGCAPENERGY[y])
-	else
-		@expression(EP, eExistingCapEnergy[y in STOR_ALL], dfGen[!,:Existing_Cap_MWh][y])
-	end
-
-	@expression(EP, eTotalCapEnergy[y in STOR_ALL],
-		if (y in intersect(NEW_CAP_ENERGY, RET_CAP_ENERGY))
-			eExistingCapEnergy[y] + EP[:vCAPENERGY][y] - EP[:vRETCAPENERGY][y]
-		elseif (y in setdiff(NEW_CAP_ENERGY, RET_CAP_ENERGY))
-			eExistingCapEnergy[y] + EP[:vCAPENERGY][y]
-		elseif (y in setdiff(RET_CAP_ENERGY, NEW_CAP_ENERGY))
-			eExistingCapEnergy[y] - EP[:vRETCAPENERGY][y]
-		else
-			eExistingCapEnergy[y] + EP[:vZERO]
-		end
-	)
-
-	## Objective Function Expressions ##
-
-	# Fixed costs for resource "y" = annuitized investment cost plus fixed O&M costs
-	# If resource is not eligible for new energy capacity, fixed costs are only O&M costs
-	@expression(EP, eCFixEnergy[y in STOR_ALL],
-		if y in NEW_CAP_ENERGY # Resources eligible for new capacity
-			dfGen[!,:Inv_Cost_per_MWhyr][y]*vCAPENERGY[y] + dfGen[!,:Fixed_OM_Cost_per_MWhyr][y]*eTotalCapEnergy[y]
-		else
-			dfGen[!,:Fixed_OM_Cost_per_MWhyr][y]*eTotalCapEnergy[y]
-		end
-	)
-
-	# Sum individual resource contributions to fixed costs to get total fixed costs
-	@expression(EP, eTotalCFixEnergy, sum(EP[:eCFixEnergy][y] for y in STOR_ALL))
-
 	# Add term to objective function expression
 	if MultiStage == 1
 		# OPEX multiplier scales fixed costs to account for multiple years between two model stages
@@ -210,7 +146,9 @@
 		EP[:eObj] += eTotalCFixEnergy
 	end
 
-	### Constratints ###
+    ## Constraints on retirements and capacity additions
+    # Cannot retire more energy capacity than existing energy capacity
+    @constraint(EP, cMaxRetEnergy[y in RET_CAP_ENERGY], vRETCAPENERGY[y] <= dfGen[!, :Existing_Cap_MWh][y])
 
 	if MultiStage == 1
 		@constraint(EP, cExistingCapEnergy[y in STOR_ALL], EP[:vEXISTINGCAPENERGY][y] == dfGen[!,:Existing_Cap_MWh][y])
@@ -220,15 +158,9 @@
 	# Cannot retire more energy capacity than existing energy capacity
 	@constraint(EP, cMaxRetEnergy[y in RET_CAP_ENERGY], vRETCAPENERGY[y] <= eExistingCapEnergy[y])
 
-	## Constraints on new built energy capacity
-	# Constraint on maximum energy capacity (if applicable) [set input to -1 if no constraint on maximum energy capacity]
-	# DEV NOTE: This constraint may be violated in some cases where Existing_Cap_MWh is >= Max_Cap_MWh and lead to infeasabilty
-	@constraint(EP, cMaxCapEnergy[y in intersect(dfGen[dfGen.Max_Cap_MWh.>0,:R_ID], STOR_ALL)], eTotalCapEnergy[y] <= dfGen[!,:Max_Cap_MWh][y])
+    # Constraint on minimum energy capacity (if applicable) [set input to -1 if no constraint on minimum energy apacity]
+    # DEV NOTE: This constraint may be violated in some cases where Existing_Cap_MWh is <= Min_Cap_MWh and lead to infeasabilty
+    @constraint(EP, cMinCapEnergy[y in intersect(dfGen[dfGen.Min_Cap_MWh.>0, :R_ID], STOR_ALL)], eTotalCapEnergy[y] >= dfGen[!, :Min_Cap_MWh][y])
 
-	# Constraint on minimum energy capacity (if applicable) [set input to -1 if no constraint on minimum energy apacity]
-	# DEV NOTE: This constraint may be violated in some cases where Existing_Cap_MWh is <= Min_Cap_MWh and lead to infeasabilty
-	@constraint(EP, cMinCapEnergy[y in intersect(dfGen[dfGen.Min_Cap_MWh.>0,:R_ID], STOR_ALL)], eTotalCapEnergy[y] >= dfGen[!,:Min_Cap_MWh][y])
-
-	return EP
->>>>>>> 8d596530
+    return EP
 end