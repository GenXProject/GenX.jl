"""
GenX: An Configurable Capacity Expansion Model
Copyright (C) 2021,  Massachusetts Institute of Technology
This program is free software; you can redistribute it and/or modify
it under the terms of the GNU General Public License as published by
the Free Software Foundation; either version 2 of the License, or
(at your option) any later version.
This program is distributed in the hope that it will be useful,
but WITHOUT ANY WARRANTY; without even the implied warranty of
MERCHANTABILITY or FITNESS FOR A PARTICULAR PURPOSE.  See the
GNU General Public License for more details.
A complete copy of the GNU General Public License v2 (GPLv2) is available
in LICENSE.txt.  Users uncompressing this from an archive may not have
received this license file.  If not, see <http://www.gnu.org/licenses/>.
"""

@doc raw"""
	investment_charge(EP::Model, inputs::Dict)

This function defines the expressions and constraints keeping track of total available storage charge capacity across all resources as well as constraints on capacity retirements. The function also adds investment and fixed O\&M related costs related to charge capacity to the objective function.

The total capacity of each resource is defined as the sum of the existing capacity plus the newly invested capacity minus any retired capacity.

```math
\begin{aligned}
& \Delta^{total,charge}_{y,z} =(\overline{\Delta^{charge}_{y,z}}+\Omega^{charge}_{y,z}-\Delta^{charge}_{y,z}) \forall y \in \mathcal{O}^{asym}, z \in \mathcal{Z}
\end{aligned}
```

One cannot retire more capacity than existing capacity.
```math
\begin{aligned}
&\Delta^{charge}_{y,z} \leq \overline{\Delta^{charge}_{y,z}}
	\hspace{4 cm}  \forall y \in \mathcal{O}^{asym}, z \in \mathcal{Z}
\end{aligned}
```

For resources where $\overline{\Omega_{y,z}^{charge}}$ and $\underline{\Omega_{y,z}^{charge}}$ is defined, then we impose constraints on minimum and maximum power capacity.
```math
\begin{aligned}
& \Delta^{total,charge}_{y,z} \leq \overline{\Omega}^{charge}_{y,z}
	\hspace{4 cm}  \forall y \in \mathcal{O}^{asym}, z \in \mathcal{Z} \\
& \Delta^{total,charge}_{y,z}  \geq \underline{\Omega}^{charge}_{y,z}
	\hspace{4 cm}  \forall y \in \mathcal{O}^{asym}, z \in \mathcal{Z}
\end{aligned}
```

In addition, this function adds investment and fixed O&M related costs related to charge capacity to the objective function:
```math
\begin{aligned}
& 	\sum_{y \in \mathcal{O}^{asym} } \sum_{z \in \mathcal{Z}}
	\left( (\pi^{INVEST,charge}_{y,z} \times    \Omega^{charge}_{y,z})
	+ (\pi^{FOM,charge}_{y,z} \times  \Delta^{total,charge}_{y,z})\right)
\end{aligned}
```
"""
function investment_charge(EP::Model, inputs::Dict, MultiStage::Int)

<<<<<<< HEAD
    println("Charge Investment Module")

    dfGen = inputs["dfGen"]

    G = inputs["G"]     # Number of resources (generators, storage, DR, and DERs)
    Z = inputs["Z"]
    STOR_ASYMMETRIC = inputs["STOR_ASYMMETRIC"] # Set of storage resources with asymmetric (separte) charge/discharge capacity components

    NEW_CAP_CHARGE = inputs["NEW_CAP_CHARGE"] # Set of asymmetric charge/discharge storage resources eligible for new charge capacity
    RET_CAP_CHARGE = inputs["RET_CAP_CHARGE"] # Set of asymmetric charge/discharge storage resources eligible for charge capacity retirements

    ### Variables ###

    ## Storage capacity built and retired for storage resources with independent charge and discharge power capacities (STOR=2)

    # New installed charge capacity of resource "y"
    @variable(EP, vCAPCHARGE[y in NEW_CAP_CHARGE] >= 0)

    # Retired charge capacity of resource "y" from existing capacity
    @variable(EP, vRETCAPCHARGE[y in RET_CAP_CHARGE] >= 0)

    ### Expressions ###

    @expression(EP, eTotalCapCharge[y in STOR_ASYMMETRIC],
        if (y in intersect(NEW_CAP_CHARGE, RET_CAP_CHARGE))
            dfGen[!, :Existing_Charge_Cap_MW][y] + EP[:vCAPCHARGE][y] - EP[:vRETCAPCHARGE][y]
        elseif (y in setdiff(NEW_CAP_CHARGE, RET_CAP_CHARGE))
            dfGen[!, :Existing_Charge_Cap_MW][y] + EP[:vCAPCHARGE][y]
        elseif (y in setdiff(RET_CAP_CHARGE, NEW_CAP_CHARGE))
            dfGen[!, :Existing_Charge_Cap_MW][y] - EP[:vRETCAPCHARGE][y]
        else
            dfGen[!, :Existing_Charge_Cap_MW][y] + EP[:vZERO]
        end
    )

    ## Objective Function Expressions ##

    # Fixed costs for resource "y" = annuitized investment cost plus fixed O&M costs
    # If resource is not eligible for new charge capacity, fixed costs are only O&M costs
    # @expression(EP, eCFixCharge[y in STOR_ASYMMETRIC],
    #     if y in NEW_CAP_CHARGE # Resources eligible for new charge capacity
    #         dfGen[!, :Inv_Cost_Charge_per_MWyr][y] * vCAPCHARGE[y] + dfGen[!, :Fixed_OM_Cost_Charge_per_MWyr][y] * eTotalCapCharge[y]
    #     else
    #         dfGen[!, :Fixed_OM_Cost_Charge_per_MWyr][y] * eTotalCapCharge[y]
    #     end
    # )
    @expression(EP, eCInvChargeCap[y in STOR_ASYMMETRIC],
        if y in NEW_CAP_CHARGE # Resources eligible for new charge capacity
            dfGen[!, :Inv_Cost_Charge_per_MWyr][y] * vCAPCHARGE[y]
        else
            EP[:vZERO]
        end
    )
    @expression(EP, eCFOMChargeCap[y in STOR_ASYMMETRIC], dfGen[!, :Fixed_OM_Cost_Charge_per_MWyr][y] * eTotalCapCharge[y])
    @expression(EP, eCFixCharge[y in STOR_ASYMMETRIC], EP[:eCInvChargeCap][y] + EP[:eCFOMChargeCap][y])
    # Sum individual resource contributions to fixed costs to get total fixed costs
    @expression(EP, eZonalCFOMChargeCap[z = 1:Z], EP[:vZERO] + sum(EP[:eCFOMChargeCap][y] for y in intersect(STOR_ASYMMETRIC, dfGen[(dfGen[!, :Zone].==z), :R_ID])))
    @expression(EP, eZonalCInvChargeCap[z = 1:Z], EP[:vZERO] + sum(EP[:eCInvChargeCap][y] for y in intersect(STOR_ASYMMETRIC, dfGen[(dfGen[!, :Zone].==z), :R_ID])))
    @expression(EP, eZonalCFixCharge[z = 1:Z], EP[:vZERO] + sum(EP[:eCFixCharge][y] for y in intersect(STOR_ASYMMETRIC, dfGen[(dfGen[!, :Zone].==z), :R_ID])))

    @expression(EP, eTotalCFOMCharge, sum(EP[:eZonalCFOMChargeCap][z] for z in 1:Z))
    @expression(EP, eTotalCInvCharge, sum(EP[:eZonalCInvChargeCap][z] for z in 1:Z))
    @expression(EP, eTotalCFixCharge, sum(EP[:eZonalCFixCharge][z] for z in 1:Z))

    # Add term to objective function expression
    EP[:eObj] += eTotalCFixCharge

    ### Constratints ###

    ## Constraints on retirements and capacity additions
    #Cannot retire more charge capacity than existing charge capacity
    @constraint(EP, cMaxRetCharge[y in RET_CAP_CHARGE], vRETCAPCHARGE[y] <= dfGen[!, :Existing_Charge_Cap_MW][y])

    #Constraints on new built capacity

    # Constraint on maximum charge capacity (if applicable) [set input to -1 if no constraint on maximum charge capacity]
    # DEV NOTE: This constraint may be violated in some cases where Existing_Charge_Cap_MW is >= Max_Charge_Cap_MWh and lead to infeasabilty
    @constraint(EP, cMaxCapCharge[y in intersect(dfGen[!, :Max_Charge_Cap_MW] .> 0, STOR_ASYMMETRIC)], eTotalCapCharge[y] <= dfGen[!, :Max_Charge_Cap_MW][y])

    # Constraint on minimum charge capacity (if applicable) [set input to -1 if no constraint on minimum charge capacity]
    # DEV NOTE: This constraint may be violated in some cases where Existing_Charge_Cap_MW is <= Min_Charge_Cap_MWh and lead to infeasabilty
    @constraint(EP, cMinCapCharge[y in intersect(dfGen[!, :Min_Charge_Cap_MW] .> 0, STOR_ASYMMETRIC)], eTotalCapCharge[y] >= dfGen[!, :Min_Charge_Cap_MW][y])

    return EP
=======
	println("Charge Investment Module")

	dfGen = inputs["dfGen"]

	STOR_ASYMMETRIC = inputs["STOR_ASYMMETRIC"] # Set of storage resources with asymmetric (separte) charge/discharge capacity components

	NEW_CAP_CHARGE = inputs["NEW_CAP_CHARGE"] # Set of asymmetric charge/discharge storage resources eligible for new charge capacity
	RET_CAP_CHARGE = inputs["RET_CAP_CHARGE"] # Set of asymmetric charge/discharge storage resources eligible for charge capacity retirements

	### Variables ###

	## Storage capacity built and retired for storage resources with independent charge and discharge power capacities (STOR=2)

	# New installed charge capacity of resource "y"
	@variable(EP, vCAPCHARGE[y in NEW_CAP_CHARGE] >= 0)

	# Retired charge capacity of resource "y" from existing capacity
	@variable(EP, vRETCAPCHARGE[y in RET_CAP_CHARGE] >= 0)

	if MultiStage == 1
		@variable(EP, vEXISTINGCAPCHARGE[y in STOR_ASYMMETRIC] >= 0);
	end

	### Expressions ###

	if MultiStage == 1
		@expression(EP, eExistingCapCharge[y in STOR_ASYMMETRIC], vEXISTINGCAPCHARGE[y])
	else
		@expression(EP, eExistingCapCharge[y in STOR_ASYMMETRIC], dfGen[!,:Existing_Charge_Cap_MW][y])
	end

	@expression(EP, eTotalCapCharge[y in STOR_ASYMMETRIC],
		if (y in intersect(NEW_CAP_CHARGE, RET_CAP_CHARGE))
			eExistingCapCharge[y] + EP[:vCAPCHARGE][y] - EP[:vRETCAPCHARGE][y]
		elseif (y in setdiff(NEW_CAP_CHARGE, RET_CAP_CHARGE))
			eExistingCapCharge[y] + EP[:vCAPCHARGE][y]
		elseif (y in setdiff(RET_CAP_CHARGE, NEW_CAP_CHARGE))
			eExistingCapCharge[y] - EP[:vRETCAPCHARGE][y]
		else
			eExistingCapCharge[y] + EP[:vZERO]
		end
	)

	## Objective Function Expressions ##

	# Fixed costs for resource "y" = annuitized investment cost plus fixed O&M costs
	# If resource is not eligible for new charge capacity, fixed costs are only O&M costs
	@expression(EP, eCFixCharge[y in STOR_ASYMMETRIC],
		if y in NEW_CAP_CHARGE # Resources eligible for new charge capacity
			dfGen[!,:Inv_Cost_Charge_per_MWyr][y]*vCAPCHARGE[y] + dfGen[!,:Fixed_OM_Cost_Charge_per_MWyr][y]*eTotalCapCharge[y]
		else
			dfGen[!,:Fixed_OM_Cost_Charge_per_MWyr][y]*eTotalCapCharge[y]
		end
	)

	# Sum individual resource contributions to fixed costs to get total fixed costs
	@expression(EP, eTotalCFixCharge, sum(EP[:eCFixCharge][y] for y in STOR_ASYMMETRIC))

	# Add term to objective function expression
	if MultiStage == 1
		# OPEX multiplier scales fixed costs to account for multiple years between two model stages
		# We divide by OPEXMULT since we are going to multiply the entire objective function by this term later,
		# and we have already accounted for multiple years between stages for fixed costs.
		EP[:eObj] += (1/inputs["OPEXMULT"])*eTotalCFixCharge
	else
		EP[:eObj] += eTotalCFixCharge
	end

	### Constratints ###

	if MultiStage == 1
		# Existing capacity variable is equal to existing capacity specified in the input file
		@constraint(EP, cExistingCapCharge[y in STOR_ASYMMETRIC], EP[:vEXISTINGCAPCHARGE][y] == dfGen[!,:Existing_Charge_Cap_MW][y])
	end

	## Constraints on retirements and capacity additions
	#Cannot retire more charge capacity than existing charge capacity
 	@constraint(EP, cMaxRetCharge[y in RET_CAP_CHARGE], vRETCAPCHARGE[y] <= eExistingCapCharge[y])

  	#Constraints on new built capacity

	# Constraint on maximum charge capacity (if applicable) [set input to -1 if no constraint on maximum charge capacity]
	# DEV NOTE: This constraint may be violated in some cases where Existing_Charge_Cap_MW is >= Max_Charge_Cap_MWh and lead to infeasabilty
	@constraint(EP, cMaxCapCharge[y in intersect(dfGen[!,:Max_Charge_Cap_MW].>0, STOR_ASYMMETRIC)], eTotalCapCharge[y] <= dfGen[!,:Max_Charge_Cap_MW][y])

	# Constraint on minimum charge capacity (if applicable) [set input to -1 if no constraint on minimum charge capacity]
	# DEV NOTE: This constraint may be violated in some cases where Existing_Charge_Cap_MW is <= Min_Charge_Cap_MWh and lead to infeasabilty
	@constraint(EP, cMinCapCharge[y in intersect(dfGen[!,:Min_Charge_Cap_MW].>0, STOR_ASYMMETRIC)], eTotalCapCharge[y] >= dfGen[!,:Min_Charge_Cap_MW][y])

	return EP
>>>>>>> 8d596530
end<|MERGE_RESOLUTION|>--- conflicted
+++ resolved
@@ -56,7 +56,6 @@
 """
 function investment_charge(EP::Model, inputs::Dict, MultiStage::Int)
 
-<<<<<<< HEAD
     println("Charge Investment Module")
 
     dfGen = inputs["dfGen"]
@@ -64,9 +63,9 @@
     G = inputs["G"]     # Number of resources (generators, storage, DR, and DERs)
     Z = inputs["Z"]
     STOR_ASYMMETRIC = inputs["STOR_ASYMMETRIC"] # Set of storage resources with asymmetric (separte) charge/discharge capacity components
-
     NEW_CAP_CHARGE = inputs["NEW_CAP_CHARGE"] # Set of asymmetric charge/discharge storage resources eligible for new charge capacity
     RET_CAP_CHARGE = inputs["RET_CAP_CHARGE"] # Set of asymmetric charge/discharge storage resources eligible for charge capacity retirements
+
 
     ### Variables ###
 
@@ -77,89 +76,6 @@
 
     # Retired charge capacity of resource "y" from existing capacity
     @variable(EP, vRETCAPCHARGE[y in RET_CAP_CHARGE] >= 0)
-
-    ### Expressions ###
-
-    @expression(EP, eTotalCapCharge[y in STOR_ASYMMETRIC],
-        if (y in intersect(NEW_CAP_CHARGE, RET_CAP_CHARGE))
-            dfGen[!, :Existing_Charge_Cap_MW][y] + EP[:vCAPCHARGE][y] - EP[:vRETCAPCHARGE][y]
-        elseif (y in setdiff(NEW_CAP_CHARGE, RET_CAP_CHARGE))
-            dfGen[!, :Existing_Charge_Cap_MW][y] + EP[:vCAPCHARGE][y]
-        elseif (y in setdiff(RET_CAP_CHARGE, NEW_CAP_CHARGE))
-            dfGen[!, :Existing_Charge_Cap_MW][y] - EP[:vRETCAPCHARGE][y]
-        else
-            dfGen[!, :Existing_Charge_Cap_MW][y] + EP[:vZERO]
-        end
-    )
-
-    ## Objective Function Expressions ##
-
-    # Fixed costs for resource "y" = annuitized investment cost plus fixed O&M costs
-    # If resource is not eligible for new charge capacity, fixed costs are only O&M costs
-    # @expression(EP, eCFixCharge[y in STOR_ASYMMETRIC],
-    #     if y in NEW_CAP_CHARGE # Resources eligible for new charge capacity
-    #         dfGen[!, :Inv_Cost_Charge_per_MWyr][y] * vCAPCHARGE[y] + dfGen[!, :Fixed_OM_Cost_Charge_per_MWyr][y] * eTotalCapCharge[y]
-    #     else
-    #         dfGen[!, :Fixed_OM_Cost_Charge_per_MWyr][y] * eTotalCapCharge[y]
-    #     end
-    # )
-    @expression(EP, eCInvChargeCap[y in STOR_ASYMMETRIC],
-        if y in NEW_CAP_CHARGE # Resources eligible for new charge capacity
-            dfGen[!, :Inv_Cost_Charge_per_MWyr][y] * vCAPCHARGE[y]
-        else
-            EP[:vZERO]
-        end
-    )
-    @expression(EP, eCFOMChargeCap[y in STOR_ASYMMETRIC], dfGen[!, :Fixed_OM_Cost_Charge_per_MWyr][y] * eTotalCapCharge[y])
-    @expression(EP, eCFixCharge[y in STOR_ASYMMETRIC], EP[:eCInvChargeCap][y] + EP[:eCFOMChargeCap][y])
-    # Sum individual resource contributions to fixed costs to get total fixed costs
-    @expression(EP, eZonalCFOMChargeCap[z = 1:Z], EP[:vZERO] + sum(EP[:eCFOMChargeCap][y] for y in intersect(STOR_ASYMMETRIC, dfGen[(dfGen[!, :Zone].==z), :R_ID])))
-    @expression(EP, eZonalCInvChargeCap[z = 1:Z], EP[:vZERO] + sum(EP[:eCInvChargeCap][y] for y in intersect(STOR_ASYMMETRIC, dfGen[(dfGen[!, :Zone].==z), :R_ID])))
-    @expression(EP, eZonalCFixCharge[z = 1:Z], EP[:vZERO] + sum(EP[:eCFixCharge][y] for y in intersect(STOR_ASYMMETRIC, dfGen[(dfGen[!, :Zone].==z), :R_ID])))
-
-    @expression(EP, eTotalCFOMCharge, sum(EP[:eZonalCFOMChargeCap][z] for z in 1:Z))
-    @expression(EP, eTotalCInvCharge, sum(EP[:eZonalCInvChargeCap][z] for z in 1:Z))
-    @expression(EP, eTotalCFixCharge, sum(EP[:eZonalCFixCharge][z] for z in 1:Z))
-
-    # Add term to objective function expression
-    EP[:eObj] += eTotalCFixCharge
-
-    ### Constratints ###
-
-    ## Constraints on retirements and capacity additions
-    #Cannot retire more charge capacity than existing charge capacity
-    @constraint(EP, cMaxRetCharge[y in RET_CAP_CHARGE], vRETCAPCHARGE[y] <= dfGen[!, :Existing_Charge_Cap_MW][y])
-
-    #Constraints on new built capacity
-
-    # Constraint on maximum charge capacity (if applicable) [set input to -1 if no constraint on maximum charge capacity]
-    # DEV NOTE: This constraint may be violated in some cases where Existing_Charge_Cap_MW is >= Max_Charge_Cap_MWh and lead to infeasabilty
-    @constraint(EP, cMaxCapCharge[y in intersect(dfGen[!, :Max_Charge_Cap_MW] .> 0, STOR_ASYMMETRIC)], eTotalCapCharge[y] <= dfGen[!, :Max_Charge_Cap_MW][y])
-
-    # Constraint on minimum charge capacity (if applicable) [set input to -1 if no constraint on minimum charge capacity]
-    # DEV NOTE: This constraint may be violated in some cases where Existing_Charge_Cap_MW is <= Min_Charge_Cap_MWh and lead to infeasabilty
-    @constraint(EP, cMinCapCharge[y in intersect(dfGen[!, :Min_Charge_Cap_MW] .> 0, STOR_ASYMMETRIC)], eTotalCapCharge[y] >= dfGen[!, :Min_Charge_Cap_MW][y])
-
-    return EP
-=======
-	println("Charge Investment Module")
-
-	dfGen = inputs["dfGen"]
-
-	STOR_ASYMMETRIC = inputs["STOR_ASYMMETRIC"] # Set of storage resources with asymmetric (separte) charge/discharge capacity components
-
-	NEW_CAP_CHARGE = inputs["NEW_CAP_CHARGE"] # Set of asymmetric charge/discharge storage resources eligible for new charge capacity
-	RET_CAP_CHARGE = inputs["RET_CAP_CHARGE"] # Set of asymmetric charge/discharge storage resources eligible for charge capacity retirements
-
-	### Variables ###
-
-	## Storage capacity built and retired for storage resources with independent charge and discharge power capacities (STOR=2)
-
-	# New installed charge capacity of resource "y"
-	@variable(EP, vCAPCHARGE[y in NEW_CAP_CHARGE] >= 0)
-
-	# Retired charge capacity of resource "y" from existing capacity
-	@variable(EP, vRETCAPCHARGE[y in RET_CAP_CHARGE] >= 0)
 
 	if MultiStage == 1
 		@variable(EP, vEXISTINGCAPCHARGE[y in STOR_ASYMMETRIC] >= 0);
@@ -185,20 +101,28 @@
 		end
 	)
 
-	## Objective Function Expressions ##
+    # Fixed costs for resource "y" = annuitized investment cost plus fixed O&M costs
+    # If resource is not eligible for new charge capacity, fixed costs are only O&M costs
+    @expression(EP, eCInvChargeCap[y in STOR_ASYMMETRIC],
+        if y in NEW_CAP_CHARGE # Resources eligible for new charge capacity
+            dfGen[!, :Inv_Cost_Charge_per_MWyr][y] * vCAPCHARGE[y]
+        else
+            EP[:vZERO]
+        end
+    )
+    @expression(EP, eCFOMChargeCap[y in STOR_ASYMMETRIC], dfGen[!, :Fixed_OM_Cost_Charge_per_MWyr][y] * eTotalCapCharge[y])
+    @expression(EP, eCFixCharge[y in STOR_ASYMMETRIC], EP[:eCInvChargeCap][y] + EP[:eCFOMChargeCap][y])
+    # Sum individual resource contributions to fixed costs to get total fixed costs
+    @expression(EP, eZonalCFOMChargeCap[z = 1:Z], EP[:vZERO] + sum(EP[:eCFOMChargeCap][y] for y in intersect(STOR_ASYMMETRIC, dfGen[(dfGen[!, :Zone].==z), :R_ID])))
+    @expression(EP, eZonalCInvChargeCap[z = 1:Z], EP[:vZERO] + sum(EP[:eCInvChargeCap][y] for y in intersect(STOR_ASYMMETRIC, dfGen[(dfGen[!, :Zone].==z), :R_ID])))
+    @expression(EP, eZonalCFixCharge[z = 1:Z], EP[:vZERO] + sum(EP[:eCFixCharge][y] for y in intersect(STOR_ASYMMETRIC, dfGen[(dfGen[!, :Zone].==z), :R_ID])))
 
-	# Fixed costs for resource "y" = annuitized investment cost plus fixed O&M costs
-	# If resource is not eligible for new charge capacity, fixed costs are only O&M costs
-	@expression(EP, eCFixCharge[y in STOR_ASYMMETRIC],
-		if y in NEW_CAP_CHARGE # Resources eligible for new charge capacity
-			dfGen[!,:Inv_Cost_Charge_per_MWyr][y]*vCAPCHARGE[y] + dfGen[!,:Fixed_OM_Cost_Charge_per_MWyr][y]*eTotalCapCharge[y]
-		else
-			dfGen[!,:Fixed_OM_Cost_Charge_per_MWyr][y]*eTotalCapCharge[y]
-		end
-	)
+    @expression(EP, eTotalCFOMCharge, sum(EP[:eZonalCFOMChargeCap][z] for z in 1:Z))
+    @expression(EP, eTotalCInvCharge, sum(EP[:eZonalCInvChargeCap][z] for z in 1:Z))
+    @expression(EP, eTotalCFixCharge, sum(EP[:eZonalCFixCharge][z] for z in 1:Z))
 
-	# Sum individual resource contributions to fixed costs to get total fixed costs
-	@expression(EP, eTotalCFixCharge, sum(EP[:eCFixCharge][y] for y in STOR_ASYMMETRIC))
+    # Add term to objective function expression
+    EP[:eObj] += eTotalCFixCharge
 
 	# Add term to objective function expression
 	if MultiStage == 1
@@ -210,7 +134,9 @@
 		EP[:eObj] += eTotalCFixCharge
 	end
 
-	### Constratints ###
+    ## Constraints on retirements and capacity additions
+    #Cannot retire more charge capacity than existing charge capacity
+    @constraint(EP, cMaxRetCharge[y in RET_CAP_CHARGE], vRETCAPCHARGE[y] <= dfGen[!, :Existing_Charge_Cap_MW][y])
 
 	if MultiStage == 1
 		# Existing capacity variable is equal to existing capacity specified in the input file
@@ -221,16 +147,13 @@
 	#Cannot retire more charge capacity than existing charge capacity
  	@constraint(EP, cMaxRetCharge[y in RET_CAP_CHARGE], vRETCAPCHARGE[y] <= eExistingCapCharge[y])
 
-  	#Constraints on new built capacity
+    # Constraint on maximum charge capacity (if applicable) [set input to -1 if no constraint on maximum charge capacity]
+    # DEV NOTE: This constraint may be violated in some cases where Existing_Charge_Cap_MW is >= Max_Charge_Cap_MWh and lead to infeasabilty
+    @constraint(EP, cMaxCapCharge[y in intersect(dfGen[!, :Max_Charge_Cap_MW] .> 0, STOR_ASYMMETRIC)], eTotalCapCharge[y] <= dfGen[!, :Max_Charge_Cap_MW][y])
 
-	# Constraint on maximum charge capacity (if applicable) [set input to -1 if no constraint on maximum charge capacity]
-	# DEV NOTE: This constraint may be violated in some cases where Existing_Charge_Cap_MW is >= Max_Charge_Cap_MWh and lead to infeasabilty
-	@constraint(EP, cMaxCapCharge[y in intersect(dfGen[!,:Max_Charge_Cap_MW].>0, STOR_ASYMMETRIC)], eTotalCapCharge[y] <= dfGen[!,:Max_Charge_Cap_MW][y])
+    # Constraint on minimum charge capacity (if applicable) [set input to -1 if no constraint on minimum charge capacity]
+    # DEV NOTE: This constraint may be violated in some cases where Existing_Charge_Cap_MW is <= Min_Charge_Cap_MWh and lead to infeasabilty
+    @constraint(EP, cMinCapCharge[y in intersect(dfGen[!, :Min_Charge_Cap_MW] .> 0, STOR_ASYMMETRIC)], eTotalCapCharge[y] >= dfGen[!, :Min_Charge_Cap_MW][y])
 
-	# Constraint on minimum charge capacity (if applicable) [set input to -1 if no constraint on minimum charge capacity]
-	# DEV NOTE: This constraint may be violated in some cases where Existing_Charge_Cap_MW is <= Min_Charge_Cap_MWh and lead to infeasabilty
-	@constraint(EP, cMinCapCharge[y in intersect(dfGen[!,:Min_Charge_Cap_MW].>0, STOR_ASYMMETRIC)], eTotalCapCharge[y] >= dfGen[!,:Min_Charge_Cap_MW][y])
-
-	return EP
->>>>>>> 8d596530
+    return EP
 end