--- conflicted
+++ resolved
@@ -12,11 +12,7 @@
 Make sure that a resource is not more than one of a set of mutually-exclusive models
 """
 function check_resource_type_flags(r::GenXResource)
-<<<<<<< HEAD
-    exclusive_flags = [:THERM, :MUST_RUN, :STOR, :FLEX, :HYDRO, :VRE, :ELECTROLYZER]
-=======
-    exclusive_flags = [:THERM, :MUST_RUN, :STOR, :FLEX, :HYDRO, :VRE, :VRE_STOR]
->>>>>>> e6bda373
+    exclusive_flags = [:THERM, :MUST_RUN, :STOR, :FLEX, :HYDRO, :VRE, :VRE_STOR, :ELECTROLYZER]
     not_set = resource_attribute_not_set()
     check_for_flag_set(el) = get(r, el, not_set) > 0
 
