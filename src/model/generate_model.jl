@doc raw"""
	generate_model(setup::Dict,inputs::Dict,OPTIMIZER::MOI.OptimizerWithAttributes,modeloutput = nothing)

This function sets up and solves a constrained optimization model of electricity system capacity expansion and operation problem and extracts solution variables for later processing.

In addition to calling a number of other modules to create constraints for specific resources, policies, and transmission assets, this function initializes two key expressions that are successively expanded in each of the resource-specific modules: (1) the objective function; and (2) the zonal power balance expression. These two expressions are the only expressions which link together individual modules (e.g. resources, transmission assets, policies), which otherwise are self-contained in defining relevant variables, expressions, and constraints.

**Objective Function**

The objective function of GenX minimizes total annual electricity system costs over the following six components shown in the equation below:

```math
\begin{aligned}
	&\sum_{y \in \mathcal{G} } \sum_{z \in \mathcal{Z}}
	\left( (\pi^{INVEST}_{y,z} \times \overline{\Omega}^{size}_{y,z} \times  \Omega_{y,z})
	+ (\pi^{FOM}_{y,z} \times \overline{\Omega}^{size}_{y,z} \times  \Delta^{total}_{y,z})\right) + \notag \\
	&\sum_{y \in \mathcal{O} } \sum_{z \in \mathcal{Z}}
	\left( (\pi^{INVEST,energy}_{y,z} \times    \Omega^{energy}_{y,z})
	+ (\pi^{FOM,energy}_{y,z} \times  \Delta^{total,energy}_{y,z})\right) + \notag \\
	&\sum_{y \in \mathcal{O}^{asym} } \sum_{z \in \mathcal{Z}}
	\left( (\pi^{INVEST,charge}_{y,z} \times    \Omega^{charge}_{y,z})
	+ (\pi^{FOM,charge}_{y,z} \times  \Delta^{total,charge}_{y,z})\right) + \notag \\
	& \sum_{y \in \mathcal{G} } \sum_{z \in \mathcal{Z}} \sum_{t \in \mathcal{T}} \left( \omega_{t}\times(\pi^{VOM}_{y,z} + \pi^{FUEL}_{y,z})\times \Theta_{y,z,t}\right) + \sum_{y \in \mathcal{O \cup DF} } \sum_{z \in \mathcal{Z}} \sum_{t \in \mathcal{T}} \left( \omega_{t}\times\pi^{VOM,charge}_{y,z} \times \Pi_{y,z,t}\right) +\notag \\
	&\sum_{s \in \mathcal{S} } \sum_{z \in \mathcal{Z}} \sum_{t \in \mathcal{T}}\left(\omega_{t} \times n_{s}^{slope} \times \Lambda_{s,z,t}\right) + \sum_{t \in \mathcal{T} } \left(\omega_{t} \times \pi^{unmet}_{rsv} \times r^{unmet}_{t}\right) \notag \\
	&\sum_{y \in \mathcal{H} } \sum_{z \in \mathcal{Z}} \sum_{t \in \mathcal{T}}\left(\omega_{t} \times \pi^{START}_{y,z} \times \chi_{s,z,t}\right) + \notag \\
	& \sum_{l \in \mathcal{L}}\left(\pi^{TCAP}_{l} \times \bigtriangleup\varphi^{max}_{l}\right)
\end{aligned}
```

The first summation represents the fixed costs of generation/discharge over all zones and technologies, which refects the sum of the annualized capital cost, $\pi^{INVEST}_{y,z}$, times the total new capacity added (if any),  plus the Fixed O&M cost, $\pi^{FOM}_{y,z}$, times the net installed generation capacity, $\overline{\Omega}^{size}_{y,z} \times \Delta^{total}_{y,z}$ (e.g., existing capacity less retirements plus additions).

The second summation corresponds to the fixed cost of installed energy storage capacity and is summed over only the storage resources. This term includes the sum of the annualized energy capital cost, $\pi^{INVEST,energy}_{y,z}$, times the total new energy capacity added (if any), plus the Fixed O&M cost, $\pi^{FOM, energy}_{y,z}$, times the net installed energy storage capacity, $\Delta^{total}_{y,z}$ (e.g., existing capacity less retirements plus additions).

The third summation corresponds to the fixed cost of installed charging power capacity and is summed over only over storage resources with independent/asymmetric charge and discharge power components ($\mathcal{O}^{asym}$). This term includes the sum of the annualized charging power capital cost, $\pi^{INVEST,charge}_{y,z}$, times the total new charging power capacity added (if any), plus the Fixed O&M cost, $\pi^{FOM, energy}_{y,z}$, times the net installed charging power capacity, $\Delta^{total}_{y,z}$ (e.g., existing capacity less retirements plus additions).

The fourth and fifth summations corresponds to the operational cost across all zones, technologies, and time steps. The fourth summation represents the sum of fuel cost, $\pi^{FUEL}_{y,z}$ (if any), plus variable O&M cost, $\pi^{VOM}_{y,z}$ times the energy generation/discharge by generation or storage resources (or demand satisfied via flexible demand resources, $y\in\mathcal{DF}$) in time step $t$, $\Theta_{y,z,t}$, and the weight of each time step $t$, $\omega_t$, where $\omega_t$ is equal to 1 when modeling grid operations over the entire year (8760 hours), but otherwise is equal to the number of hours in the year represented by the representative time step, $t$ such that the sum of $\omega_t \forall t \in T = 8760$, approximating annual operating costs. The fifth summation represents the variable charging O&M cost, $\pi^{VOM,charge}_{y,z}$ times the energy withdrawn for charging by storage resources (or demand deferred by flexible demand resources) in time step $t$ , $\Pi_{y,z,t}$ and the annual weight of time step $t$,$\omega_t$.

The sixth summation represents the total cost of unserved demand across all segments $s$ of a segment-wise price-elastic demand curve, equal to the marginal value of consumption (or cost of non-served energy), $n_{s}^{slope}$, times the
amount of non-served energy, $\Lambda_{y,z,t}$, for each segment on each zone during each time step (weighted by $\omega_t$).

The seventh summation represents the total cost of not meeting hourly operating reserve requirements, where $\pi^{unmet}_{rsv}$ is the cost penalty per unit of non-served reserve requirement, and $r^{unmet}_t$ is the amount of non-served reserve requirement in each time step (weighted by $\omega_t$).

The eighth summation corresponds to the startup costs incurred by technologies to which unit commitment decisions apply (e.g. $y \in \mathcal{UC}$), equal to the cost of start-up, $\pi^{START}_{y,z}$, times the number of startup events, $\chi_{y,z,t}$, for the cluster of units in each zone and time step (weighted by $\omega_t$).

The last term corresponds to the transmission reinforcement or construction costs, for each transmission line in the model. Transmission reinforcement costs are equal to the sum across all lines of the product between the transmission reinforcement/construction cost, $pi^{TCAP}_{l}$, times the additional transmission capacity variable, $\bigtriangleup\varphi^{max}_{l}$. Note that fixed O\&M and replacement capital costs (depreciation) for existing transmission capacity is treated as a sunk cost and not included explicitly in the GenX objective function.

In summary, the objective function can be understood as the minimization of costs associated with five sets of different decisions: (1) where and how to invest on capacity, (2) how to dispatch or operate that capacity, (3) which consumer demand segments to serve or curtail, (4) how to cycle and commit thermal units subject to unit commitment decisions, (5) and where and how to invest in additional transmission network capacity to increase power transfer capacity between zones. Note however that each of these components are considered jointly and the optimization is performed over the whole problem at once as a monolithic co-optimization problem.

**Power Balance**

The power balance constraint of the model ensures that electricity demand is met at every time step in each zone. As shown in the constraint, electricity demand, $D_{t,z}$, at each time step and for each zone must be strictly equal to the sum of generation, $\Theta_{y,z,t}$, from thermal technologies ($\mathcal{H}$), curtailable VRE ($\mathcal{VRE}$), must-run resources ($\mathcal{MR}$), and hydro resources ($\mathcal{W}$). At the same time, energy storage devices ($\mathcal{O}$) can discharge energy, $\Theta_{y,z,t}$ to help satisfy demand, while when these devices are charging, $\Pi_{y,z,t}$, they increase demand. For the case of flexible demand resources ($\mathcal{DF}$), delaying demand (equivalent to charging virtual storage), $\Pi_{y,z,t}$, decreases demand while satisfying delayed demand (equivalent to discharging virtual demand), $\Theta_{y,z,t}$, increases demand. Price-responsive demand curtailment, $\Lambda_{s,z,t}$, also reduces demand. Finally, power flows, $\Phi_{l,t}$, on each line $l$ into or out of a zone (defined by the network map $\varphi^{map}_{l,z}$), are considered in the demand balance equation for each zone. By definition, power flows leaving their reference zone are positive, thus the minus sign in the below constraint. At the same time losses due to power flows increase demand, and one-half of losses across a line linking two zones are attributed to each connected zone. The losses function $\beta_{l,t}(\cdot)$ will depend on the configuration used to model losses (see Transmission section).

```math
\begin{aligned}
	& \sum_{y\in \mathcal{H}}{\Theta_{y,z,t}} +\sum_{y\in \mathcal{VRE}}{\Theta_{y,z,t}} +\sum_{y\in \mathcal{MR}}{\Theta_{y,z,t}} + \sum_{y\in \mathcal{O}}{(\Theta_{y,z,t}-\Pi_{y,z,t})} + \notag\\
	& \sum_{y\in \mathcal{DF}}{(-\Theta_{y,z,t}+\Pi_{y,z,t})} +\sum_{y\in \mathcal{W}}{\Theta_{y,z,t}}+ \notag\\
	&+ \sum_{s\in \mathcal{S}}{\Lambda_{s,z,t}}  - \sum_{l\in \mathcal{L}}{(\varphi^{map}_{l,z} \times \Phi_{l,t})} -\frac{1}{2} \sum_{l\in \mathcal{L}}{(\varphi^{map}_{l,z} \times \beta_{l,t}(\cdot))} = D_{z,t}
	\forall z\in \mathcal{Z},  t \in \mathcal{T}
\end{aligned}
```

"""

## generate_model(setup::Dict,inputs::Dict,OPTIMIZER::MOI.OptimizerWithAttributes)
################################################################################
##
## description: Sets up and solves constrained optimization model of electricity
## system capacity expansion and operation problem and extracts solution variables
## for later processing
##
## returns: Model EP object containing the entire optimization problem model to be solved by SolveModel.jl
##
################################################################################
function generate_model(setup::Dict,inputs::Dict,OPTIMIZER::MOI.OptimizerWithAttributes)

	T = inputs["T"]     # Number of time steps (hours)
	Z = inputs["Z"]     # Number of zones

	## Start pre-solve timer
	presolver_start_time = time()

	# Generate Energy Portfolio (EP) Model
	EP = Model(OPTIMIZER)
	set_string_names_on_creation(EP, Bool(setup["EnableJuMPStringNames"]))
	# Introduce dummy variable fixed to zero to ensure that expressions like eTotalCap,
	# eTotalCapCharge, eTotalCapEnergy and eAvail_Trans_Cap all have a JuMP variable
	@variable(EP, vZERO == 0);

	# Initialize Power Balance Expression
	# Expression for "baseline" power balance constraint
	@expression(EP, ePowerBalance[t=1:T, z=1:Z], 0)

	# Initialize Objective Function Expression
	@expression(EP, eObj, 0)


	#@expression(EP, :eCO2Cap[cap=1:inputs["NCO2Cap"]], 0)
	@expression(EP, eGenerationByZone[z=1:Z, t=1:T], 0)
	# Initialize Capacity Reserve Margin Expression
	if setup["CapacityReserveMargin"] > 0
		@expression(EP, eCapResMarBalance[res=1:inputs["NCapacityReserveMargin"], t=1:T], 0)
	end

	# Energy Share Requirement
	if setup["EnergyShareRequirement"] >= 1
		@expression(EP, eESR[ESR=1:inputs["nESR"]], 0)
	end

	if setup["MinCapReq"] == 1
		@expression(EP, eMinCapRes[mincap = 1:inputs["NumberOfMinCapReqs"]], 0)
	end

	if setup["MaxCapReq"] == 1
		@expression(EP, eMaxCapRes[maxcap = 1:inputs["NumberOfMaxCapReqs"]], 0)
	end

	# Infrastructure
	discharge!(EP, inputs, setup)

	non_served_energy!(EP, inputs, setup)

	investment_discharge!(EP, inputs, setup)

	if setup["UCommit"] > 0
		ucommit!(EP, inputs, setup)
	end

	emissions!(EP, inputs)

	if setup["Reserves"] > 0
		reserves!(EP, inputs, setup)
	end

	if Z > 1
		transmission!(EP, inputs, setup)
	end

	# Technologies
	# Model constraints, variables, expression related to dispatchable renewable resources

	if !isempty(inputs["VRE"])
		curtailable_variable_renewable!(EP, inputs, setup)
	end

	# Model constraints, variables, expression related to non-dispatchable renewable resources
	if !isempty(inputs["MUST_RUN"])
		must_run!(EP, inputs, setup)
	end

	# Model constraints, variables, expression related to energy storage modeling
	if !isempty(inputs["STOR_ALL"])
		storage!(EP, inputs, setup)
	end

	# Model constraints, variables, expression related to reservoir hydropower resources
	if !isempty(inputs["HYDRO_RES"])
		hydro_res!(EP, inputs, setup)
	end

	# Model constraints, variables, expression related to reservoir hydropower resources with long duration storage
	if setup["OperationWrapping"] == 1 && !isempty(inputs["STOR_HYDRO_LONG_DURATION"])
		hydro_inter_period_linkage!(EP, inputs)
	end

	# Model constraints, variables, expression related to demand flexibility resources
	if !isempty(inputs["FLEX"])
		flexible_demand!(EP, inputs, setup)
	end
	# Model constraints, variables, expression related to thermal resource technologies
	if !isempty(inputs["THERM_ALL"])
		thermal!(EP, inputs, setup)
	end

	# Model constraints, variables, expression related to retrofit technologies
	if !isempty(inputs["RETRO"])
		EP = retrofit(EP, inputs)
	end

	# Policies
	# CO2 emissions limits
<<<<<<< HEAD
	if setup["CO2Cap"] > 0
		co2_cap!(EP, inputs, setup)
	end
=======
	if setup["CO2Cap"] >= 1
 		co2_cap!(EP, inputs, setup)
 	end
>>>>>>> f54c8b3a

	# Endogenous Retirements
	if setup["MultiStage"] > 0
		endogenous_retirement!(EP, inputs, setup)
	end

	# Energy Share Requirement
	if setup["EnergyShareRequirement"] >= 1
		energy_share_requirement!(EP, inputs, setup)
	end

	#Capacity Reserve Margin
	if setup["CapacityReserveMargin"] > 0
		cap_reserve_margin!(EP, inputs, setup)
	end

	if (setup["MinCapReq"] == 1)
		minimum_capacity_requirement!(EP, inputs, setup)
	end

	if setup["MaxCapReq"] == 1
		maximum_capacity_requirement!(EP, inputs, setup)
	end

	## Define the objective function
	@objective(EP,Min,EP[:eObj])

	## Power balance constraints
	# demand = generation + storage discharge - storage charge - demand deferral + deferred demand satisfaction - demand curtailment (NSE)
	#          + incoming power flows - outgoing power flows - flow losses - charge of heat storage + generation from NACC
	@constraint(EP, cPowerBalance[t=1:T, z=1:Z], EP[:ePowerBalance][t,z] == inputs["pD"][t,z])

	## Record pre-solver time
	presolver_time = time() - presolver_start_time
	if setup["PrintModel"] == 1
		filepath = joinpath(pwd(), "YourModel.lp")
		JuMP.write_to_file(EP, filepath)
		println("Model Printed")
    	end

    return EP
end<|MERGE_RESOLUTION|>--- conflicted
+++ resolved
@@ -178,15 +178,9 @@
 
 	# Policies
 	# CO2 emissions limits
-<<<<<<< HEAD
 	if setup["CO2Cap"] > 0
 		co2_cap!(EP, inputs, setup)
 	end
-=======
-	if setup["CO2Cap"] >= 1
- 		co2_cap!(EP, inputs, setup)
- 	end
->>>>>>> f54c8b3a
 
 	# Endogenous Retirements
 	if setup["MultiStage"] > 0
