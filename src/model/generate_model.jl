--- conflicted
+++ resolved
@@ -125,14 +125,10 @@
 	end
 
 	fuel!(EP, inputs, setup)
-<<<<<<< HEAD
-    
-=======
 
 	co2!(EP, inputs) 
 
 
->>>>>>> 2da38b0d
 	if setup["Reserves"] > 0
 		reserves!(EP, inputs, setup)
 	end
@@ -192,12 +188,6 @@
 	end
 
 	# Policies
-<<<<<<< HEAD
-	co2!(EP, inputs, setup) 
-	
-=======
-
->>>>>>> 2da38b0d
 	# CO2 emissions limits
 	if setup["CO2Cap"] > 0
 		co2_cap!(EP, inputs, setup)
