--- conflicted
+++ resolved
@@ -87,8 +87,7 @@
 ## returns: Model EP object containing the entire optimization problem model to be solved by SolveModel.jl
 ##
 ################################################################################
-<<<<<<< HEAD
-function generate_model(setup::Dict, inputs::Dict, OPTIMIZER::MOI.OptimizerWithAttributes, modeloutput = nothing)
+function generate_model(setup::Dict, inputs::Dict, OPTIMIZER::MOI.OptimizerWithAttributes, modeloutput=nothing)
 
     T = inputs["T"]     # Number of time steps (hours)
     Z = inputs["Z"]     # Number of zones
@@ -105,45 +104,44 @@
 
     # Initialize Power Balance Expression
     # Expression for "baseline" power balance constraint
-    @expression(EP, ePowerBalance[t = 1:T, z = 1:Z], 0)
+    @expression(EP, ePowerBalance[t=1:T, z=1:Z], 0)
 
     # Initialize Objective Function Expression
     @expression(EP, eObj, 0)
 
 
     #@expression(EP, :eCO2Cap[cap=1:inputs["NCO2Cap"]], 0)
-    @expression(EP, eGenerationByZone[z = 1:Z, t = 1:T], 0) # this eGenerationByZone does not include the grid injection of storage and flexible load
+    @expression(EP, eGenerationByZone[z=1:Z, t=1:T], 0) # this eGenerationByZone does not include the grid injection of storage and flexible load
     # Initialize Capacity Reserve Margin Expression
-    if setup["CapacityReserveMargin"] > 0
-        @expression(EP, eCapResMarBalance[res = 1:inputs["NCapacityReserveMargin"], t = 1:T], 0)
-    end
-
-    # # Energy Share Requirement
-    # if setup["EnergyShareRequirement"] == 1
-    #     @expression(EP, eESR[ESR=1:inputs["nESR"]], 0)
-    # end
-
-    if (setup["MinCapReq"] == 1)
-        @expression(EP, eMinCapRes[mincap = 1:inputs["NumberOfMinCapReqs"]], 0)
-    end
-    if (setup["MaxCapReq"] == 1)
-        @expression(EP, eMaxCapRes[maxcap = 1:inputs["NumberOfMaxCapReqs"]], 0)
+    if haskey(setup, "CapacityReserveMargin")
+        if setup["CapacityReserveMargin"] > 0
+            @expression(EP, eCapResMarBalance[res=1:inputs["NCapacityReserveMargin"], t=1:T], 0)
+        end
+    end
+
+    if haskey(setup, "MinCapReq")
+        if (setup["MinCapReq"] == 1)
+            @expression(EP, eMinCapRes[mincap=1:inputs["NumberOfMinCapReqs"]], 0)
+        end
+    end
+    if haskey(setup, "MaxCapReq")
+        if (setup["MaxCapReq"] == 1)
+            @expression(EP, eMaxCapRes[maxcap=1:inputs["NumberOfMaxCapReqs"]], 0)
+        end
     end
     # Infrastructure
-    EP = discharge(EP, inputs, setup["EnergyShareRequirement"], setup["PieceWiseHeatRate"])
-
-    EP = non_served_energy(EP, inputs, setup["CapacityReserveMargin"])
-
-
-    ##dev_ddp
-    if setup["MultiStage"] > 0
-        EP = investment_discharge_multi_stage(EP, inputs, setup["MultiStageSettingsDict"])
-    else
-        EP = investment_discharge(EP, inputs, setup["MinCapReq"], setup["MaxCapReq"])
-    end
-    ##Aneesha's PR modification
-    #EP = investment_discharge(EP, inputs, setup["MinCapReq"])
-    ##Dev
+    EP = discharge(EP, inputs, setup)
+
+    EP = non_served_energy(EP, inputs, setup)
+
+    # Endogenous Retirements
+    if haskey(setup, "MultiStage")
+        if setup["MultiStage"] > 0
+            EP = endogenous_retirement(EP, inputs, setup["MultiStageSettingsDict"])
+        end
+    end
+
+    EP = investment_discharge(EP, inputs, setup)
 
     if setup["UCommit"] > 0
         EP = ucommit(EP, inputs, setup["UCommit"])
@@ -154,41 +152,29 @@
     end
 
     if Z > 1
-        ##dev_ddp
-        if setup["MultiStage"] > 0
-            EP = transmission_multi_stage(EP, inputs, setup["UCommit"], setup["NetworkExpansion"], setup["MultiStageSettingsDict"])
-        else
-            EP = transmission(EP, inputs, setup["UCommit"], setup["NetworkExpansion"], setup["CapacityReserveMargin"])
-        end
-        ##Dev
+        EP = transmission(EP, inputs, setup)
     end
 
     # Technologies
     # Model constraints, variables, expression related to dispatchable renewable resources
 
     if !isempty(inputs["VRE"])
-        EP = curtailable_variable_renewable(EP, inputs, setup["Reserves"], setup["CapacityReserveMargin"])
+        EP = curtailable_variable_renewable(EP, inputs, setup)
     end
 
     # Model constraints, variables, expression related to non-dispatchable renewable resources
     if !isempty(inputs["MUST_RUN"])
-        EP = must_run(EP, inputs, setup["CapacityReserveMargin"])
+        EP = must_run(EP, inputs, setup)
     end
 
     # Model constraints, variables, expression related to energy storage modeling
     if !isempty(inputs["STOR_ALL"])
-        ##dev_ddp
-        if setup["MultiStage"] > 0
-            EP = storage_multi_stage(EP, inputs, setup["Reserves"], setup["OperationWrapping"], setup["MultiStageSettingsDict"])
-        else
-            EP = storage(EP, inputs, setup["Reserves"], setup["OperationWrapping"], setup["EnergyShareRequirement"], setup["CapacityReserveMargin"], setup["StorageLosses"])
-        end
-        ##Dev
+        EP = storage(EP, inputs, setup)
     end
 
     # Model constraints, variables, expression related to reservoir hydropower resources
     if !isempty(inputs["HYDRO_RES"])
-        EP = hydro_res(EP, inputs, setup["Reserves"], setup["CapacityReserveMargin"])
+        EP = hydro_res(EP, inputs, setup)
     end
 
     # Model constraints, variables, expression related to reservoir hydropower resources with long duration storage
@@ -202,7 +188,7 @@
     end
     # Model constraints, variables, expression related to thermal resource technologies
     if !isempty(inputs["THERM_ALL"])
-        EP = thermal(EP, inputs, setup["UCommit"], setup["Reserves"], setup["CapacityReserveMargin"], setup["PieceWiseHeatRate"])
+        EP = thermal(EP, inputs, setup)
     end
 
     # Policies
@@ -249,7 +235,7 @@
     if setup["CapacityReserveMargin"] > 0
         EP = cap_reserve_margin(EP, inputs, setup)
     end
-    
+
     if (haskey(setup, "MinCapReq"))
         if (setup["MinCapReq"] == 1)
             EP = minimum_capacity_requirement(EP, inputs, setup)
@@ -287,151 +273,6 @@
         end
         println("Model Printed")
     end
-=======
-function generate_model(setup::Dict,inputs::Dict,OPTIMIZER::MOI.OptimizerWithAttributes,modeloutput = nothing)
-
-	T = inputs["T"]     # Number of time steps (hours)
-	Z = inputs["Z"]     # Number of zones
-
-	## Start pre-solve timer
-	presolver_start_time = time()
-
-	# Generate Energy Portfolio (EP) Model
-	EP = Model(OPTIMIZER)
-
-	# Introduce dummy variable fixed to zero to ensure that expressions like eTotalCap,
-	# eTotalCapCharge, eTotalCapEnergy and eAvail_Trans_Cap all have a JuMP variable
-	@variable(EP, vZERO == 0);
-
-	# Initialize Power Balance Expression
-	# Expression for "baseline" power balance constraint
-	@expression(EP, ePowerBalance[t=1:T, z=1:Z], 0)
-
-	# Initialize Objective Function Expression
-	@expression(EP, eObj, 0)
-
-
-	#@expression(EP, :eCO2Cap[cap=1:inputs["NCO2Cap"]], 0)
-	@expression(EP, eGenerationByZone[z=1:Z, t=1:T], 0)
-	# Initialize Capacity Reserve Margin Expression
-	if setup["CapacityReserveMargin"] > 0
-		@expression(EP, eCapResMarBalance[res=1:inputs["NCapacityReserveMargin"], t=1:T], 0)
-	end
-
-	# Energy Share Requirement
-	if setup["EnergyShareRequirement"] >= 1
-		@expression(EP, eESR[ESR=1:inputs["nESR"]], 0)
-	end
-
-	if (setup["MinCapReq"] == 1)
-		@expression(EP, eMinCapRes[mincap = 1:inputs["NumberOfMinCapReqs"]], 0)
-	end
-
-	#@expression(EP, :eCO2Cap[cap=1:inputs["NCO2Cap"]], 0)
-	#@expression(EP, eGenerationByZone[z=1:Z, t=1:T], 0) ##From main
-
-	# Infrastructure
-	EP = discharge(EP, inputs, setup["EnergyShareRequirement"])
-
-	EP = non_served_energy(EP, inputs, setup["CapacityReserveMargin"])
-
-	EP = investment_discharge(EP, inputs, setup["MinCapReq"], setup["MultiStage"])
-
-	if setup["UCommit"] > 0
-		EP = ucommit(EP, inputs, setup["UCommit"])
-	end
-
-	EP = emissions(EP, inputs)
-
-	if setup["Reserves"] > 0
-		EP = reserves(EP, inputs, setup["UCommit"])
-	end
-
-	if Z > 1
-		EP = transmission(EP, inputs, setup["UCommit"], setup["NetworkExpansion"], setup["CapacityReserveMargin"], setup["MultiStage"])
-	end
-
-	# Technologies
-	# Model constraints, variables, expression related to dispatchable renewable resources
-
-	if !isempty(inputs["VRE"])
-		EP = curtailable_variable_renewable(EP, inputs, setup["Reserves"], setup["CapacityReserveMargin"])
-	end
-
-	# Model constraints, variables, expression related to non-dispatchable renewable resources
-	if !isempty(inputs["MUST_RUN"])
-		EP = must_run(EP, inputs, setup["CapacityReserveMargin"])
-	end
-
-	# Model constraints, variables, expression related to energy storage modeling
-	if !isempty(inputs["STOR_ALL"])
-		EP = storage(EP, inputs, setup["Reserves"], setup["OperationWrapping"], setup["EnergyShareRequirement"], setup["CapacityReserveMargin"], setup["StorageLosses"], setup["MultiStage"])
-	end
-
-	# Model constraints, variables, expression related to reservoir hydropower resources
-	if !isempty(inputs["HYDRO_RES"])
-		EP = hydro_res(EP, inputs, setup["Reserves"], setup["CapacityReserveMargin"])
-	end
-
-	# Model constraints, variables, expression related to reservoir hydropower resources with long duration storage
-	if setup["OperationWrapping"] == 1 && !isempty(inputs["STOR_HYDRO_LONG_DURATION"])
-		EP = hydro_inter_period_linkage(EP, inputs)
-	end
-
-	# Model constraints, variables, expression related to demand flexibility resources
-	if !isempty(inputs["FLEX"])
-		EP = flexible_demand(EP, inputs, setup["CapacityReserveMargin"])
-	end
-	# Model constraints, variables, expression related to thermal resource technologies
-	if !isempty(inputs["THERM_ALL"])
-		EP = thermal(EP, inputs, setup["UCommit"], setup["Reserves"], setup["CapacityReserveMargin"])
-	end
-
-	# Policies
-	# CO2 emissions limits
-	EP = co2_cap(EP, inputs, setup)
-
-	# Endogenous Retirements
-	if setup["MultiStage"] > 0
-		EP = endogenous_retirement(EP, inputs, setup["MultiStageSettingsDict"])
-	end
-
-	# Energy Share Requirement
-	if setup["EnergyShareRequirement"] >= 1
-		EP = energy_share_requirement(EP, inputs, setup)
-	end
-
-	#Capacity Reserve Margin
-	if setup["CapacityReserveMargin"] > 0
-		EP = cap_reserve_margin(EP, inputs, setup)
-	end
-
-	if (setup["MinCapReq"] == 1)
-		EP = minimum_capacity_requirement(EP, inputs, setup)
-	end
-
-	## Define the objective function
-	@objective(EP,Min,EP[:eObj])
-
-	## Power balance constraints
-	# demand = generation + storage discharge - storage charge - demand deferral + deferred demand satisfaction - demand curtailment (NSE)
-	#          + incoming power flows - outgoing power flows - flow losses - charge of heat storage + generation from NACC
-	@constraint(EP, cPowerBalance[t=1:T, z=1:Z], EP[:ePowerBalance][t,z] == inputs["pD"][t,z])
-
-	## Record pre-solver time
-	presolver_time = time() - presolver_start_time
-    	#### Question - What do we do with this time now that we've split this function into 2?
-	if setup["PrintModel"] == 1
-		if modeloutput === nothing
-			filepath = joinpath(pwd(), "YourModel.lp")
-			JuMP.write_to_file(EP, filepath)
-		else
-			filepath = joinpath(modeloutput, "YourModel.lp")
-			JuMP.write_to_file(EP, filepath)
-		end
-		println("Model Printed")
-    	end
->>>>>>> 8d596530
 
     return EP
 end