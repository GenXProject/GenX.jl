@doc raw"""
	generate_model(setup::Dict,inputs::Dict,OPTIMIZER::MOI.OptimizerWithAttributes,modeloutput = nothing)

This function sets up and solves a constrained optimization model of electricity system capacity expansion and operation problem and extracts solution variables for later processing.

In addition to calling a number of other modules to create constraints for specific resources, policies, and transmission assets, this function initializes two key expressions that are successively expanded in each of the resource-specific modules: (1) the objective function; and (2) the zonal power balance expression. These two expressions are the only expressions which link together individual modules (e.g. resources, transmission assets, policies), which otherwise are self-contained in defining relevant variables, expressions, and constraints.

**Objective Function**

The objective function of GenX minimizes total annual electricity system costs over the following six components shown in the equation below:

```math
\begin{aligned}
	&\sum_{y \in \mathcal{G} } \sum_{z \in \mathcal{Z}}
	\left( (\pi^{INVEST}_{y,z} \times \overline{\Omega}^{size}_{y,z} \times  \Omega_{y,z})
	+ (\pi^{FOM}_{y,z} \times \overline{\Omega}^{size}_{y,z} \times  \Delta^{total}_{y,z})\right) + \notag \\
	&\sum_{y \in \mathcal{O} } \sum_{z \in \mathcal{Z}}
	\left( (\pi^{INVEST,energy}_{y,z} \times    \Omega^{energy}_{y,z})
	+ (\pi^{FOM,energy}_{y,z} \times  \Delta^{total,energy}_{y,z})\right) + \notag \\
	&\sum_{y \in \mathcal{O}^{asym} } \sum_{z \in \mathcal{Z}}
	\left( (\pi^{INVEST,charge}_{y,z} \times    \Omega^{charge}_{y,z})
	+ (\pi^{FOM,charge}_{y,z} \times  \Delta^{total,charge}_{y,z})\right) + \notag \\
	& \sum_{y \in \mathcal{G} } \sum_{z \in \mathcal{Z}} \sum_{t \in \mathcal{T}} \left( \omega_{t}\times(\pi^{VOM}_{y,z} + \pi^{FUEL}_{y,z})\times \Theta_{y,z,t}\right) + \sum_{y \in \mathcal{O \cup DF} } \sum_{z \in \mathcal{Z}} \sum_{t \in \mathcal{T}} \left( \omega_{t}\times\pi^{VOM,charge}_{y,z} \times \Pi_{y,z,t}\right) +\notag \\
	&\sum_{s \in \mathcal{S} } \sum_{z \in \mathcal{Z}} \sum_{t \in \mathcal{T}}\left(\omega_{t} \times n_{s}^{slope} \times \Lambda_{s,z,t}\right) + \sum_{t \in \mathcal{T} } \left(\omega_{t} \times \pi^{unmet}_{rsv} \times r^{unmet}_{t}\right) \notag \\
	&\sum_{y \in \mathcal{H} } \sum_{z \in \mathcal{Z}} \sum_{t \in \mathcal{T}}\left(\omega_{t} \times \pi^{START}_{y,z} \times \chi_{s,z,t}\right) + \notag \\
	& \sum_{l \in \mathcal{L}}\left(\pi^{TCAP}_{l} \times \bigtriangleup\varphi^{max}_{l}\right)
\end{aligned}
```

The first summation represents the fixed costs of generation/discharge over all zones and technologies, which refects the sum of the annualized capital cost, $\pi^{INVEST}_{y,z}$, times the total new capacity added (if any),  plus the Fixed O&M cost, $\pi^{FOM}_{y,z}$, times the net installed generation capacity, $\overline{\Omega}^{size}_{y,z} \times \Delta^{total}_{y,z}$ (e.g., existing capacity less retirements plus additions).

The second summation corresponds to the fixed cost of installed energy storage capacity and is summed over only the storage resources. This term includes the sum of the annualized energy capital cost, $\pi^{INVEST,energy}_{y,z}$, times the total new energy capacity added (if any), plus the Fixed O&M cost, $\pi^{FOM, energy}_{y,z}$, times the net installed energy storage capacity, $\Delta^{total}_{y,z}$ (e.g., existing capacity less retirements plus additions).

The third summation corresponds to the fixed cost of installed charging power capacity and is summed over only over storage resources with independent/asymmetric charge and discharge power components ($\mathcal{O}^{asym}$). This term includes the sum of the annualized charging power capital cost, $\pi^{INVEST,charge}_{y,z}$, times the total new charging power capacity added (if any), plus the Fixed O&M cost, $\pi^{FOM, energy}_{y,z}$, times the net installed charging power capacity, $\Delta^{total}_{y,z}$ (e.g., existing capacity less retirements plus additions).

The fourth and fifth summations corresponds to the operational cost across all zones, technologies, and time steps. The fourth summation represents the sum of fuel cost, $\pi^{FUEL}_{y,z}$ (if any), plus variable O&M cost, $\pi^{VOM}_{y,z}$ times the energy generation/discharge by generation or storage resources (or demand satisfied via flexible demand resources, $y\in\mathcal{DF}$) in time step $t$, $\Theta_{y,z,t}$, and the weight of each time step $t$, $\omega_t$, where $\omega_t$ is equal to 1 when modeling grid operations over the entire year (8760 hours), but otherwise is equal to the number of hours in the year represented by the representative time step, $t$ such that the sum of $\omega_t \forall t \in T = 8760$, approximating annual operating costs. The fifth summation represents the variable charging O&M cost, $\pi^{VOM,charge}_{y,z}$ times the energy withdrawn for charging by storage resources (or demand deferred by flexible demand resources) in time step $t$ , $\Pi_{y,z,t}$ and the annual weight of time step $t$,$\omega_t$.

The sixth summation represents the total cost of unserved demand across all segments $s$ of a segment-wise price-elastic demand curve, equal to the marginal value of consumption (or cost of non-served energy), $n_{s}^{slope}$, times the
amount of non-served energy, $\Lambda_{y,z,t}$, for each segment on each zone during each time step (weighted by $\omega_t$).

The seventh summation represents the total cost of not meeting hourly operating reserve requirements, where $\pi^{unmet}_{rsv}$ is the cost penalty per unit of non-served reserve requirement, and $r^{unmet}_t$ is the amount of non-served reserve requirement in each time step (weighted by $\omega_t$).

The eighth summation corresponds to the startup costs incurred by technologies to which unit commitment decisions apply (e.g. $y \in \mathcal{UC}$), equal to the cost of start-up, $\pi^{START}_{y,z}$, times the number of startup events, $\chi_{y,z,t}$, for the cluster of units in each zone and time step (weighted by $\omega_t$).

The last term corresponds to the transmission reinforcement or construction costs, for each transmission line in the model. Transmission reinforcement costs are equal to the sum across all lines of the product between the transmission reinforcement/construction cost, $pi^{TCAP}_{l}$, times the additional transmission capacity variable, $\bigtriangleup\varphi^{max}_{l}$. Note that fixed O\&M and replacement capital costs (depreciation) for existing transmission capacity is treated as a sunk cost and not included explicitly in the GenX objective function.

In summary, the objective function can be understood as the minimization of costs associated with five sets of different decisions: (1) where and how to invest on capacity, (2) how to dispatch or operate that capacity, (3) which consumer demand segments to serve or curtail, (4) how to cycle and commit thermal units subject to unit commitment decisions, (5) and where and how to invest in additional transmission network capacity to increase power transfer capacity between zones. Note however that each of these components are considered jointly and the optimization is performed over the whole problem at once as a monolithic co-optimization problem.

**Power Balance**

The power balance constraint of the model ensures that electricity demand is met at every time step in each zone. As shown in the constraint, electricity demand, $D_{t,z}$, at each time step and for each zone must be strictly equal to the sum of generation, $\Theta_{y,z,t}$, from thermal technologies ($\mathcal{H}$), curtailable VRE ($\mathcal{VRE}$), must-run resources ($\mathcal{MR}$), and hydro resources ($\mathcal{W}$). At the same time, energy storage devices ($\mathcal{O}$) can discharge energy, $\Theta_{y,z,t}$ to help satisfy demand, while when these devices are charging, $\Pi_{y,z,t}$, they increase demand. For the case of flexible demand resources ($\mathcal{DF}$), delaying demand (equivalent to charging virtual storage), $\Pi_{y,z,t}$, decreases demand while satisfying delayed demand (equivalent to discharging virtual demand), $\Theta_{y,z,t}$, increases demand. Price-responsive demand curtailment, $\Lambda_{s,z,t}$, also reduces demand. Finally, power flows, $\Phi_{l,t}$, on each line $l$ into or out of a zone (defined by the network map $\varphi^{map}_{l,z}$), are considered in the demand balance equation for each zone. By definition, power flows leaving their reference zone are positive, thus the minus sign in the below constraint. At the same time losses due to power flows increase demand, and one-half of losses across a line linking two zones are attributed to each connected zone. The losses function $\beta_{l,t}(\cdot)$ will depend on the configuration used to model losses (see Transmission section).

```math
\begin{aligned}
	& \sum_{y\in \mathcal{H}}{\Theta_{y,z,t}} +\sum_{y\in \mathcal{VRE}}{\Theta_{y,z,t}} +\sum_{y\in \mathcal{MR}}{\Theta_{y,z,t}} + \sum_{y\in \mathcal{O}}{(\Theta_{y,z,t}-\Pi_{y,z,t})} + \notag\\
	& \sum_{y\in \mathcal{DF}}{(-\Theta_{y,z,t}+\Pi_{y,z,t})} +\sum_{y\in \mathcal{W}}{\Theta_{y,z,t}}+ \notag\\
	&+ \sum_{s\in \mathcal{S}}{\Lambda_{s,z,t}}  - \sum_{l\in \mathcal{L}}{(\varphi^{map}_{l,z} \times \Phi_{l,t})} -\frac{1}{2} \sum_{l\in \mathcal{L}}{(\varphi^{map}_{l,z} \times \beta_{l,t}(\cdot))} = D_{z,t}
	\forall z\in \mathcal{Z},  t \in \mathcal{T}
\end{aligned}
```

"""

## generate_model(setup::Dict,inputs::Dict,OPTIMIZER::MOI.OptimizerWithAttributes)
################################################################################
##
## description: Sets up and solves constrained optimization model of electricity
## system capacity expansion and operation problem and extracts solution variables
## for later processing
##
## returns: Model EP object containing the entire optimization problem model to be solved by SolveModel.jl
##
################################################################################
function generate_model(setup::Dict,inputs::Dict,OPTIMIZER::MOI.OptimizerWithAttributes)

	T = inputs["T"]     # Number of time steps (hours)
	Z = inputs["Z"]     # Number of zones

	## Start pre-solve timer
	presolver_start_time = time()

	# Generate Energy Portfolio (EP) Model
	EP = Model(OPTIMIZER)
	set_string_names_on_creation(EP, Bool(setup["EnableJuMPStringNames"]))
	# Introduce dummy variable fixed to zero to ensure that expressions like eTotalCap,
	# eTotalCapCharge, eTotalCapEnergy and eAvail_Trans_Cap all have a JuMP variable
	@variable(EP, vZERO == 0);

	# Initialize Power Balance Expression
	# Expression for "baseline" power balance constraint
	# note that the coefficient 1 is to making sure this expression is an expression, rather than a variable
	@expression(EP, ePowerBalance[t=1:T, z=1:Z], 1*EP[:vZERO])
	
	# Initialize Objective Function Expression
<<<<<<< HEAD
	# note that the coefficient 1 is to making sure this expression is an expression, rather than a variable
	@expression(EP, eObj, 1*EP[:vZERO])
=======
	@expression(EP, eObj, 0)

	#@expression(EP, :eCO2Cap[cap=1:inputs["NCO2Cap"]], 0)
	@expression(EP, eGenerationByZone[z=1:Z, t=1:T], 0)
	
	# Initialize energy losses related to technologies
	@expression(EP, eELOSSByZone[z=1:Z], 0)

	# Initialize Capacity Reserve Margin Expression
	if setup["CapacityReserveMargin"] > 0
		@expression(EP, eCapResMarBalance[res=1:inputs["NCapacityReserveMargin"], t=1:T], 0)
	end

	# Energy Share Requirement
	if setup["EnergyShareRequirement"] >= 1
		@expression(EP, eESR[ESR=1:inputs["nESR"]], 0)
	end

	if setup["MinCapReq"] == 1
		@expression(EP, eMinCapRes[mincap = 1:inputs["NumberOfMinCapReqs"]], 0)
	end
>>>>>>> 5ccb3cab

	if setup["MaxCapReq"] == 1
		@expression(EP, eMaxCapRes[maxcap = 1:inputs["NumberOfMaxCapReqs"]], 0)
	end

	# Infrastructure
	discharge!(EP, inputs, setup)

	non_served_energy!(EP, inputs, setup)

	investment_discharge!(EP, inputs, setup)

	if setup["UCommit"] > 0
		ucommit!(EP, inputs, setup)
	end
	fuel!(EP, inputs, setup)
	co2!(EP, inputs, setup)

	if setup["Reserves"] > 0
		reserves!(EP, inputs, setup)
	end

	if Z > 1
		transmission!(EP, inputs, setup)
	end

	# Technologies
	# Model constraints, variables, expression related to dispatchable renewable resources

	if !isempty(inputs["VRE"])
		curtailable_variable_renewable!(EP, inputs, setup)
	end

	# Model constraints, variables, expression related to non-dispatchable renewable resources
	if !isempty(inputs["MUST_RUN"])
		must_run!(EP, inputs, setup)
	end

	# Model constraints, variables, expression related to energy storage modeling
	if !isempty(inputs["STOR_ALL"])
		storage!(EP, inputs, setup)
	end

	# Model constraints, variables, expression related to reservoir hydropower resources
	if !isempty(inputs["HYDRO_RES"])
		hydro_res!(EP, inputs, setup)
	end

	# Model constraints, variables, expression related to reservoir hydropower resources with long duration storage
	if inputs["REP_PERIOD"] > 1 && !isempty(inputs["STOR_HYDRO_LONG_DURATION"])
		hydro_inter_period_linkage!(EP, inputs)
	end

	# Model constraints, variables, expression related to demand flexibility resources
	if !isempty(inputs["FLEX"])
		flexible_demand!(EP, inputs, setup)
	end
	# Model constraints, variables, expression related to thermal resource technologies
	if !isempty(inputs["THERM_ALL"])
		thermal!(EP, inputs, setup)
	end

	# Model constraints, variables, expression related to retrofit technologies
	if !isempty(inputs["RETRO"])
		EP = retrofit(EP, inputs)
	end

	# Policies
	# CO2 emissions limits
<<<<<<< HEAD
	if setup["CO2Cap"] == 1
		co2_cap!(EP, inputs, setup)
	end
	if setup["CO2LoadRateCap"] == 1
		co2_load_side_emission_rate_cap!(EP, inputs, setup)
	end
	if setup["CO2GenRateCap"] == 1
		co2_generation_side_emission_rate_cap!(EP, inputs, setup)
	end
	# CO2 Tax
	if setup["CO2Tax"] == 1
		co2_tax!(EP, inputs, setup)
	end
	# CO2 Capture Credit
	if setup["CO2Capture"] == 1
		if setup["CO2Credit"] == 1
			co2_credit!(EP, inputs, setup)
		end
	end
=======
	if setup["CO2Cap"] > 0
		co2_cap!(EP, inputs, setup)
	end

>>>>>>> 5ccb3cab
	# Endogenous Retirements
	if setup["MultiStage"] > 0
		endogenous_retirement!(EP, inputs, setup)
	end

	# Energy Share Requirement
	if setup["EnergyShareRequirement"] >= 1
		energy_share_requirement!(EP, inputs, setup)
	end

	#Capacity Reserve Margin
	if setup["CapacityReserveMargin"] > 0
		cap_reserve_margin!(EP, inputs, setup)
	end

	if (setup["MinCapReq"] == 1)
		minimum_capacity_requirement!(EP, inputs, setup)
	end

<<<<<<< HEAD
	if (setup["MaxCapReq"] == 1)
		maximum_capacity_limit!(EP, inputs, setup)
	end

	if (setup["MaxInvReq"] == 1)
		maximum_investment_limit!(EP, inputs, setup)
	end

	if setup["TFS"] == 1
		twentyfourseven!(EP, inputs, setup)
	end

	if setup["EnergyCredit"] == 1
		energy_credit!(EP, inputs, setup)
	end

	if setup["InvestmentCredit"] == 1
		investment_credit!(EP, inputs, setup)
=======
	if setup["MaxCapReq"] == 1
		maximum_capacity_requirement!(EP, inputs, setup)
>>>>>>> 5ccb3cab
	end

	## Define the objective function
	@objective(EP,Min,EP[:eObj])

	## Power balance constraints
	# demand = generation + storage discharge - storage charge - demand deferral + deferred demand satisfaction - demand curtailment (NSE)
	#          + incoming power flows - outgoing power flows - flow losses - charge of heat storage + generation from NACC
	@constraint(EP, cPowerBalance[t=1:T, z=1:Z], EP[:ePowerBalance][t,z] == inputs["pD"][t,z])

	## Record pre-solver time
	presolver_time = time() - presolver_start_time
	if setup["PrintModel"] == 1
		filepath = joinpath(pwd(), "YourModel.lp")
		JuMP.write_to_file(EP, filepath)
		println("Model Printed")
    	end

    return EP
end<|MERGE_RESOLUTION|>--- conflicted
+++ resolved
@@ -92,36 +92,8 @@
 	@expression(EP, ePowerBalance[t=1:T, z=1:Z], 1*EP[:vZERO])
 	
 	# Initialize Objective Function Expression
-<<<<<<< HEAD
 	# note that the coefficient 1 is to making sure this expression is an expression, rather than a variable
 	@expression(EP, eObj, 1*EP[:vZERO])
-=======
-	@expression(EP, eObj, 0)
-
-	#@expression(EP, :eCO2Cap[cap=1:inputs["NCO2Cap"]], 0)
-	@expression(EP, eGenerationByZone[z=1:Z, t=1:T], 0)
-	
-	# Initialize energy losses related to technologies
-	@expression(EP, eELOSSByZone[z=1:Z], 0)
-
-	# Initialize Capacity Reserve Margin Expression
-	if setup["CapacityReserveMargin"] > 0
-		@expression(EP, eCapResMarBalance[res=1:inputs["NCapacityReserveMargin"], t=1:T], 0)
-	end
-
-	# Energy Share Requirement
-	if setup["EnergyShareRequirement"] >= 1
-		@expression(EP, eESR[ESR=1:inputs["nESR"]], 0)
-	end
-
-	if setup["MinCapReq"] == 1
-		@expression(EP, eMinCapRes[mincap = 1:inputs["NumberOfMinCapReqs"]], 0)
-	end
->>>>>>> 5ccb3cab
-
-	if setup["MaxCapReq"] == 1
-		@expression(EP, eMaxCapRes[maxcap = 1:inputs["NumberOfMaxCapReqs"]], 0)
-	end
 
 	# Infrastructure
 	discharge!(EP, inputs, setup)
@@ -187,16 +159,15 @@
 
 	# Policies
 	# CO2 emissions limits
-<<<<<<< HEAD
-	if setup["CO2Cap"] == 1
+	if setup["CO2Cap"] >= 1
 		co2_cap!(EP, inputs, setup)
 	end
-	if setup["CO2LoadRateCap"] == 1
-		co2_load_side_emission_rate_cap!(EP, inputs, setup)
-	end
-	if setup["CO2GenRateCap"] == 1
-		co2_generation_side_emission_rate_cap!(EP, inputs, setup)
-	end
+	# if setup["CO2LoadRateCap"] == 1
+	# 	co2_load_side_emission_rate_cap!(EP, inputs, setup)
+	# end
+	# if setup["CO2GenRateCap"] == 1
+	# 	co2_generation_side_emission_rate_cap!(EP, inputs, setup)
+	# end
 	# CO2 Tax
 	if setup["CO2Tax"] == 1
 		co2_tax!(EP, inputs, setup)
@@ -207,12 +178,6 @@
 			co2_credit!(EP, inputs, setup)
 		end
 	end
-=======
-	if setup["CO2Cap"] > 0
-		co2_cap!(EP, inputs, setup)
-	end
-
->>>>>>> 5ccb3cab
 	# Endogenous Retirements
 	if setup["MultiStage"] > 0
 		endogenous_retirement!(EP, inputs, setup)
@@ -232,15 +197,6 @@
 		minimum_capacity_requirement!(EP, inputs, setup)
 	end
 
-<<<<<<< HEAD
-	if (setup["MaxCapReq"] == 1)
-		maximum_capacity_limit!(EP, inputs, setup)
-	end
-
-	if (setup["MaxInvReq"] == 1)
-		maximum_investment_limit!(EP, inputs, setup)
-	end
-
 	if setup["TFS"] == 1
 		twentyfourseven!(EP, inputs, setup)
 	end
@@ -251,10 +207,10 @@
 
 	if setup["InvestmentCredit"] == 1
 		investment_credit!(EP, inputs, setup)
-=======
+	end
+	
 	if setup["MaxCapReq"] == 1
 		maximum_capacity_requirement!(EP, inputs, setup)
->>>>>>> 5ccb3cab
 	end
 
 	## Define the objective function
