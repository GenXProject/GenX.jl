@doc raw"""
    investment_transmission!(EP::Model, inputs::Dict, setup::Dict)
<<<<<<< HEAD
This function model transmission expansion and adds transmission reinforcement or construction costs to the objective function. Transmission reinforcement costs are equal to the sum across all lines of the product between the transmission reinforcement/construction cost, $pi^{TCAP}_{l}$, times the additional transmission capacity variable, $\bigtriangleup\varphi^{cap}_{l}$. 
For asymmetric bidirectional flows, the reinforcement costs are equal to the sum across all lines of the product between the transmission reinforcement/construction costs for the onward and return directions, $pi^{TCAP+}_{l}$ and $pi^{TCAP-}_{l}$, respectively, times the additional transmission capacity variables, $\bigtriangleup\varphi^{cap+}_{l}$ and $\bigtriangleup\varphi^{cap-}_{l}$
=======
This function model transmission expansion and adds transmission reinforcement or construction costs to the objective function. Transmission reinforcement costs are equal to the sum across all lines of the product between the transmission reinforcement/construction cost, $\pi^{TCAP}_{l}$, times the additional transmission capacity variable, $\bigtriangleup\varphi^{cap}_{l}$.
>>>>>>> 012a28d7
```math
\begin{aligned}
    & \sum_{l \in \mathcal{L}}\left(\pi^{TCAP}_{l} \times \bigtriangleup\varphi^{cap}_{l}\right)
\end{aligned}
```
For asymmetric bidirectional lines

```math
\begin{aligned}
    & \sum_{l \in \mathcal{L_{asym}}}\left(\pi^{TCAP+}_{l} \times \bigtriangleup\varphi^{cap+}_{l}\right)
\end{aligned}
```

and 

```math
\begin{aligned}
    & \sum_{l \in \mathcal{L_{asym}}}\left(\pi^{TCAP-}_{l} \times \bigtriangleup\varphi^{cap-}_{l}\right)
\end{aligned}
```

Note that fixed O\&M and replacement capital costs (depreciation) for existing transmission capacity is treated as a sunk cost and not included explicitly in the GenX objective function.

**Accounting for Transmission Between Zones**
<<<<<<< HEAD
Available transmission capacity between zones is set equal to the existing line's maximum power transfer capacity, $\overline{\varphi^{cap}_{l}}$ ($\overline{\varphi^{cap+}_{l}}$ 
and $\overline{\varphi^{cap-}_{l}}$ for positive and negative directions, respectively, for asymmetrical lines), plus any transmission capacity added on that line (for lines eligible for expansion in the set $\mathcal{E}$). 
=======

Available transmission capacity between zones is set equal to the existing line's maximum power transfer capacity, $\overline{\varphi^{cap}_{l}}$, plus any transmission capacity added on that line (for lines eligible for expansion in the set $\mathcal{E}$). 
>>>>>>> 012a28d7
```math
\begin{aligned}
    &\varphi^{cap}_{l} = \overline{\varphi^{cap}_{l}} , &\quad \forall l \in (\mathcal{L} \setminus \mathcal{E} ),\forall t  \in \mathcal{T}\\
    % trasmission expansion
    &\varphi^{cap}_{l} = \overline{\varphi^{cap}_{l}} + \bigtriangleup\varphi^{cap}_{l} , &\quad \forall l \in \mathcal{E},\forall t  \in \mathcal{T}        
\end{aligned}
```
The additional transmission capacity, $\bigtriangleup\varphi^{cap}_{l} $ ($\bigtriangleup\varphi^{cap+}_{l} $ and $\bigtriangleup\varphi^{cap-}_{l} $ respectively for asymmetric lines), 
is constrained by a maximum allowed reinforcement, $\overline{\bigtriangleup\varphi^{cap}_{l}}$ ($\overline{\bigtriangleup\varphi^{cap+}_{l}}$ 
and $\overline{\bigtriangleup\varphi^{cap-}_{l}}$ respectively for asymmetric lines), for each line $l \in \mathcal{E}$.
```math
\begin{aligned}
    & \bigtriangleup\varphi^{cap}_{l}  \leq \overline{\bigtriangleup\varphi^{cap}_{l}}, &\quad \forall l \in \mathcal{E}
\end{aligned}
```
"""
function investment_transmission!(EP::Model, inputs::Dict, setup::Dict)
    println("Investment Transmission Module")

    
    # Number of lines in the network
    L_sym = inputs["L_sym"]
    L_asym = 0 #Default number of asymmetrical lines
    if setup["asymmetrical_trans_flow_limit"] == 1
        L_asym = inputs["L_asym"] #Number of transmission lines with different capacities in two directions
    end
    L = L_sym + L_asym

    NetworkExpansion = setup["NetworkExpansion"]
    MultiStage = setup["MultiStage"]

    if NetworkExpansion == 1
        # Network lines and zones that are expandable have non-negative maximum reinforcement inputs
        if setup["asymmetrical_trans_flow_limit"] == 1
            EXPANSION_LINES_ASYM = inputs["EXPANSION_LINES_ASYM"]
            EXPANSION_LINES = inputs["EXPANSION_LINES"]
        else
            EXPANSION_LINES = inputs["EXPANSION_LINES"]
        end
    end

    ### Variables ###

    if MultiStage == 1
        if setup["asymmetrical_trans_flow_limit"] == 1
            @variable(EP, vTRANSMAX[l = 1:L_sym]>=0)
            @variable(EP, vTRANSMAX_Pos[l = 1:L_asym]>=0)
            @variable(EP, vTRANSMAX_Neg[l = 1:L_asym]>=0)
        else
            @variable(EP, vTRANSMAX[l = 1:L]>=0)
        end
    end

    if NetworkExpansion == 1
        # Transmission network capacity reinforcements per line
        
        if setup["asymmetrical_trans_flow_limit"] == 1
            @variable(EP, vNEW_TRANS_CAP_Pos[l in EXPANSION_LINES_ASYM]>=0)
            @variable(EP, vNEW_TRANS_CAP_Neg[l in EXPANSION_LINES_ASYM]>=0)
            @variable(EP, vNEW_TRANS_CAP[l in EXPANSION_LINES]>=0)
        else
            @variable(EP, vNEW_TRANS_CAP[l in EXPANSION_LINES]>=0)
        end
    end

    ### Expressions ###

    if MultiStage == 1
        if setup["asymmetrical_trans_flow_limit"] == 1
            @expression(EP, eTransMax[l = 1:L_sym], vTRANSMAX[l])
            @expression(EP, eTransMax_Pos[l = 1:L_asym], vTRANSMAX_Pos[l])
            @expression(EP, eTransMax_Neg[l = 1:L_asym], vTRANSMAX_Neg[l])
        else
            @expression(EP, eTransMax[l = 1:L], vTRANSMAX[l])
        end
    else
        if setup["asymmetrical_trans_flow_limit"] == 1
            @expression(EP, eTransMax_Pos[l = 1:L_asym], inputs["pTrans_Max_Pos"][l])
            @expression(EP, eTransMax_Neg[l = 1:L_asym], inputs["pTrans_Max_Neg"][l])
            @expression(EP, eTransMax[l = 1:L_sym], inputs["pTrans_Max"][l])
        else
            @expression(EP, eTransMax[l = 1:L], inputs["pTrans_Max"][l])
        end
    end

    ## Transmission power flow and loss related expressions:
    # Total availabile maximum transmission capacity is the sum of existing maximum transmission capacity plus new transmission capacity
    if setup["asymmetrical_trans_flow_limit"] ==1
        if NetworkExpansion == 1
            @expression(EP, eAvail_Trans_Cap[l = 1:L_sym],
                if l in EXPANSION_LINES
                    eTransMax[l] + vNEW_TRANS_CAP[l]
                else
                    eTransMax[l]
                end)
            @expression(EP, eAvail_Trans_Cap_Pos[l = 1:L_asym],
                if l in EXPANSION_LINES_ASYM
                    eTransMax_Pos[l] + vNEW_TRANS_CAP_Pos[l]
                else
                    eTransMax_Pos[l]
                end)
             @expression(EP, eAvail_Trans_Cap_Neg[l = 1:L_asym],
                if l in EXPANSION_LINES_ASYM
                    eTransMax_Neg[l] + vNEW_TRANS_CAP_Neg[l]
                else
                    eTransMax_Neg[l]
                end)
        else
            @expression(EP, eAvail_Trans_Cap[l = 1:L_sym], eTransMax[l])
            @expression(EP, eAvail_Trans_Cap_Pos[l = 1:L_asym], eTransMax_Pos[l])
            @expression(EP, eAvail_Trans_Cap_Neg[l = 1:L_asym], eTransMax_Neg[l])
        end
    else
        if NetworkExpansion == 1
            @expression(EP, eAvail_Trans_Cap[l = 1:L],
                if l in EXPANSION_LINES
                    eTransMax[l] + vNEW_TRANS_CAP[l]
                else
                    eTransMax[l]
                end)
        else
            @expression(EP, eAvail_Trans_Cap[l = 1:L], eTransMax[l])
        end
    end
    ## Objective Function Expressions ##

    if NetworkExpansion == 1
        @expression(EP,
            eTotalCNetworkExp,
            if setup["asymmetrical_trans_flow_limit"] == 1
                sum(vNEW_TRANS_CAP[l] * inputs["pC_Line_Reinforcement"][l]
                for l in EXPANSION_LINES;
                    init = 0)+sum(vNEW_TRANS_CAP_Pos[l] * inputs["pC_Line_Reinforcement"][l]
                for l in EXPANSION_LINES_ASYM;
                    init = 0)+sum(vNEW_TRANS_CAP_Neg[l] * inputs["pC_Line_Reinforcement"][l]
                for l in EXPANSION_LINES_ASYM;
                    init = 0)
            else
                sum(vNEW_TRANS_CAP[l] * inputs["pC_Line_Reinforcement"][l]
                for l in EXPANSION_LINES;
                    init = 0)
            end)

        if MultiStage == 1
            # OPEX multiplier to count multiple years between two model stages
            # We divide by OPEXMULT since we are going to multiply the entire objective function by this term later,
            # and we have already accounted for multiple years between stages for fixed costs.
            add_to_expression!(EP[:eObj], (1 / inputs["OPEXMULT"]), eTotalCNetworkExp)
        else
            add_to_expression!(EP[:eObj], eTotalCNetworkExp)
        end
    end

    ## End Objective Function Expressions ##

    ### Constraints ###

    if MultiStage == 1
        # Linking constraint for existing transmission capacity
        if setup["asymmetrical_trans_flow_limit"] == 1
            @constraint(EP, cExistingTransCap[l = 1:L_sym], vTRANSMAX[l]==inputs["pTrans_Max"][l])
            @constraint(EP, cExistingTransCapPos[l = 1:L_asym], vTRANSMAX_Pos[l]==inputs["pTrans_Max_Pos"][l])
            @constraint(EP, cExistingTransCapNeg[l = 1:L_asym], vTRANSMAX_Neg[l]==inputs["pTrans_Max_Neg"][l])
        else
            @constraint(EP, cExistingTransCap[l = 1:L], vTRANSMAX[l]==inputs["pTrans_Max"][l])
        end
    end

    # If network expansion is used:
    if NetworkExpansion == 1
        # Transmission network related power flow and capacity constraints
        if MultiStage == 1
            # Constrain maximum possible flow for lines eligible for expansion regardless of previous expansions
                if setup["asymmetrical_trans_flow_limit"] == 1
                    @constraint(EP,
                        cMaxFlowPossible[l in EXPANSION_LINES],
                        eAvail_Trans_Cap[l]<=inputs["pTrans_Max_Possible"][l])
                    @constraint(EP,
                        cMaxFlowPossible_Pos[l in EXPANSION_LINES_ASYM],
                        eAvail_Trans_Cap_Pos[l]<=inputs["pTrans_Max_Possible_Pos"][l])
                    @constraint(EP,
                        cMaxFlowPossible_Neg[l in EXPANSION_LINES_ASYM],
                        eAvail_Trans_Cap_Neg[l]<=inputs["pTrans_Max_Possible_Neg"][l])
                else
                    @constraint(EP,
                        cMaxFlowPossible[l in EXPANSION_LINES],
                        eAvail_Trans_Cap[l]<=inputs["pTrans_Max_Possible"][l])
                end
        end
        # Constrain maximum single-stage line capacity reinforcement for lines eligible for expansion
        if setup["asymmetrical_trans_flow_limit"] == 1
            @constraint(EP,
                cMaxLineReinforcement[l in EXPANSION_LINES],
                vNEW_TRANS_CAP[l]<=inputs["pMax_Line_Reinforcement"][l])
            @constraint(EP,
                cMaxLineReinforcement_Pos[l in EXPANSION_LINES_ASYM],
                vNEW_TRANS_CAP_Pos[l]<=inputs["pMax_Line_Reinforcement_Pos"][l])
            @constraint(EP,
                cMaxLineReinforcement_Neg[l in EXPANSION_LINES_ASYM],
                vNEW_TRANS_CAP_Neg[l]<=inputs["pMax_Line_Reinforcement_Neg"][l])
        else
            @constraint(EP,
                cMaxLineReinforcement[l in EXPANSION_LINES],
                vNEW_TRANS_CAP[l]<=inputs["pMax_Line_Reinforcement"][l])
        end
    end
    #END network expansion contraints

end<|MERGE_RESOLUTION|>--- conflicted
+++ resolved
@@ -1,11 +1,9 @@
 @doc raw"""
     investment_transmission!(EP::Model, inputs::Dict, setup::Dict)
-<<<<<<< HEAD
+
 This function model transmission expansion and adds transmission reinforcement or construction costs to the objective function. Transmission reinforcement costs are equal to the sum across all lines of the product between the transmission reinforcement/construction cost, $pi^{TCAP}_{l}$, times the additional transmission capacity variable, $\bigtriangleup\varphi^{cap}_{l}$. 
 For asymmetric bidirectional flows, the reinforcement costs are equal to the sum across all lines of the product between the transmission reinforcement/construction costs for the onward and return directions, $pi^{TCAP+}_{l}$ and $pi^{TCAP-}_{l}$, respectively, times the additional transmission capacity variables, $\bigtriangleup\varphi^{cap+}_{l}$ and $\bigtriangleup\varphi^{cap-}_{l}$
-=======
-This function model transmission expansion and adds transmission reinforcement or construction costs to the objective function. Transmission reinforcement costs are equal to the sum across all lines of the product between the transmission reinforcement/construction cost, $\pi^{TCAP}_{l}$, times the additional transmission capacity variable, $\bigtriangleup\varphi^{cap}_{l}$.
->>>>>>> 012a28d7
+
 ```math
 \begin{aligned}
     & \sum_{l \in \mathcal{L}}\left(\pi^{TCAP}_{l} \times \bigtriangleup\varphi^{cap}_{l}\right)
@@ -30,13 +28,10 @@
 Note that fixed O\&M and replacement capital costs (depreciation) for existing transmission capacity is treated as a sunk cost and not included explicitly in the GenX objective function.
 
 **Accounting for Transmission Between Zones**
-<<<<<<< HEAD
+
 Available transmission capacity between zones is set equal to the existing line's maximum power transfer capacity, $\overline{\varphi^{cap}_{l}}$ ($\overline{\varphi^{cap+}_{l}}$ 
 and $\overline{\varphi^{cap-}_{l}}$ for positive and negative directions, respectively, for asymmetrical lines), plus any transmission capacity added on that line (for lines eligible for expansion in the set $\mathcal{E}$). 
-=======
-
-Available transmission capacity between zones is set equal to the existing line's maximum power transfer capacity, $\overline{\varphi^{cap}_{l}}$, plus any transmission capacity added on that line (for lines eligible for expansion in the set $\mathcal{E}$). 
->>>>>>> 012a28d7
+
 ```math
 \begin{aligned}
     &\varphi^{cap}_{l} = \overline{\varphi^{cap}_{l}} , &\quad \forall l \in (\mathcal{L} \setminus \mathcal{E} ),\forall t  \in \mathcal{T}\\
