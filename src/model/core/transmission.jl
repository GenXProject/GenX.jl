@doc raw"""
	function transmission!(EP::Model, inputs::Dict, setup::Dict)
This function establishes decisions, expressions, and constraints related to transmission power flows between model zones and associated transmission losses (if modeled).
The function adds transmission reinforcement or construction costs to the objective function. Transmission reinforcement costs are equal to the sum across all lines of the product between the transmission reinforcement/construction cost, $pi^{TCAP}_{l}$, times the additional transmission capacity variable, $\bigtriangleup\varphi^{max}_{l}$.
```math
\begin{aligned}
& \sum_{l \in \mathcal{L}}\left(\pi^{TCAP}_{l} \times \bigtriangleup\varphi^{max}_{l}\right)
\end{aligned}
```
Note that fixed O\&M and replacement capital costs (depreciation) for existing transmission capacity is treated as a sunk cost and not included explicitly in the GenX objective function.
Power flow and transmission loss terms are also added to the power balance constraint for each zone:
```math
\begin{aligned}
&	- \sum_{l\in \mathcal{L}}{(\varphi^{map}_{l,z} \times \Phi_{l,t})} - \frac{1}{2} \sum_{l\in \mathcal{L}}{(\varphi^{map}_{l,z} \times \beta_{l,t}(\cdot))}
\end{aligned}
```
Power flows, $\Phi_{l,t}$, on each line $l$ into or out of a zone (defined by the network map $\varphi^{map}_{l,z}$), are considered in the demand balance equation for each zone. By definition, power flows leaving their reference zone are positive, thus the minus sign is used for this term. Losses due to power flows increase demand, and one-half of losses across a line linking two zones are attributed to each connected zone. The losses function $\beta_{l,t}(\cdot)$ will depend on the configuration used to model losses (see below).
**Accounting for Transmission and Network Expansion Between Zones**
Transmission flow constraints are modeled using a 'transport method','' where power flow, $\Phi_{l,t}$, on each line (or more likely a `path' aggregating flows across multiple parallel lines) is constrained to be less than or equal to the line's maximum power transfer capacity, $\varphi^{max}_{l}$, plus any transmission capacity added on that line (for lines eligible for expansion in the set $\mathcal{E}$). The additional transmission capacity, $\bigtriangleup\varphi^{max}_{l} $, is constrained by a maximum allowed reinforcement, $\overline{\bigtriangleup\varphi^{max}_{l}}$, for each line $l \in \mathcal{E}$.
```math
\begin{aligned}
	% trasmission constraints
	&-\varphi^{max}_{l} \leq  \Phi_{l,t} \leq \varphi^{max}_{l} , &\quad \forall l \in (\mathcal{L} \setminus \mathcal{E} ),\forall t  \in \mathcal{T}\\
	% trasmission expansion
	&-(\varphi^{max}_{l} + \bigtriangleup\varphi^{max}_{l} ) \leq  \Phi_{l,t} \leq (\varphi^{max}_{l} + \bigtriangleup\varphi^{max}_{l} ) , &\quad \forall l \in \mathcal{E},\forall t  \in \mathcal{T}\\
	& \bigtriangleup\varphi^{max}_{l}  \leq \overline{\bigtriangleup\varphi^{max}_{l}}, &\quad \forall l \in \mathcal{E}
\end{aligned}
```
**Accounting for Transmission Losses**
Transmission losses due to power flows can be accounted for in three different ways. The first option is to neglect losses entirely, setting the value of the losses function to zero for all lines at all hours. The second option is to assume that losses are a fixed percentage, $\varphi^{loss}_{l}$, of the magnitude of power flow on each line, $\mid \Phi_{l,t} \mid$ (e.g., losses are a linear function of power flows). Finally, the third option is to calculate losses, $\ell_{l,t}$, by approximating a quadratic-loss function of power flow across the line using a piecewise-linear function with total number of segments equal to the size of the set $\mathcal{M}$.
```math
\begin{aligned}
%configurable losses formulation
	& \beta_{l,t}(\cdot) = \begin{cases} 0 & \text{if~} \text{losses.~0} \\ \\ \varphi^{loss}_{l}\times \mid \Phi_{l,t} \mid & \text{if~} \text{losses.~1} \\ \\ \ell_{l,t} &\text{if~} \text{losses.~2} \end{cases}, &\quad \forall l \in \mathcal{L},\forall t  \in \mathcal{T}
\end{aligned}
```
For the second option, an absolute value approximation is utilized to calculate the magnitude of the power flow on each line (reflecting the fact that negative power flows for a line linking nodes $i$ and $j$ represents flows from node $j$ to $i$ and causes the same magnitude of losses as an equal power flow from $i$ to $j$). This absolute value function is linearized such that the flow in the line must be equal to the subtraction of the auxiliary variable for flow in the positive direction, $\Phi^{+}_{l,t}$, and the auxiliary variable for flow in the negative direction, $\Phi^{+}_{l,t}$, of the line. Then, the magnitude of the flow is calculated as the sum of the two auxiliary variables. The sum of positive and negative directional flows are also constrained by the maximum line flow capacity.
```math
\begin{aligned}
% trasmission losses simple
	&\Phi_{l,t} =  \Phi^{+}_{l,t}  - \Phi^{-}_{l,t}, &\quad \forall l \in \mathcal{L}, \forall t  \in \mathcal{T}\\
	&\mid \Phi_{l,t} \mid =  \Phi^{+}_{l,t}  + \Phi^{-}_{l,t}, &\quad \forall l \in \mathcal{L}, \forall t  \in \mathcal{T}\\
	&\Phi^{+}_{l,t}  + \Phi^{-}_{l,t} \leq \varphi^{max}_{l}, &\quad \forall l \in \mathcal{L}, \forall t  \in \mathcal{T}
\end{aligned}
```
If discrete unit commitment decisions are modeled, ``phantom losses'' can be observed wherein the auxiliary variables for flows in both directions ($\Phi^{+}_{l,t}$ and $\Phi^{-}_{l,t}$) are both increased to produce increased losses so as to avoid cycling a thermal generator and incurring start-up costs or opportunity costs related to minimum down times. This unrealistic behavior can be eliminated via inclusion of additional constraints and a set of auxiliary binary variables, $ON^{+}_{l,t} \in {0,1} \forall l \in \mathcal{L}$. Then the following additional constraints are created:
```math
\begin{aligned}
	\Phi^{+}_{l,t} \leq TransON^{+}_{l,t},  &\quad \forall l \in \mathcal{L}, \forall t  \in \mathcal{T}\\
	\Phi^{-}_{l,t} \leq (\varphi^{max}_{l} + \bigtriangleup\varphi^{max}_{l}) -TransON^{+}_{l,t}, &\quad  \forall l \in \mathcal{L}, \forall t  \in \mathcal{T}
\end{aligned}
```
where $TransON^{+}_{l,t}$ is a continuous variable, representing the product of the binary variable $ON^{+}_{l,t}$ and the expression, $(\varphi^{max}_{l} + \bigtriangleup\varphi^{max}_{l})$. This product cannot be defined explicitly, since it will lead to a bilinear expression involving two variables. Instead, we enforce this definition via the Glover's Linearization as shown below (also referred McCormick Envelopes constraints for bilinear expressions, which is exact when one of the variables is binary).
```math
\begin{aligned}
	TransON^{+}_{l,t} \leq  (\varphi^{max}_{l} + \overline{\bigtriangleup\varphi^{max}_{l}}) \times TransON^{+}_{l,t},  &\quad \forall l \in \mathcal{L}, \forall t  \in \mathcal{T} \\
	TransON^{+}_{l,t} \leq  (\varphi^{max}_{l} + \bigtriangleup\varphi^{max}_{l}),  &\quad \forall l \in \mathcal{L}, \forall t  \in \mathcal{T} \\
	TransON^{+}_{l,t} \leq (\varphi^{max}_{l} + \bigtriangleup\varphi^{max}_{l}) - (\varphi^{max}_{l} + \overline{\bigtriangleup\varphi^{max}_{l}}) \times(1- TransON^{+}_{l,t}),  &\quad \forall l \in \mathcal{L}, \forall t  \in \mathcal{T} \\
\end{aligned}
```
These constraints permit only the positive or negative auxiliary flow variables to be non-zero at a given time period, not both.
For the third option, losses are calculated as a piecewise-linear approximation of a quadratic function of power flows. In order to do this, we represent the absolute value of the line flow variable by the sum of positive stepwise flow variables $(\mathcal{S}^{+}_{m,l,t}, \mathcal{S}^{-}_{m,l,t})$, associated with each partition of line losses computed using the corresponding linear expressions. This can be understood as a segmentwise linear fitting (or first order approximation) of the quadratic losses function. The first constraint below computes the losses a the accumulated sum of losses for each linear stepwise segment of the approximated quadratic function, including both positive domain and negative domain segments. A second constraint ensures that the stepwise variables do not exceed the maximum size per segment. The slope and maximum size for each segment are calculated as per the method in \cite{Zhang2013}.
```math
\begin{aligned}
	& \ell_{l,t} = \frac{\varphi^{ohm}_{l}}{(\varphi^{volt}_{l})^2}\bigg( \sum_{m \in \mathcal{M}}( S^{+}_{m,l}\times \mathcal{S}^{+}_{m,l,t} + S^{-}_{m,l}\times \mathcal{S}^{-}_{m,l,t}) \bigg), &\quad \forall l \in \mathcal{L}, \forall t  \in \mathcal{T} \\
	& \text{\quad Where:} \\
	& \quad S^{+}_{m,l} = \frac{2+4 \times \sqrt{2}\times (m-1)}{1+\sqrt{2} \times (2 \times M-1)} (\varphi^{max}_{l} + \overline{\bigtriangleup\varphi^{max}_{l}}) &\quad \forall m \in [1 \colon M], l \in \mathcal{L}  \\
	& \quad S^{-}_{m,l} = \frac{2+4 \times \sqrt{2}\times (m-1)}{1+\sqrt{2} \times (2 \times M-1)} (\varphi^{max}_{l} + \overline{\bigtriangleup\varphi^{max}_{l}}) &\quad \forall m \in [1 \colon M], l \in \mathcal{L}\\
	& \\
	& \mathcal{S}^{+}_{m,l,t}, \mathcal{S}^{-}_{m,l,t} <= \overline{\mathcal{S}_{m,l}} &\quad \forall m \in [1:M], l \in \mathcal{L}, t \in \mathcal{T} \\
	& \text{\quad Where:} \\
	& \quad \overline{S_{l,z}} =  \begin{cases} \frac{(1+\sqrt{2})}{1+\sqrt{2} \times (2 \times M-1)}  (\varphi^{max}_{l} + \overline{\bigtriangleup\varphi^{max}_{l}}) & \text{if~} m = 1 \\
	\frac{2 \times \sqrt{2} }{1+\sqrt{2} \times (2 \times M-1)} (\varphi^{max}_{l} + \overline{\bigtriangleup\varphi^{max}_{l}}) & \text{if~} m > 1 \end{cases}
\end{aligned}
```
Next, a constraint ensures that the sum of auxiliary segment variables ($m \geq 1$) minus the "zero" segment (which allows values to go into the negative domain) from both positive and negative domains must total the actual power flow across the line, and a constraint ensures that the sum of negative and positive flows do not exceed the maximum flow for the line.
```math
\begin{aligned}
	&\sum_{m \in [1:M]} (\mathcal{S}^{+}_{m,l,t}) - \mathcal{S}^{+}_{0,l,t} =  \Phi_{l,t}, &\quad \forall l \in \mathcal{L}, \forall t  \in \mathcal{T}\\
	&\sum_{m \in [1:M]} (\mathcal{S}^{-}_{m,l,t}) - \mathcal{S}^{-}_{0,l,t}  =  - \Phi_{l,t}
\end{aligned}
```
As with losses option 2, this segment-wise approximation of a quadratic loss function also permits 'phantom losses' to avoid cycling thermal units when discrete unit commitment decisions are modeled. In this case, the additional constraints below are also added to ensure that auxiliary segments variables do not exceed maximum value per segment and that they are filled in order; i.e., one segment cannot be non-zero unless prior segment is at its maximum value. Binary constraints deal with absolute value of power flow on each line. If the flow is positive, $\mathcal{S}^{+}_{0,l,t}$ must be zero; if flow is negative, $\mathcal{S}^{+}_{0,l,t}$ must be positive and takes on value of the full negative flow, forcing all $\mathcal{S}^{+}_{m,l,t}$ other segments ($m \geq 1$) to be zero. Conversely, if the flow is negative, $\mathcal{S}^{-}_{0,l,t}$ must be zero; if flow is positive, $\mathcal{S}^{-}_{0,l,t}$ must be positive and takes on value of the full positive flow, forcing all $\mathcal{S}^{-}_{m,l,t}$ other segments ($m \geq 1$) to be zero. Requiring segments to fill in sequential order and binary variables to ensure variables reflect the actual direction of power flows are both necessary to eliminate ``phantom losses'' from the solution. These constraints and binary decisions are ommited if the model is fully linear.
```math
\begin{aligned}
	&\mathcal{S}^{+}_{m,l,t} <=    \overline{\mathcal{S}_{m,l}} \times ON^{+}_{m,l,t}, &\quad \forall m \in [1:M], \forall l \in \mathcal{L}, \forall t  \in \mathcal{T}\\
	&\mathcal{S}^{-}_{m,l,t} <=    \overline{\mathcal{S}_{m,l}} \times ON^{-}_{m,l,t},  &\quad \forall m \in[1:M], \forall l \in \mathcal{L}, \forall t  \in \mathcal{T}\\
	&\mathcal{S}^{+}_{m,l,t} \geq ON^{+}_{m+1,l,t} \times \overline{\mathcal{S}_{m,l}}, &\quad \forall m \in [1:M], \forall l \in \mathcal{L}, \forall t  \in \mathcal{T}\\
	&\mathcal{S}^{-}_{m,l,t} \geq ON^{-}_{m+1,l,t} \times \overline{\mathcal{S}_{m,l}} , &\quad \forall m \in [1:M], \forall l \in \mathcal{L}, \forall t  \in \mathcal{T}\\
	&\mathcal{S}^{+}_{0,l,t} \leq \varphi^{max}_{l} \times (1- ON^{+}_{1,l,t}), &\quad \forall l \in \mathcal{L}, \forall t  \in \mathcal{T}\\
	&\mathcal{S}^{-}_{0,l,t} \leq \varphi^{max}_{l} \times (1- ON^{-}_{1,l,t}), &\quad \forall l \in \mathcal{L}, \forall t  \in \mathcal{T}
\end{aligned}
```
"""
function transmission!(EP::Model, inputs::Dict, setup::Dict)

	println("Transmission Module")

	T = inputs["T"]     # Number of time steps (hours)
	Z = inputs["Z"]     # Number of zones
	L = inputs["L"]     # Number of transmission lines

	UCommit = setup["UCommit"]
	NetworkExpansion = setup["NetworkExpansion"]
	CapacityReserveMargin = setup["CapacityReserveMargin"]
	MultiStage = setup["MultiStage"]
	EnergyShareRequirement = setup["EnergyShareRequirement"]
	IncludeLossesInESR = setup["IncludeLossesInESR"]

	## sets and indices for transmission losses and expansion
	TRANS_LOSS_SEGS = inputs["TRANS_LOSS_SEGS"] # Number of segments used in piecewise linear approximations quadratic loss functions - can only take values of TRANS_LOSS_SEGS =1, 2
	LOSS_LINES = inputs["LOSS_LINES"] # Lines for which loss coefficients apply (are non-zero);
	if NetworkExpansion == 1
		# Network lines and zones that are expandable have non-negative maximum reinforcement inputs
		EXPANSION_LINES = inputs["EXPANSION_LINES"]
	end

	### Variables ###

	if MultiStage == 1
		@variable(EP, vTRANSMAX[l=1:L] >= 0)
	end

	# Power flow on each transmission line "l" at hour "t"
	@variable(EP, vFLOW[l=1:L,t=1:T]);

	if NetworkExpansion == 1
		# Transmission network capacity reinforcements per line
		@variable(EP, vNEW_TRANS_CAP[l in EXPANSION_LINES] >= 0)
	end

  	if (TRANS_LOSS_SEGS==1)  #loss is a constant times absolute value of power flow
		# Positive and negative flow variables
		@variable(EP, vTAUX_NEG[l in LOSS_LINES,t=1:T] >= 0)
		@variable(EP, vTAUX_POS[l in LOSS_LINES,t=1:T] >= 0)

		if UCommit == 1
			# Single binary variable to ensure positive or negative flows only
			@variable(EP, vTAUX_POS_ON[l in LOSS_LINES,t=1:T],Bin)
			# Continuous variable representing product of binary variable (vTAUX_POS_ON) and avail transmission capacity
			@variable(EP, vPROD_TRANSCAP_ON[l in LOSS_LINES,t=1:T]>=0)
		end
	else # TRANS_LOSS_SEGS>1
		# Auxiliary variables for linear piecewise interpolation of quadratic losses
		@variable(EP, vTAUX_NEG[l in LOSS_LINES, s=0:TRANS_LOSS_SEGS, t=1:T] >= 0)
		@variable(EP, vTAUX_POS[l in LOSS_LINES, s=0:TRANS_LOSS_SEGS, t=1:T] >= 0)
		if UCommit == 1
			# Binary auxilary variables for each segment >1 to ensure segments fill in order
			@variable(EP, vTAUX_POS_ON[l in LOSS_LINES, s=1:TRANS_LOSS_SEGS, t=1:T], Bin)
			@variable(EP, vTAUX_NEG_ON[l in LOSS_LINES, s=1:TRANS_LOSS_SEGS, t=1:T], Bin)
		end
    	end

	# Transmission losses on each transmission line "l" at hour "t"
	@variable(EP, vTLOSS[l in LOSS_LINES,t=1:T] >= 0)

	### Expressions ###

	if MultiStage == 1
		@expression(EP, eTransMax[l=1:L], vTRANSMAX[l])
	else
		@expression(EP, eTransMax[l=1:L], inputs["pTrans_Max"][l])
	end

	## Transmission power flow and loss related expressions:
	# Total availabile maximum transmission capacity is the sum of existing maximum transmission capacity plus new transmission capacity
	if NetworkExpansion == 1
		@expression(EP, eAvail_Trans_Cap[l=1:L],
			if l in EXPANSION_LINES
				eTransMax[l] + vNEW_TRANS_CAP[l]
			else
				eTransMax[l] + EP[:vZERO]
			end
		)
	else
		@expression(EP, eAvail_Trans_Cap[l=1:L], eTransMax[l] + EP[:vZERO])
	end

	# Net power flow outgoing from zone "z" at hour "t" in MW
    	@expression(EP, eNet_Export_Flows[z=1:Z,t=1:T], sum(inputs["pNet_Map"][l,z] * vFLOW[l,t] for l=1:L))

	# Losses from power flows into or out of zone "z" in MW
<<<<<<< HEAD
    	@expression(EP, eTransLossByZone[z=1:Z,t=1:T], EP[:vZERO] + sum(abs(inputs["pNet_Map"][l,z]) * vTLOSS[l,t] for l in LOSS_LINES))
		@expression(EP, eTransLossByZoneYear[z=1:Z], sum(inputs["omega"][t] * EP[:eTransLossByZone][z, t] for t = 1:T))
=======
    	@expression(EP, eLosses_By_Zone[z=1:Z,t=1:T], sum(abs(inputs["pNet_Map"][l,z]) * (1/2) *vTLOSS[l,t] for l in LOSS_LINES))
>>>>>>> 5ccb3cab

	## Objective Function Expressions ##

	if NetworkExpansion == 1
		@expression(EP, eTotalCNetworkExp, sum(vNEW_TRANS_CAP[l]*inputs["pC_Line_Reinforcement"][l] for l in EXPANSION_LINES))

		if MultiStage == 1
			# OPEX multiplier to count multiple years between two model stages
			# We divide by OPEXMULT since we are going to multiply the entire objective function by this term later,
			# and we have already accounted for multiple years between stages for fixed costs.
			# EP[:eObj] += (1/inputs["OPEXMULT"])*eTotalCNetworkExp
			add_to_expression!(EP[:eObj], (1/inputs["OPEXMULT"]), EP[:eTotalCNetworkExp])
		else
			add_to_expression!(EP[:eObj], EP[:eTotalCNetworkExp])
		end
	end

	## End Objective Function Expressions ##

	## Power Balance Expressions ##

	@expression(EP, ePowerBalanceNetExportFlows[t=1:T, z=1:Z],
		-eNet_Export_Flows[z,t])
	@expression(EP, ePowerBalanceLossesByZone[t=1:T, z=1:Z],
<<<<<<< HEAD
		-0.5 * eTransLossByZone[z,t])
=======
		-eLosses_By_Zone[z,t])
>>>>>>> 5ccb3cab

	add_to_expression!.(EP[:ePowerBalance], EP[:ePowerBalanceLossesByZone])
	add_to_expression!.(EP[:ePowerBalance], EP[:ePowerBalanceNetExportFlows])

	### Constraints ###

	if MultiStage == 1
		# Linking constraint for existing transmission capacity
		@constraint(EP, cExistingTransCap[l=1:L], vTRANSMAX[l] == inputs["pTrans_Max"][l])
	end

  	## Power flow and transmission (between zone) loss related constraints

	# Maximum power flows, power flow on each transmission line cannot exceed maximum capacity of the line at any hour "t"
	# Allow expansion of transmission capacity for lines eligible for reinforcement
	@constraints(EP, begin
		cMaxFlow_out[l=1:L, t=1:T], vFLOW[l,t] <= eAvail_Trans_Cap[l]
		cMaxFlow_in[l=1:L, t=1:T], vFLOW[l,t] >= -eAvail_Trans_Cap[l]
	end)

	# If network expansion is used:
	if NetworkExpansion == 1
		# Transmission network related power flow and capacity constraints
		if MultiStage == 1 
			# Constrain maximum possible flow for lines eligible for expansion regardless of previous expansions
			@constraint(EP, cMaxFlowPossible[l in EXPANSION_LINES], eAvail_Trans_Cap[l] <= inputs["pTrans_Max_Possible"][l])
		end
		# Constrain maximum single-stage line capacity reinforcement for lines eligible for expansion
		@constraint(EP, cMaxLineReinforcement[l in EXPANSION_LINES], vNEW_TRANS_CAP[l] <= inputs["pMax_Line_Reinforcement"][l])
	end
	#END network expansion contraints

	# Transmission loss related constraints - linear losses as a function of absolute value
	if TRANS_LOSS_SEGS == 1

		@constraints(EP, begin
			# Losses are alpha times absolute values
			cTLoss[l in LOSS_LINES, t=1:T], vTLOSS[l,t] == inputs["pPercent_Loss"][l]*(vTAUX_POS[l,t]+vTAUX_NEG[l,t])

			# Power flow is sum of positive and negative components
			cTAuxSum[l in LOSS_LINES, t=1:T], vTAUX_POS[l,t]-vTAUX_NEG[l,t] == vFLOW[l,t]

			# Sum of auxiliary flow variables in either direction cannot exceed maximum line flow capacity
			cTAuxLimit[l in LOSS_LINES, t=1:T], vTAUX_POS[l,t]+vTAUX_NEG[l,t] <= eAvail_Trans_Cap[l]
		end)

		if UCommit == 1
			# Constraints to limit phantom losses that can occur to avoid discrete cycling costs/opportunity costs due to min down
			@constraints(EP, begin
				cTAuxPosUB[l in LOSS_LINES, t=1:T], vTAUX_POS[l,t] <= vPROD_TRANSCAP_ON[l,t]

				# Either negative or positive flows are activated, not both
				cTAuxNegUB[l in LOSS_LINES, t=1:T], vTAUX_NEG[l,t] <= eAvail_Trans_Cap[l]-vPROD_TRANSCAP_ON[l,t]

				# McCormick representation of product of continuous and binary variable
				# (in this case, of: vPROD_TRANSCAP_ON[l,t] = eAvail_Trans_Cap[l] * vTAUX_POS_ON[l,t])
				# McCormick constraint 1
				[l in LOSS_LINES,t=1:T], vPROD_TRANSCAP_ON[l,t] <= inputs["pTrans_Max_Possible"][l]*vTAUX_POS_ON[l,t]

				# McCormick constraint 2
				[l in LOSS_LINES,t=1:T], vPROD_TRANSCAP_ON[l,t] <= eAvail_Trans_Cap[l]

				# McCormick constraint 3
				[l in LOSS_LINES,t=1:T], vPROD_TRANSCAP_ON[l,t] >= eAvail_Trans_Cap[l]-(1-vTAUX_POS_ON[l,t])*inputs["pTrans_Max_Possible"][l]
			end)
		end

	end # End if(TRANS_LOSS_SEGS == 1) block

	# When number of segments is greater than 1
	if (TRANS_LOSS_SEGS > 1)
		## between zone transmission loss constraints
		# Losses are expressed as a piecewise approximation of a quadratic function of power flows across each line
		# Eq 1: Total losses are function of loss coefficient times the sum of auxilary segment variables across all segments of piecewise approximation
		# (Includes both positive domain and negative domain segments)
		@constraint(EP, cTLoss[l in LOSS_LINES, t=1:T], vTLOSS[l,t] ==
							(inputs["pTrans_Loss_Coef"][l]*sum((2*s-1)*(inputs["pTrans_Max_Possible"][l]/TRANS_LOSS_SEGS)*vTAUX_POS[l,s,t] for s=1:TRANS_LOSS_SEGS)) +
							(inputs["pTrans_Loss_Coef"][l]*sum((2*s-1)*(inputs["pTrans_Max_Possible"][l]/TRANS_LOSS_SEGS)*vTAUX_NEG[l,s,t] for s=1:TRANS_LOSS_SEGS)) )
		# Eq 2: Sum of auxilary segment variables (s >= 1) minus the "zero" segment (which allows values to go negative)
		# from both positive and negative domains must total the actual power flow across the line
		@constraints(EP, begin
			cTAuxSumPos[l in LOSS_LINES, t=1:T], sum(vTAUX_POS[l,s,t] for s=1:TRANS_LOSS_SEGS)-vTAUX_POS[l,0,t]  == vFLOW[l,t]
			cTAuxSumNeg[l in LOSS_LINES, t=1:T], sum(vTAUX_NEG[l,s,t] for s=1:TRANS_LOSS_SEGS) - vTAUX_NEG[l,0,t]  == -vFLOW[l,t]
		end)
		if UCommit == 0 || UCommit == 2
			# Eq 3: Each auxilary segment variables (s >= 1) must be less than the maximum power flow in the zone / number of segments
			@constraints(EP, begin
				cTAuxMaxPos[l in LOSS_LINES, s=1:TRANS_LOSS_SEGS, t=1:T], vTAUX_POS[l,s,t] <= (inputs["pTrans_Max_Possible"][l]/TRANS_LOSS_SEGS)
				cTAuxMaxNeg[l in LOSS_LINES, s=1:TRANS_LOSS_SEGS, t=1:T], vTAUX_NEG[l,s,t] <= (inputs["pTrans_Max_Possible"][l]/TRANS_LOSS_SEGS)
			end)
		else # Constraints that can be ommitted if problem is convex (i.e. if not using MILP unit commitment constraints)
			# Eqs 3-4: Ensure that auxilary segment variables do not exceed maximum value per segment and that they
			# "fill" in order: i.e. one segment cannot be non-zero unless prior segment is at it's maximum value
			# (These constraints are necessary to prevents phantom losses in MILP problems)
			@constraints(EP, begin
				cTAuxOrderPos1[l in LOSS_LINES, s=1:TRANS_LOSS_SEGS, t=1:T], vTAUX_POS[l,s,t] <=  (inputs["pTrans_Max_Possible"][l]/TRANS_LOSS_SEGS)*vTAUX_POS_ON[l,s,t]
				cTAuxOrderNeg1[l in LOSS_LINES, s=1:TRANS_LOSS_SEGS, t=1:T], vTAUX_NEG[l,s,t] <=  (inputs["pTrans_Max_Possible"][l]/TRANS_LOSS_SEGS)*vTAUX_NEG_ON[l,s,t]
				cTAuxOrderPos2[l in LOSS_LINES, s=1:(TRANS_LOSS_SEGS-1), t=1:T], vTAUX_POS[l,s,t] >=  (inputs["pTrans_Max_Possible"][l]/TRANS_LOSS_SEGS)*vTAUX_POS_ON[l,s+1,t]
				cTAuxOrderNeg2[l in LOSS_LINES, s=1:(TRANS_LOSS_SEGS-1), t=1:T], vTAUX_NEG[l,s,t] >=  (inputs["pTrans_Max_Possible"][l]/TRANS_LOSS_SEGS)*vTAUX_NEG_ON[l,s+1,t]
			end)

			# Eq 5: Binary constraints to deal with absolute value of vFLOW.
			@constraints(EP, begin
				# If flow is positive, vTAUX_POS segment 0 must be zero; If flow is negative, vTAUX_POS segment 0 must be positive
				# (and takes on value of the full negative flow), forcing all vTAUX_POS other segments (s>=1) to be zero
				cTAuxSegmentZeroPos[l in LOSS_LINES, t=1:T], vTAUX_POS[l,0,t] <= inputs["pTrans_Max_Possible"][l]*(1-vTAUX_POS_ON[l,1,t])

				# If flow is negative, vTAUX_NEG segment 0 must be zero; If flow is positive, vTAUX_NEG segment 0 must be positive
				# (and takes on value of the full positive flow), forcing all other vTAUX_NEG segments (s>=1) to be zero
				cTAuxSegmentZeroNeg[l in LOSS_LINES, t=1:T], vTAUX_NEG[l,0,t] <= inputs["pTrans_Max_Possible"][l]*(1-vTAUX_NEG_ON[l,1,t])
			end)
		end
	end # End if(TRANS_LOSS_SEGS > 0) block

	# ESR Lossses
    if EnergyShareRequirement >= 1 && IncludeLossesInESR ==1
        @expression(EP, eESRTran[ESR=1:inputs["nESR"]],
                    sum(inputs["dfESR"][z,ESR]*sum(inputs["omega"][t]*EP[:eLosses_By_Zone][z,t] for t in 1:T) for z=findall(x->x>0,inputs["dfESR"][:,ESR])))
        EP[:eESR] -= eESRTran
	end

end<|MERGE_RESOLUTION|>--- conflicted
+++ resolved
@@ -180,12 +180,8 @@
     	@expression(EP, eNet_Export_Flows[z=1:Z,t=1:T], sum(inputs["pNet_Map"][l,z] * vFLOW[l,t] for l=1:L))
 
 	# Losses from power flows into or out of zone "z" in MW
-<<<<<<< HEAD
-    	@expression(EP, eTransLossByZone[z=1:Z,t=1:T], EP[:vZERO] + sum(abs(inputs["pNet_Map"][l,z]) * vTLOSS[l,t] for l in LOSS_LINES))
+    	@expression(EP, eTransLossByZone[z=1:Z,t=1:T], EP[:vZERO] + sum(abs(inputs["pNet_Map"][l,z]) * (1/2) * vTLOSS[l,t] for l in LOSS_LINES))
 		@expression(EP, eTransLossByZoneYear[z=1:Z], sum(inputs["omega"][t] * EP[:eTransLossByZone][z, t] for t = 1:T))
-=======
-    	@expression(EP, eLosses_By_Zone[z=1:Z,t=1:T], sum(abs(inputs["pNet_Map"][l,z]) * (1/2) *vTLOSS[l,t] for l in LOSS_LINES))
->>>>>>> 5ccb3cab
 
 	## Objective Function Expressions ##
 
@@ -210,11 +206,7 @@
 	@expression(EP, ePowerBalanceNetExportFlows[t=1:T, z=1:Z],
 		-eNet_Export_Flows[z,t])
 	@expression(EP, ePowerBalanceLossesByZone[t=1:T, z=1:Z],
-<<<<<<< HEAD
-		-0.5 * eTransLossByZone[z,t])
-=======
-		-eLosses_By_Zone[z,t])
->>>>>>> 5ccb3cab
+		-eTransLossByZone[z,t])
 
 	add_to_expression!.(EP[:ePowerBalance], EP[:ePowerBalanceLossesByZone])
 	add_to_expression!.(EP[:ePowerBalance], EP[:ePowerBalanceNetExportFlows])
@@ -329,11 +321,4 @@
 		end
 	end # End if(TRANS_LOSS_SEGS > 0) block
 
-	# ESR Lossses
-    if EnergyShareRequirement >= 1 && IncludeLossesInESR ==1
-        @expression(EP, eESRTran[ESR=1:inputs["nESR"]],
-                    sum(inputs["dfESR"][z,ESR]*sum(inputs["omega"][t]*EP[:eLosses_By_Zone][z,t] for t in 1:T) for z=findall(x->x>0,inputs["dfESR"][:,ESR])))
-        EP[:eESR] -= eESRTran
-	end
-
 end