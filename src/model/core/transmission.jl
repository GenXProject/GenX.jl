--- conflicted
+++ resolved
@@ -15,12 +15,7 @@
 """
 
 @doc raw"""
-<<<<<<< HEAD
 	function transmission!(EP::Model, inputs::Dict, setup::Dict)
-=======
-	function transmission(EP::Model, inputs::Dict, UCommit::Int, NetworkExpansion::Int, CapacityReserveMargin::Int)
-
->>>>>>> 37ec98da
 This function establishes decisions, expressions, and constraints related to transmission power flows between model zones and associated transmission losses (if modeled).
 The function adds transmission reinforcement or construction costs to the objective function. Transmission reinforcement costs are equal to the sum across all lines of the product between the transmission reinforcement/construction cost, $pi^{TCAP}_{l}$, times the additional transmission capacity variable, $\bigtriangleup\varphi^{max}_{l}$.
 ```math
@@ -113,11 +108,7 @@
 \end{aligned}
 ```
 """
-<<<<<<< HEAD
 function transmission!(EP::Model, inputs::Dict, setup::Dict)
-=======
-function transmission(EP::Model, inputs::Dict, UCommit::Int, NetworkExpansion::Int, CapacityReserveMargin::Int)
->>>>>>> 37ec98da
 
 	println("Transmission Module")
 
