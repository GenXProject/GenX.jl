--- conflicted
+++ resolved
@@ -63,25 +63,7 @@
 
 	## Objective Function Expressions ##
 
-<<<<<<< HEAD
-    # Startup costs of "generation" for resource "y" during hour "t"
-	# Fixed cost per start-up if unit commitment is modelled
-    @expression(EP, eCStart[y in COMMIT, t = 1:T], 
-		(dfGen[y, :Start_Cost_per_MW] * vSTART[y, t] * dfGen[y, :Cap_Size]))
 
-    # Julia is fastest when summing over one row one column at a time
-    # Sum to plant level
-    @expression(EP, ePlantCStart[y in COMMIT], 
-		sum(inputs["omega"][t] * eCStart[y, t] for t in 1:T))
-    # Sum to zonal level
-    @expression(EP, eZonalCStart[z = 1:Z], 
-		(EP[:vZERO] + sum(ePlantCStart[y] 
-			for y in intersect(COMMIT, dfGen[(dfGen[!, :Zone].==z), :R_ID]))))
-    # Sum to system level
-    @expression(EP, eTotalCStart, sum(eZonalCStart[z] for z = 1:Z))
-
-	add_to_expression!(EP[:eObj], EP[:eTotalCStart])
-=======
 	# Startup costs of "generation" for resource "y" during hour "t"
 	@expression(EP, eCStart[y in COMMIT, t=1:T],(inputs["omega"][t]*inputs["C_Start"][y,t]*vSTART[y,t]))
 
@@ -90,7 +72,7 @@
 	@expression(EP, eTotalCStart, sum(eTotalCStartT[t] for t=1:T))
 
 	EP[:eObj] += eTotalCStart
->>>>>>> eaee7f2a
+
 
 	### Constratints ###
 	## Declaration of integer/binary variables
