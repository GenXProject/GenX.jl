--- conflicted
+++ resolved
@@ -40,7 +40,6 @@
 """
 function ucommit(EP::Model, inputs::Dict, UCommit::Int)
 
-<<<<<<< HEAD
     println("Unit Commitment Module")
 
     dfGen = inputs["dfGen"]
@@ -78,56 +77,6 @@
 
     EP[:eObj] += eTotalCStart
 
-    ### Constratints ###
-    ## Declaration of integer/binary variables
-    if UCommit == 1 # Integer UC constraints
-        for y in COMMIT
-            set_integer.(vCOMMIT[y, :])
-            set_integer.(vSTART[y, :])
-            set_integer.(vSHUT[y, :])
-            if y in inputs["RET_CAP"]
-                set_integer(EP[:vRETCAP][y])
-            end
-            if y in inputs["NEW_CAP"]
-                set_integer(EP[:vCAP][y])
-            end
-        end
-    end #END unit commitment configuration
-
-    return EP
-=======
-	println("Unit Commitment Module")
-
-	dfGen = inputs["dfGen"]
-
-	G = inputs["G"]     # Number of resources (generators, storage, DR, and DERs)
-	T = inputs["T"]     # Number of time steps (hours)
-	Z = inputs["Z"]     # Number of zones
-	COMMIT = inputs["COMMIT"] # For not, thermal resources are the only ones eligible for Unit Committment
-
-	### Variables ###
-
-	## Decision variables for unit commitment
-	# commitment state variable
-	@variable(EP, vCOMMIT[y in COMMIT, t=1:T] >= 0)
-	# startup event variable
-	@variable(EP, vSTART[y in COMMIT, t=1:T] >= 0)
-	# shutdown event variable
-	@variable(EP, vSHUT[y in COMMIT, t=1:T] >= 0)
-
-	### Expressions ###
-
-	## Objective Function Expressions ##
-
-	# Startup costs of "generation" for resource "y" during hour "t"
-	@expression(EP, eCStart[y in COMMIT, t=1:T],(inputs["omega"][t]*inputs["C_Start"][y]*vSTART[y,t]))
-
-	# Julia is fastest when summing over one row one column at a time
-	@expression(EP, eTotalCStartT[t=1:T], sum(eCStart[y,t] for y in COMMIT))
-	@expression(EP, eTotalCStart, sum(eTotalCStartT[t] for t=1:T))
-
-	EP[:eObj] += eTotalCStart
-
 	### Constratints ###
 	## Declaration of integer/binary variables
 	if UCommit == 1 # Integer UC constraints
@@ -144,5 +93,4 @@
 		end
 	end #END unit commitment configuration
 	return EP
->>>>>>> 8d596530
 end