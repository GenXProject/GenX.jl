@doc raw"""
	ucommit(EP::Model, inputs::Dict, setup::Dict)

This function creates decision variables and cost expressions associated with thermal plant unit commitment or start-up and shut-down decisions (cycling on/off)

**Unit commitment decision variables:**

This function defines the following decision variables:

$\nu_{y,t,z}$ designates the commitment state of generator cluster $y$ in zone $z$ at time $t$;
$\chi_{y,t,z}$ represents number of startup decisions in cluster $y$ in zone $z$ at time $t$;
$\zeta_{y,t,z}$ represents number of shutdown decisions in cluster $y$ in zone $z$ at time $t$.

**Cost expressions:**

The total cost of start-ups across all generators subject to unit commitment ($y \in UC$) and all time periods, t is expressed as:
```math
\begin{aligned}
	C^{start} = \sum_{y \in UC, t \in T} \omega_t \times start\_cost_{y,t} \times \chi_{y,t}
\end{aligned}
```

The sum of start-up costs is added to the objective function.
"""
function ucommit!(EP::Model, inputs::Dict, setup::Dict)

	println("Unit Commitment Module")

	dfGen = inputs["dfGen"]

	G = inputs["G"]     # Number of resources (generators, storage, DR, and DERs)
	T = inputs["T"]     # Number of time steps (hours)
	Z = inputs["Z"]     # Number of zones
	COMMIT = inputs["COMMIT"] # For not, thermal resources are the only ones eligible for Unit Committment

	### Variables ###

	## Decision variables for unit commitment
	# commitment state variable
	@variable(EP, vCOMMIT[y in COMMIT, t=1:T] >= 0)
	# startup event variable
	@variable(EP, vSTART[y in COMMIT, t=1:T] >= 0)
	# shutdown event variable
	@variable(EP, vSHUT[y in COMMIT, t=1:T] >= 0)

	### Expressions ###

	## Objective Function Expressions ##

<<<<<<< HEAD
    # Startup costs of "generation" for resource "y" during hour "t"
	# Fixed cost per start-up if unit commitment is modelled
    @expression(EP, eCStart[y in COMMIT, t = 1:T], 
		(dfGen[y, :Start_Cost_per_MW] * vSTART[y, t] * dfGen[y, :Cap_Size]))

    # Julia is fastest when summing over one row one column at a time
    # Sum to plant level
    @expression(EP, ePlantCStart[y in COMMIT], 
		sum(inputs["omega"][t] * eCStart[y, t] for t in 1:T))
    # Sum to zonal level
    @expression(EP, eZonalCStart[z = 1:Z], 
		(EP[:vZERO] + sum(ePlantCStart[y] 
			for y in intersect(COMMIT, dfGen[(dfGen[!, :Zone].==z), :R_ID]))))
    # Sum to system level
    @expression(EP, eTotalCStart, sum(eZonalCStart[z] for z = 1:Z))

	add_to_expression!(EP[:eObj], EP[:eTotalCStart])
=======
	# Startup costs of "generation" for resource "y" during hour "t"
	@expression(EP, eCStart[y in COMMIT, t=1:T],(inputs["omega"][t]*inputs["C_Start"][y,t]*vSTART[y,t]))

	# Julia is fastest when summing over one row one column at a time
	@expression(EP, eTotalCStartT[t=1:T], sum(eCStart[y,t] for y in COMMIT))
	@expression(EP, eTotalCStart, sum(eTotalCStartT[t] for t=1:T))

	EP[:eObj] += eTotalCStart
>>>>>>> 5ccb3cab

	### Constratints ###
	## Declaration of integer/binary variables
	if setup["UCommit"] == 1 # Integer UC constraints
		for y in COMMIT
			set_integer.(vCOMMIT[y,:])
			set_integer.(vSTART[y,:])
			set_integer.(vSHUT[y,:])
			if y in inputs["RET_CAP"]
				set_integer(EP[:vRETCAP][y])
			end
			if y in inputs["NEW_CAP"]
				set_integer(EP[:vCAP][y])
			end
		end
	end #END unit commitment configuration
	return EP
end<|MERGE_RESOLUTION|>--- conflicted
+++ resolved
@@ -47,7 +47,6 @@
 
 	## Objective Function Expressions ##
 
-<<<<<<< HEAD
     # Startup costs of "generation" for resource "y" during hour "t"
 	# Fixed cost per start-up if unit commitment is modelled
     @expression(EP, eCStart[y in COMMIT, t = 1:T], 
@@ -65,16 +64,6 @@
     @expression(EP, eTotalCStart, sum(eZonalCStart[z] for z = 1:Z))
 
 	add_to_expression!(EP[:eObj], EP[:eTotalCStart])
-=======
-	# Startup costs of "generation" for resource "y" during hour "t"
-	@expression(EP, eCStart[y in COMMIT, t=1:T],(inputs["omega"][t]*inputs["C_Start"][y,t]*vSTART[y,t]))
-
-	# Julia is fastest when summing over one row one column at a time
-	@expression(EP, eTotalCStartT[t=1:T], sum(eCStart[y,t] for y in COMMIT))
-	@expression(EP, eTotalCStart, sum(eTotalCStartT[t] for t=1:T))
-
-	EP[:eObj] += eTotalCStart
->>>>>>> 5ccb3cab
 
 	### Constratints ###
 	## Declaration of integer/binary variables
