"""
GenX: An Configurable Capacity Expansion Model
Copyright (C) 2021,  Massachusetts Institute of Technology
This program is free software; you can redistribute it and/or modify
it under the terms of the GNU General Public License as published by
the Free Software Foundation; either version 2 of the License, or
(at your option) any later version.
This program is distributed in the hope that it will be useful,
but WITHOUT ANY WARRANTY; without even the implied warranty of
MERCHANTABILITY or FITNESS FOR A PARTICULAR PURPOSE.  See the
GNU General Public License for more details.
A complete copy of the GNU General Public License v2 (GPLv2) is available
in LICENSE.txt.  Users uncompressing this from an archive may not have
received this license file.  If not, see <http://www.gnu.org/licenses/>.
"""

@doc raw"""
    non_served_energy!(EP::Model, inputs::Dict, setup::Dict)
This function defines the non-served energy/curtailed demand decision variable $\Lambda_{s,t,z} \forall s \in \mathcal{S}, \forall t \in \mathcal{T}, z \in \mathcal{Z}$, representing the total amount of demand curtailed in demand segment $s$ at time period $t$ in zone $z$. The first segment of non-served energy, $s=1$, is used to denote the cost of involuntary demand curtailment (e.g. emergency load shedding or rolling blackouts), specified as the value of $n_{1}^{slope}$. Additional segments, $s \geq 2$ can be used to specify a segment-wise approximation of a price elastic demand curve, or segments of price-responsive curtailable loads (aka demand response). Each segment denotes a price/cost at which the segment of demand is willing to curtail consumption, $n_{s}^{slope}$, representing the marginal willingness to pay for electricity of this segment of demand (or opportunity cost incurred when demand is not served) and a maximum quantity of demand in this segment, $n_{s}^{size}$, specified as a share of demand in each zone in each time step, $D_{t,z}.$ Note that the current implementation assumes demand segments are an equal share of hourly load in all zones.
This function defines contributions to the objective function from the cost of non-served energy/curtailed demand from all demand curtailment segments $s \in \mathcal{S}$ over all time periods $t \in \mathcal{T}$ and all zones $z \in \mathcal{Z}$:
```math
\begin{aligned}
	Obj_{NSE} =
	\sum_{s \in \mathcal{S} } \sum_{t \in \mathcal{T}} \sum_{z \in \mathcal{Z}}\omega_{t} \times n_{s}^{slope} \times \Lambda_{s,t,z}
\end{aligned}
```
Contributions to the power balance expression from non-served energy/curtailed demand from each demand segment $s \in \mathcal{S}$ are also defined as:
```math
\begin{aligned}
	PowerBal_{NSE} =
	\sum_{s \in \mathcal{S} } \Lambda_{s,t,z}
		\hspace{4 cm}  \forall s \in \mathcal{S}, t \in \mathcal{T}
\end{aligned}
```
**Bounds on curtailable demand**
Demand curtailed in each segment of curtailable demands $s \in \mathcal{S}$ cannot exceed maximum allowable share of demand:
```math
\begin{aligned}
	\Lambda_{s,t,z} \leq (n_{s}^{size} \times D_{t,z})
	\hspace{4 cm}  \forall s \in \mathcal{S}, t \in \mathcal{T}, z\in \mathcal{Z}
\end{aligned}
```
Additionally, total demand curtailed in each time step cannot exceed total demand:
```math
\begin{aligned}
	\sum_{s \in \mathcal{S} } \Lambda_{s,t,z} \leq D_{t,z}
	\hspace{4 cm}  \forall t \in \mathcal{T}, z\in \mathcal{Z}
\end{aligned}
```
"""
function non_served_energy!(EP::Model, inputs::Dict, setup::Dict)

	println("Non-served Energy Module")

	T = inputs["T"]     # Number of time steps
	Z = inputs["Z"]     # Number of zones
	SEG = inputs["SEG"] # Number of load curtailment segments

	### Variables ###

	# Non-served energy/curtailed demand in the segment "s" at hour "t" in zone "z"
	@variable(EP, vNSE[s=1:SEG,t=1:T,z=1:Z] >= 0);

	### Expressions ###

	## Objective Function Expressions ##

    @expression(EP, eZonalNSE[t = 1:T, z = 1:Z], sum(vNSE[s, t, z] for s in 1:SEG))
    # Cost of non-served energy/curtailed demand at hour "t" in zone "z"
    @expression(EP, eCNSE[s = 1:SEG, t = 1:T, z = 1:Z], (inputs["omega"][t] * inputs["pC_D_Curtail"][s] * vNSE[s, t, z]))

    # Sum individual demand segment contributions to non-served energy costs to get total non-served energy costs
    # Julia is fastest when summing over one row one column at a time
    @expression(EP, eCNSETS[t = 1:T, z = 1:Z], sum(eCNSE[s, t, z] for s in 1:SEG))
    @expression(EP, eZonalCNSE[z = 1:Z], sum(eCNSETS[t, z] for t in 1:T))
    @expression(EP, eTotalCNSE, sum(eZonalCNSE[z] for z in 1:Z))

	# Add total cost contribution of non-served energy/curtailed demand to the objective function
	add_to_expression!(EP[:eObj], EP[:eTotalCNSE])
	## Power Balance Expressions ##
	@expression(EP, ePowerBalanceNse[t=1:T, z=1:Z],
	sum(vNSE[s,t,z] for s=1:SEG))

	# Add non-served energy/curtailed demand contribution to power balance expression
<<<<<<< HEAD
	add_to_expression!.(EP[:ePowerBalance], EP[:ePowerBalanceNse])
	# Demand response is the NSE from the 2nd segment and above.
    if SEG >= 2
        @expression(EP, eDemandResponse[t = 1:T, z = 1:Z], sum(vNSE[s, t, z] for s in 2:SEG))
    end
=======
	EP[:ePowerBalance] += ePowerBalanceNse

	# Capacity Reserves Margin policy
	if setup["CapacityReserveMargin"] > 0
		if SEG >=2
			@expression(EP, eCapResMarBalanceNSE[res=1:inputs["NCapacityReserveMargin"], t=1:T], sum(EP[:vNSE][s,t,z] for s in 2:SEG, z in findall(x->x!=0,inputs["dfCapRes"][:,res])))
			EP[:eCapResMarBalance] += eCapResMarBalanceNSE
		end
	end

>>>>>>> eaee7f2a
	### Constratints ###

	# Demand curtailed in each segment of curtailable demands cannot exceed maximum allowable share of demand
	@constraint(EP, cNSEPerSeg[s=1:SEG, t=1:T, z=1:Z], vNSE[s,t,z] <= inputs["pMax_D_Curtail"][s]*inputs["pD"][t,z])

	# Total demand curtailed in each time step (hourly) cannot exceed total demand
	@constraint(EP, cMaxNSE[t=1:T, z=1:Z], sum(vNSE[s,t,z] for s=1:SEG) <= inputs["pD"][t,z])

end<|MERGE_RESOLUTION|>--- conflicted
+++ resolved
@@ -82,13 +82,6 @@
 	sum(vNSE[s,t,z] for s=1:SEG))
 
 	# Add non-served energy/curtailed demand contribution to power balance expression
-<<<<<<< HEAD
-	add_to_expression!.(EP[:ePowerBalance], EP[:ePowerBalanceNse])
-	# Demand response is the NSE from the 2nd segment and above.
-    if SEG >= 2
-        @expression(EP, eDemandResponse[t = 1:T, z = 1:Z], sum(vNSE[s, t, z] for s in 2:SEG))
-    end
-=======
 	EP[:ePowerBalance] += ePowerBalanceNse
 
 	# Capacity Reserves Margin policy
@@ -98,8 +91,6 @@
 			EP[:eCapResMarBalance] += eCapResMarBalanceNSE
 		end
 	end
-
->>>>>>> eaee7f2a
 	### Constratints ###
 
 	# Demand curtailed in each segment of curtailable demands cannot exceed maximum allowable share of demand
