--- conflicted
+++ resolved
@@ -129,13 +129,8 @@
 
 	# Fixed costs for resource "y" = annuitized investment cost plus fixed O&M costs
 	# If resource is not eligible for new capacity, fixed costs are only O&M costs
-<<<<<<< HEAD
-	@expression(EP, eCFix[y in 1:G],
-		if y in setdiff(NEW_CAP, RETRO) # Resources eligible for new capacity (Non-Retrofit)
-=======
 	@expression(EP, eInvCap[y in 1:G],
 		if y in NEW_CAP # Resources eligible for new capacity
->>>>>>> 39f87d4f
 			if y in COMMIT
 				dfGen[y, :Cap_Size] * vCAP[y]
 			else
