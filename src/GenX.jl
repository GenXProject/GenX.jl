"""
GenX: An Configurable Capacity Expansion Model
Copyright (C) 2021,  Massachusetts Institute of Technology
This program is free software; you can redistribute it and/or modify
it under the terms of the GNU General Public License as published by
the Free Software Foundation; either version 2 of the License, or
(at your option) any later version.
This program is distributed in the hope that it will be useful,
but WITHOUT ANY WARRANTY; without even the implied warranty of
MERCHANTABILITY or FITNESS FOR A PARTICULAR PURPOSE.  See the
GNU General Public License for more details.
A complete copy of the GNU General Public License v2 (GPLv2) is available
in LICENSE.txt.  Users uncompressing this from an archive may not have
received this license file.  If not, see <http://www.gnu.org/licenses/>.
"""

module GenX

#export package_activate
export configure_settings
export configure_solver
export load_inputs
export generate_model
export solve_model
export write_outputs
export cluster_inputs
export mga
export simple_operation
export choose_output_dir

# Multi-stage methods
export run_ddp
export configure_multi_stage_inputs
export load_inputs_multi_stage
export write_multi_stage_outputs

using JuMP # used for mathematical programming
using DataFrames #This package allows put together data into a matrix
using MathProgBase #for fix_integers
using CSV
using StatsBase
using LinearAlgebra
using YAML
using Dates
using Clustering
using Distances
using Combinatorics
using Documenter
# Uncomment if Gurobi or CPLEX active license and installations are there and the user intends to use either of them
<<<<<<< HEAD
# using CPLEX
using Gurobi
# using CPLEX
#using MOI
#using SCIP
=======
#using Gurobi
#using CPLEX
using BenchmarkTools
>>>>>>> 6ef1b4b3
using Clp
using Cbc

# Global scaling factor used when ParameterScale is on to shift values from MW to GW
# DO NOT CHANGE THIS (Unless you do so very carefully)
# To translate MW to GW, divide by ModelScalingFactor
# To translate $ to $M, multiply by ModelScalingFactor^2
# To translate $/MWh to $M/GWh, multiply by ModelScalingFactor
ModelScalingFactor = 1e+3

# Configure settings
include("configure_settings/configure_settings.jl")

# Configure optimizer instance
include("configure_solver/configure_gurobi.jl")
include("configure_solver/configure_scip.jl")
include("configure_solver/configure_cplex.jl")
include("configure_solver/configure_clp.jl")
include("configure_solver/configure_cbc.jl")
include("configure_solver/configure_solver.jl")

# Load input data
include("load_inputs/load_generators_data.jl")
include("load_inputs/load_generators_variability.jl")
include("load_inputs/load_network_data.jl")
include("load_inputs/load_reserves.jl")
include("load_inputs/load_cap_reserve_margin.jl")
include("load_inputs/load_energy_share_requirement.jl")
include("load_inputs/load_co2_cap.jl")
include("load_inputs/load_co2_cap_genrate.jl")
include("load_inputs/load_co2_cap_loadrate.jl")
include("load_inputs/load_period_map.jl")
include("load_inputs/load_minimum_capacity_requirement.jl")
include("load_inputs/load_maximum_capacity_limit.jl")
include("load_inputs/load_load_data.jl")
include("load_inputs/load_fuels_data.jl")
include("load_inputs/load_co2_tax.jl")
include("load_inputs/load_co2_credit.jl")

include("load_inputs/load_inputs.jl")

include("time_domain_reduction/time_domain_reduction.jl")

#Core GenX Features
include("model/core/discharge/discharge.jl")
include("model/core/discharge/investment_discharge.jl")

include("model/core/non_served_energy.jl")
include("model/core/ucommit.jl")

include("model/core/reserves.jl")

include("model/core/transmission.jl")
include("model/core/co2.jl")

include("model/resources/curtailable_variable_renewable/curtailable_variable_renewable.jl")

include("model/resources/flexible_demand/flexible_demand.jl")

include("model/resources/hydro/hydro_res.jl")
include("model/resources/hydro/hydro_inter_period_linkage.jl")

include("model/resources/must_run/must_run.jl")

include("model/resources/storage/storage.jl")
include("model/resources/storage/investment_energy.jl")
include("model/resources/storage/storage_all.jl")
include("model/resources/storage/long_duration_storage.jl")
include("model/resources/storage/investment_charge.jl")
include("model/resources/storage/storage_asymmetric.jl")
include("model/resources/storage/storage_symmetric.jl")

include("model/resources/thermal/thermal.jl")
include("model/resources/thermal/thermal_commit.jl")
include("model/resources/thermal/thermal_no_commit.jl")
include("model/resources/thermal/piecewiseheatrate.jl")

include("model/policies/co2_cap.jl")
include("model/policies/co2_generation_emission_rate_cap.jl")
include("model/policies/co2_load_emission_rate_cap.jl")
include("model/policies/co2_tax.jl")
include("model/policies/co2_credit.jl")
include("model/policies/energy_share_requirement.jl")
include("model/policies/cap_reserve_margin.jl")
include("model/policies/minimum_capacity_requirement.jl")
include("model/policies/maximum_capacity_limit.jl")
include("multi_stage/model_multi_stage/storage_multi_stage.jl")
include("multi_stage/model_multi_stage/investment_multi_stage.jl")
include("multi_stage/model_multi_stage/transmission_multi_stage.jl")

include("model/generate_model.jl")
include("model/solve_model.jl")

include("write_outputs/dftranspose.jl")
include("write_outputs/write_capacity.jl")
include("write_outputs/write_charge.jl")
include("write_outputs/write_charging_cost.jl")
include("write_outputs/write_costs.jl")
include("write_outputs/write_curtailment.jl")
# include("write_outputs/write_emissions.jl")
include("write_outputs/write_co2.jl")
include("write_outputs/write_co2_cap.jl")
include("write_outputs/write_co2_generation_emission_rate_cap.jl")
include("write_outputs/write_co2_load_emission_rate_cap.jl")
include("write_outputs/write_co2_tax.jl")
include("write_outputs/write_co2_taxcredit.jl")
include("write_outputs/write_energy_revenue.jl")
include("write_outputs/write_net_revenue.jl")
include("write_outputs/write_nse.jl")
include("write_outputs/write_power.jl")
include("write_outputs/write_power_balance.jl")
include("write_outputs/write_price.jl")
include("write_outputs/write_reliability.jl")
include("write_outputs/write_status.jl")
include("write_outputs/write_storage.jl")
include("write_outputs/write_storagedual.jl")
include("write_outputs/write_subsidy_revenue.jl")
include("write_outputs/write_time_weights.jl")
include("write_outputs/choose_output_dir.jl")



include("write_outputs/capacity_reserve_margin/write_capacity_value.jl")
include("write_outputs/capacity_reserve_margin/write_reserve_margin_revenue.jl")
include("write_outputs/capacity_reserve_margin/write_reserve_margin_w.jl")
include("write_outputs/capacity_reserve_margin/write_reserve_margin.jl")

include("write_outputs/energy_share_requirement/write_esr_prices.jl")
include("write_outputs/energy_share_requirement/write_esr_revenue.jl")

include("write_outputs/long_duration_storage/write_opwrap_lds_dstor.jl")
include("write_outputs/long_duration_storage/write_opwrap_lds_stor_init.jl")

include("write_outputs/reserves/write_reg.jl")
include("write_outputs/reserves/write_rsv.jl")

include("write_outputs/transmission/write_nw_expansion.jl")
include("write_outputs/transmission/write_transmission_flows.jl")
include("write_outputs/transmission/write_transmission_losses.jl")

include("write_outputs/ucommit/write_commit.jl")
include("write_outputs/ucommit/write_shutdown.jl")
include("write_outputs/ucommit/write_start.jl")

include("write_outputs/write_outputs.jl")

#Just for unit testing; Under active development
include("simple_operation.jl")

#include("modeling_to_generate_alternatives/modeling_to_generate_alternatives.jl") ## "Ref MGA" for latter comment

include("multi_stage/dual_dynamic_programming.jl")
include("multi_stage/load_inputs_multi_stage/configure_multi_stage_inputs.jl")
include("multi_stage/load_inputs_multi_stage/load_generators_data_multi_stage.jl")
include("multi_stage/load_inputs_multi_stage/load_network_data_multi_stage.jl")
include("multi_stage/load_inputs_multi_stage/load_inputs_multi_stage.jl")
include("multi_stage/write_outputs_multi_stage/write_capacity_multi_stage.jl")
include("multi_stage/write_outputs_multi_stage/write_settings.jl")
include("additional_tools/modeling_to_generate_alternatives.jl") ##Note to Neha: Should we delete this and keep REF MGA rather?
end<|MERGE_RESOLUTION|>--- conflicted
+++ resolved
@@ -47,17 +47,14 @@
 using Combinatorics
 using Documenter
 # Uncomment if Gurobi or CPLEX active license and installations are there and the user intends to use either of them
-<<<<<<< HEAD
 # using CPLEX
 using Gurobi
 # using CPLEX
 #using MOI
 #using SCIP
-=======
 #using Gurobi
 #using CPLEX
 using BenchmarkTools
->>>>>>> 6ef1b4b3
 using Clp
 using Cbc
 
