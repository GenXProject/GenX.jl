"""
GenX: An Configurable Capacity Expansion Model
Copyright (C) 2021,  Massachusetts Institute of Technology
This program is free software; you can redistribute it and/or modify
it under the terms of the GNU General Public License as published by
the Free Software Foundation; either version 2 of the License, or
(at your option) any later version.
This program is distributed in the hope that it will be useful,
but WITHOUT ANY WARRANTY; without even the implied warranty of
MERCHANTABILITY or FITNESS FOR A PARTICULAR PURPOSE.  See the
GNU General Public License for more details.
A complete copy of the GNU General Public License v2 (GPLv2) is available
in LICENSE.txt.  Users uncompressing this from an archive may not have
received this license file.  If not, see <http://www.gnu.org/licenses/>.
"""

module GenX

#export package_activate
export configure_settings
export configure_solver
export load_inputs
export generate_model
export solve_model
export write_outputs
export cluster_inputs
export mga
export morris
export simple_operation
export choose_output_dir

# Multi-stage methods
export run_ddp
export configure_multi_stage_inputs
export load_inputs_multi_stage
export write_multi_stage_outputs
export run_genx_case!

using JuMP # used for mathematical programming
using DataFrames #This package allows put together data into a matrix
using CSV
using StatsBase
using LinearAlgebra
using YAML
using Dates
using Clustering
using Distances
using Combinatorics

using OrdinaryDiffEq
using Random
using RecursiveArrayTools
using Statistics

# Uncomment if Gurobi or CPLEX active license and installations are there and the user intends to use either of them
<<<<<<< HEAD
# using CPLEX
# using Gurobi
=======
#using CPLEX
#using Gurobi
>>>>>>> 004e6ec8
#using CPLEX
#using MOI
#using SCIP
using BenchmarkTools
using HiGHS
using Clp
using Cbc

# Global scaling factor used when ParameterScale is on to shift values from MW to GW
# DO NOT CHANGE THIS (Unless you do so very carefully)
# To translate MW to GW, divide by ModelScalingFactor
# To translate $ to $M, multiply by ModelScalingFactor^2
# To translate $/MWh to $M/GWh, multiply by ModelScalingFactor
ModelScalingFactor = 1e+3

# Case runner
include("case_runners/case_runner.jl")

# Configure settings
include("configure_settings/configure_settings.jl")

# Configure optimizer instance
include("configure_solver/configure_highs.jl")
include("configure_solver/configure_gurobi.jl")
include("configure_solver/configure_scip.jl")
include("configure_solver/configure_cplex.jl")
include("configure_solver/configure_clp.jl")
include("configure_solver/configure_cbc.jl")
include("configure_solver/configure_solver.jl")

# Load input data
include("load_inputs/load_generators_data.jl")
include("load_inputs/load_generators_variability.jl")
include("load_inputs/load_network_data.jl")
include("load_inputs/load_reserves.jl")
include("load_inputs/load_cap_reserve_margin.jl")
include("load_inputs/load_energy_share_requirement.jl")
include("load_inputs/load_co2_cap.jl")
include("load_inputs/load_co2_cap_loadrate.jl")
include("load_inputs/load_co2_cap_genrate.jl")
include("load_inputs/load_co2_tax.jl")
include("load_inputs/load_co2_credit.jl")
include("load_inputs/load_period_map.jl")
include("load_inputs/load_minimum_capacity_requirement.jl")
include("load_inputs/load_maximum_capacity_limit.jl")
include("load_inputs/load_load_data.jl")
include("load_inputs/load_fuels_data.jl")
include("load_inputs/load_twentyfourseven.jl")
include("load_inputs/load_energy_credit.jl")
include("load_inputs/load_investment_credit.jl")
include("load_inputs/load_inputs.jl")

include("time_domain_reduction/time_domain_reduction.jl")

#Core GenX Features
include("model/core/discharge/discharge.jl")
include("model/core/discharge/investment_discharge.jl")

include("model/core/non_served_energy.jl")
include("model/core/ucommit.jl")
# include("model/core/emissions.jl")
include("model/core/co2.jl")
include("model/core/fuel.jl")
include("model/core/reserves.jl")

include("model/core/transmission.jl")

include("model/resources/curtailable_variable_renewable/curtailable_variable_renewable.jl")

include("model/resources/flexible_demand/flexible_demand.jl")

include("model/resources/hydro/hydro_res.jl")
include("model/resources/hydro/hydro_inter_period_linkage.jl")

include("model/resources/must_run/must_run.jl")

include("model/resources/storage/storage.jl")
include("model/resources/storage/investment_energy.jl")
include("model/resources/storage/storage_all.jl")
include("model/resources/storage/long_duration_storage.jl")
include("model/resources/storage/investment_charge.jl")
include("model/resources/storage/storage_asymmetric.jl")
include("model/resources/storage/storage_symmetric.jl")

include("model/resources/thermal/thermal.jl")
include("model/resources/thermal/thermal_commit.jl")
include("model/resources/thermal/thermal_no_commit.jl")
# include("model/resources/thermal/piecewiseheatrate.jl")

include("model/resources/retrofits/retrofits.jl")

include("model/policies/co2_cap.jl")
include("model/policies/co2_load_emission_rate_cap.jl")
include("model/policies/co2_generation_emission_rate_cap.jl")
include("model/policies/co2_tax.jl")
include("model/policies/co2_credit.jl")
include("model/policies/energy_share_requirement.jl")
include("model/policies/cap_reserve_margin.jl")
include("model/policies/minimum_capacity_requirement.jl")
include("model/policies/maximum_capacity_limit.jl")
include("model/policies/twentyfourseven.jl")
include("model/policies/energy_credit.jl")
include("model/policies/investment_credit.jl")

include("model/generate_model.jl")
include("model/solve_model.jl")

include("write_outputs/dftranspose.jl")
include("write_outputs/write_capacity.jl")
include("write_outputs/write_capacityfactor.jl")
include("write_outputs/write_charge.jl")
include("write_outputs/write_charging_cost.jl")
include("write_outputs/write_costs.jl")
include("write_outputs/write_curtailment.jl")
# include("write_outputs/write_emissions.jl")
include("write_outputs/write_co2.jl")
include("write_outputs/write_co2_cap.jl")
include("write_outputs/write_co2_generation_emission_rate_cap.jl")
include("write_outputs/write_co2_load_emission_rate_cap.jl")
include("write_outputs/write_co2_tax.jl")
include("write_outputs/write_co2_taxcredit.jl")
include("write_outputs/write_energy_revenue.jl")
include("write_outputs/write_energy_payment.jl")
include("write_outputs/write_net_revenue.jl")
include("write_outputs/write_nse.jl")
include("write_outputs/write_zonalnse.jl")
include("write_outputs/write_power.jl")
include("write_outputs/write_power_balance.jl")
include("write_outputs/write_price.jl")
include("write_outputs/write_reliability.jl")
include("write_outputs/write_status.jl")
include("write_outputs/write_storage.jl")
include("write_outputs/write_storagedual.jl")
include("write_outputs/write_storagelosses.jl")
include("write_outputs/write_zonal_storagelosses.jl")
include("write_outputs/write_zonalenergyconsumption.jl")
include("write_outputs/write_subsidy_revenue.jl")
include("write_outputs/write_regional_subsidy_revenue.jl")
include("write_outputs/write_mincap_penalty.jl")
include("write_outputs/write_maxcap_penalty.jl")
include("write_outputs/write_time_weights.jl")
include("write_outputs/choose_output_dir.jl")
# fuel consumption, 531 FC
include("write_outputs/write_fuel_consumption.jl")

include("write_outputs/write_twentyfourseven.jl")
include("write_outputs/write_energy_credit.jl")
include("write_outputs/write_investment_credit.jl")
include("write_outputs/capacity_reserve_margin/write_capacity_value.jl")
include("write_outputs/capacity_reserve_margin/write_reserve_margin_revenue.jl")
# include("write_outputs/capacity_reserve_margin/write_reserve_margin_w.jl")
include("write_outputs/capacity_reserve_margin/write_reserve_margin.jl")
include("write_outputs/capacity_reserve_margin/write_reserve_margin_demand_response_saving.jl")
include("write_outputs/capacity_reserve_margin/write_reserve_margin_payment.jl")
include("write_outputs/capacity_reserve_margin/write_reserve_margin_transmission_revenue.jl")
include("write_outputs/capacity_reserve_margin/write_reserve_margin_slack.jl")

include("write_outputs/energy_share_requirement/write_esr_prices.jl")
include("write_outputs/energy_share_requirement/write_esr_revenue.jl")
include("write_outputs/energy_share_requirement/write_esr_payment.jl")
include("write_outputs/energy_share_requirement/write_esr_storageloss_payment.jl")
include("write_outputs/energy_share_requirement/write_esr_transmissionloss_payment.jl")

include("write_outputs/long_duration_storage/write_opwrap_lds_dstor.jl")
include("write_outputs/long_duration_storage/write_opwrap_lds_stor_init.jl")

include("write_outputs/reserves/write_reg.jl")
include("write_outputs/reserves/write_rsv.jl")

include("write_outputs/transmission/write_nw_expansion.jl")
include("write_outputs/transmission/write_transmission_flows.jl")
include("write_outputs/transmission/write_transmission_losses.jl")
include("write_outputs/transmission/write_zonaltransmission_loss.jl")
include("write_outputs/transmission/write_transmission_losscost.jl")
include("write_outputs/transmission/write_congestion_revenue.jl")

include("write_outputs/ucommit/write_commit.jl")
include("write_outputs/ucommit/write_shutdown.jl")
include("write_outputs/ucommit/write_start.jl")


include("write_outputs/write_outputs.jl")

#Just for unit testing; Under active development
include("simple_operation.jl")

# Multi Stage files
include("multi_stage/dual_dynamic_programming.jl")
include("multi_stage/configure_multi_stage_inputs.jl")
include("multi_stage/endogenous_retirement.jl")
include("multi_stage//write_settings.jl")

include("additional_tools/modeling_to_generate_alternatives.jl")
include("additional_tools/method_of_morris.jl")
end<|MERGE_RESOLUTION|>--- conflicted
+++ resolved
@@ -53,13 +53,9 @@
 using Statistics
 
 # Uncomment if Gurobi or CPLEX active license and installations are there and the user intends to use either of them
-<<<<<<< HEAD
-# using CPLEX
-# using Gurobi
-=======
+
 #using CPLEX
 #using Gurobi
->>>>>>> 004e6ec8
 #using CPLEX
 #using MOI
 #using SCIP
