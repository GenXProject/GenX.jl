--- conflicted
+++ resolved
@@ -241,13 +241,6 @@
 	# [type: HighsInt, advanced: true, range: {0, 20}, default: 0]
 	allowed_cost_scale_factor: 0
 	
-<<<<<<< HEAD
-	# Strategy for dualising before simplex
-	# [type: HighsInt, advanced: true, range: {-1, 1}, default: -1]
-	# simplex_dualise_strategy: -1
-	
-=======
->>>>>>> b7d819a9
 	# Strategy for permuting before simplex
 	# [type: HighsInt, advanced: true, range: {-1, 1}, default: -1]
 	simplex_permute_strategy: -1
@@ -405,10 +398,7 @@
         "cost_scale_factor" => 0,
         "allowed_matrix_scale_factor" => 20,
         "allowed_cost_scale_factor" => 0,
-<<<<<<< HEAD
         # "simplex_dualise_strategy" => -1,
-=======
->>>>>>> b7d819a9
         "simplex_permute_strategy" => -1,
         "max_dual_simplex_cleanup_level" => 1,
         "max_dual_simplex_phase1_cleanup_level" => 2,
