--- conflicted
+++ resolved
@@ -25,13 +25,10 @@
         "HydrogenHourlyMatching" => 0,
         "EnableJuMPStringNames" => false,
         "HydrogenHourlyMatching" => 0,
-<<<<<<< HEAD
         "DC_OPF" => 0,
-=======
         "WriteOutputs" => "full",
         "ComputeConflicts" => 0,
         "ResourcePath" => "Resources",
->>>>>>> 153d4f36
     )
 end
 
