"""
GenX: An Configurable Capacity Expansion Model
Copyright (C) 2021,  Massachusetts Institute of Technology
This program is free software; you can redistribute it and/or modify
it under the terms of the GNU General Public License as published by
the Free Software Foundation; either version 2 of the License, or
(at your option) any later version.
This program is distributed in the hope that it will be useful,
but WITHOUT ANY WARRANTY; without even the implied warranty of
MERCHANTABILITY or FITNESS FOR A PARTICULAR PURPOSE.  See the
GNU General Public License for more details.
A complete copy of the GNU General Public License v2 (GPLv2) is available
in LICENSE.txt.  Users uncompressing this from an archive may not have
received this license file.  If not, see <http://www.gnu.org/licenses/>.
"""

function set_default_if_absent!(settings::Dict, key::String, defaultval)
    if !haskey(settings, key)
        settings[key] = defaultval
    end
end

function configure_settings(settings_path::String)
	println("Configuring Settings")
    settings = YAML.load(open(settings_path))

    # Optional settings parameters ############################################
<<<<<<< HEAD
    #Write the model formulation as an output; 0 = active; 1 = not active
    set_default_if_absent!(settings, "PrintModel", 0)
=======
	# Write the model formulation as an output; 0 = active; 1 = not active
    if(!haskey(settings, "PrintModel")) settings["PrintModel"] = 0  end
>>>>>>> 37ec98da
    # Transmission network expansionl; 0 = not active; 1 = active systemwide
    set_default_if_absent!(settings, "NetworkExpansion", 0)
    # Number of segments used in piecewise linear approximation of transmission losses; 1 = linear, >2 = piecewise quadratic
    set_default_if_absent!(settings, "Trans_Loss_Segments", 1)
    # Regulation (primary) and operating (secondary) reserves; 0 = not active, 1 = active systemwide
    set_default_if_absent!(settings, "Reserves", 0)
    # If there is any energy share requirement; 0 = no; 1 = yes
    set_default_if_absent!(settings, "EnergyShareRequirement", 0)
    # If there is any capacity reserve margin constraints; 0 = no; 1 = yes
    set_default_if_absent!(settings, "CapacityReserveMargin", 0)
    # CO2 mass-based emissions cap; 0 = not active; 1 = active;
    set_default_if_absent!(settings, "CO2Cap", 0)
    # CO2 loadrate-based emissions cap; 0 = not active; 1 = active;
    set_default_if_absent!(settings, "CO2LoadRateCap", 0)
    # CO2 generation rate-based emissions cap; 0 = not active; 1 = active;
    set_default_if_absent!(settings, "CO2GenRateCap", 0)
    # CO2 tax; 0 = not active; 1 = active;
    set_default_if_absent!(settings, "CO2Tax", 0)
    # Energy Share Requirement and CO2 constraints account for energy losses of storage; 0 = not active (DO NOT account for energy lost); 1 = active systemwide (DO account for energy lost)
    set_default_if_absent!(settings, "StorageLosses", 1)
    # Energy Share Requirement and CO2 constraints account for energy losses of transmission; 0 = not active (DO NOT account for energy lost); 1 = active systemwide (DO account for energy lost)
    set_default_if_absent!(settings, "PolicyTransmissionLossCoverage", 0)
    # Activate minimum technology carveout constraints; 0 = not active; 1 = active
    set_default_if_absent!(settings, "MinCapReq", 0)
    # Activate maximum technology limit constraints; 0 = not active; 1 = active
    set_default_if_absent!(settings, "MaxCapReq", 0)
    # Available solvers: Gurobi, CPLEX, CLPs
    set_default_if_absent!(settings, "Solver", "HiGHS")
    # Turn on parameter scaling wherein load, capacity and power variables are defined in GW rather than MW. 0 = not active; 1 = active systemwide
    set_default_if_absent!(settings, "ParameterScale", 0)
    # Write shadow prices of LP or relaxed MILP; 0 = not active; 1 = active
    set_default_if_absent!(settings, "WriteShadowPrices", 0)
    # Unit committment of thermal power plants; 0 = not active; 1 = active using integer clestering; 2 = active using linearized clustering
    set_default_if_absent!(settings, "UCommit", 0)
    # Sets temporal resolution of the model; 0 = single period to represent the full year, with first-last time step linked; 1 = multiple representative periods
    set_default_if_absent!(settings, "OperationWrapping", 0)
    # Directory name where results from time domain reduction will be saved. If results already exist here, these will be used without running time domain reduction script again.
    set_default_if_absent!(settings, "TimeDomainReductionFolder", "TDR_Results")
    # Time domain reduce (i.e. cluster) inputs based on Load_data.csv, Generators_variability.csv, and Fuels_data.csv; 0 = not active (use input data as provided); 0 = active (cluster input data, or use data that has already been clustered)
    set_default_if_absent!(settings, "TimeDomainReduction", 0)
    # Modeling to generate alternatives; 0 = not active; 1 = active. Note: produces a single solution as output
    set_default_if_absent!(settings, "ModelingToGenerateAlternatives", 0)
    # Slack value as a fraction of least-cost objective in budget constraint used for evaluating alternative model solutions; positive float value
<<<<<<< HEAD
    set_default_if_absent!(settings, "ModelingtoGenerateAlternativeSlack", 0.1)
    # Multistage expansion; 0 = Single-stage GenX; 1 = Multi-stage GenX
    set_default_if_absent!(settings, "MultiStage", 0)
    # CO2 carbon capture and sequestration; 0 = not active; 1 = active, co2 capture will be modeled, cost and caputred emission will be printed;
    set_default_if_absent!(settings, "CO2Capture", 0)
    # CO2 capture credit; 0 = not active; 1 = active;
    set_default_if_absent!(settings, "CO2Credit", 0)
    # Piecewise Heat Rate; 0 = not activate; 1 = active
    set_default_if_absent!(settings, "PieceWiseHeatRate", 0)
    # Twenty-four Seven Module; 0 = not activate; 1 = active
    set_default_if_absent!(settings, "TFS", 0)    
    # Energy Credit Module; 0 = not activate; 1 = active
    set_default_if_absent!(settings, "EnergyCredit", 0)    
    # Investment Credit Module; 0 = not activate; 1 = active
    set_default_if_absent!(settings, "InvestmentCredit", 0)
=======
    if(!haskey(settings, "ModelingtoGenerateAlternativeSlack")) settings["ModelingtoGenerateAlternativeSlack"] = 0.1 end
    # Activate the VRE-storage module and constraints; 0 = not active; 1 = acttive
    if(!haskey(settings, "VreStor")) settings["VreStor"] = 0  end
>>>>>>> 37ec98da

return settings
end<|MERGE_RESOLUTION|>--- conflicted
+++ resolved
@@ -25,13 +25,8 @@
     settings = YAML.load(open(settings_path))
 
     # Optional settings parameters ############################################
-<<<<<<< HEAD
     #Write the model formulation as an output; 0 = active; 1 = not active
     set_default_if_absent!(settings, "PrintModel", 0)
-=======
-	# Write the model formulation as an output; 0 = active; 1 = not active
-    if(!haskey(settings, "PrintModel")) settings["PrintModel"] = 0  end
->>>>>>> 37ec98da
     # Transmission network expansionl; 0 = not active; 1 = active systemwide
     set_default_if_absent!(settings, "NetworkExpansion", 0)
     # Number of segments used in piecewise linear approximation of transmission losses; 1 = linear, >2 = piecewise quadratic
@@ -75,7 +70,6 @@
     # Modeling to generate alternatives; 0 = not active; 1 = active. Note: produces a single solution as output
     set_default_if_absent!(settings, "ModelingToGenerateAlternatives", 0)
     # Slack value as a fraction of least-cost objective in budget constraint used for evaluating alternative model solutions; positive float value
-<<<<<<< HEAD
     set_default_if_absent!(settings, "ModelingtoGenerateAlternativeSlack", 0.1)
     # Multistage expansion; 0 = Single-stage GenX; 1 = Multi-stage GenX
     set_default_if_absent!(settings, "MultiStage", 0)
@@ -91,11 +85,8 @@
     set_default_if_absent!(settings, "EnergyCredit", 0)    
     # Investment Credit Module; 0 = not activate; 1 = active
     set_default_if_absent!(settings, "InvestmentCredit", 0)
-=======
-    if(!haskey(settings, "ModelingtoGenerateAlternativeSlack")) settings["ModelingtoGenerateAlternativeSlack"] = 0.1 end
-    # Activate the VRE-storage module and constraints; 0 = not active; 1 = acttive
-    if(!haskey(settings, "VreStor")) settings["VreStor"] = 0  end
->>>>>>> 37ec98da
+    # Activate the VRE-storage module and constraints; 0 = not active; 1 = active
+    set_default_if_absent!(settings, "VreStor", 0)
 
 return settings
 end