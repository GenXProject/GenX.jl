--- conflicted
+++ resolved
@@ -65,13 +65,10 @@
     set_default_if_absent!(settings, "MultiStage", 0)
     # No JuMP String name reporting at model generation by default, to expedite model generation; true if JuMP string names need to be enabled
     set_default_if_absent!(settings, "EnableJuMPStringNames", false)
-<<<<<<< HEAD
     # When set to 1, adds the transmission losses to the demand when determining the ESR requirement
     set_default_if_absent!(settings, "include_transmission_losses_in_esr", 0)
-=======
     set_default_if_absent!(settings, "CapResPeriodLength", 0)
     # Capacity Reserve Period Length for storage
->>>>>>> 3ab17d49
 
 
 return settings
