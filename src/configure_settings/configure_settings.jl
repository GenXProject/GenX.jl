function default_settings()
    Dict{Any,Any}(
        "PrintModel" => 0,
        "OverwriteResults" => 0,
        "NetworkExpansion" => 0,
        "Trans_Loss_Segments" => 1,
        "Reserves" => 0,
        "EnergyShareRequirement" => 0,
        "CapacityReserveMargin" => 0,
        "CO2Cap" => 0,
        "StorageLosses" => 1,
        "VirtualChargeDischargeCost" => 1,  # $/MWh
        "MinCapReq" => 0,
        "MaxCapReq" => 0,
        "ParameterScale" => 0,
        "WriteShadowPrices" => 0,
        "UCommit" => 0,
        "TimeDomainReduction" => 0,
        "TimeDomainReductionFolder" => "TDR_Results",
        "ModelingToGenerateAlternatives" => 0,
        "ModelingtoGenerateAlternativeSlack" => 0.1,
        "MultiStage" => 0,
        "MethodofMorris" => 0,
        "IncludeLossesInESR" => 0,
        "HydrogenHourlyMatching" => 0,
        "EnableJuMPStringNames" => false,
<<<<<<< HEAD
        "HydrogenHourlyMatching" => 0,
        "WriteOutputs" => "full",
=======
        "ComputeConflicts" => 0,
        "ResourcePath" => "Resources",
>>>>>>> 744896c0
    )
end

function configure_settings(settings_path::String, output_settings_path::String)
    println("Configuring Settings")
    model_settings = YAML.load(open(settings_path))

    settings = default_settings()
    merge!(settings, model_settings)

    output_settings = configure_writeoutput(output_settings_path, settings)
    settings["WriteOutputsSettingsDict"] = output_settings

    validate_settings!(settings)
    return settings
end

function validate_settings!(settings::Dict{Any,Any})
    # Check for any settings combinations that are not allowed.
    # If we find any then make a response and issue a note to the user.
    
    # make WriteOutputs setting lowercase and check for valid value
    settings["WriteOutputs"] = lowercase(settings["WriteOutputs"])
    @assert settings["WriteOutputs"] ∈ ["annual", "full"]

    if "OperationWrapping" in keys(settings)
        @warn """The behavior of the TimeDomainReduction and OperationWrapping
        settings have changed recently. OperationWrapping has been removed,
        and is ignored. The relevant behavior is now controlled by TimeDomainReduction.
        Please see the Methods page in the documentation.""" maxlog=1
    end

<<<<<<< HEAD
end

function default_writeoutput()
    Dict{String,Bool}(
        "WriteCosts" => true,
        "WriteCapacity" => true,
        "WriteCapacityValue" => true,
        "WriteCapacityFactor" => true,
        "WriteCharge" => true,
        "WriteChargingCost" => true,
        "WriteCO2" => true,
        "WriteCO2Cap" => true,
        "WriteCommit" => true,
        "WriteCurtailment" => true,
        "WriteEmissions" => true,
        "WriteEnergyRevenue" => true,
        "WriteESRPrices" => true,
        "WriteESRRevenue" => true,
        "WriteFuelConsumption" => true,
        "WriteHourlyMatchingPrices" => true,
        "WriteHydrogenPrices" => true,
        "WriteMaintenance" => true,
        "WriteMaxCapReq" => true,
        "WriteMinCapReq" => true,
        "WriteNetRevenue" => true,
        "WriteNSE" => true,
        "WriteNWExpansion" => true,
        "WriteOpWrapLDSdStor" => true,
        "WriteOpWrapLDSStorInit" => true,
        "WritePower" => true,
        "WritePowerBalance" => true,
        "WritePrice" => true,
        "WriteReg" => true,
        "WriteReliability" => true,
        "WriteReserveMargin" => true,
        "WriteReserveMarginRevenue" => true,
        "WriteReserveMarginSlack" => true,
        "WriteReserveMarginWithWeights" => true,
        "WriteRsv" => true,
        "WriteShutdown" => true,
        "WriteStart" => true,
        "WriteStatus" => true,
        "WriteStorage" => true,
        "WriteStorageDual" => true,
        "WriteSubsidyRevenue" => true,
        "WriteTimeWeights" => true,
        "WriteTransmissionFlows" => true,
        "WriteTransmissionLosses" => true,
        "WriteVirtualDischarge" => true,
        "WriteVREStor" => true
    )
end

function configure_writeoutput(output_settings_path::String, settings::Dict)
    
    writeoutput = default_writeoutput()

    # don't write files with hourly data if settings["WriteOutputs"] == "annual"
    if settings["WriteOutputs"] == "annual"
        writeoutput["WritePrice"] = false
        writeoutput["WriteReliability"] = false
        writeoutput["WriteStorage"] = false
        writeoutput["WriteStorageDual"] = false
        writeoutput["WriteTimeWeights"] = false
        writeoutput["WriteCommit"] = false
        writeoutput["WriteCapacityValue"] = false
        writeoutput["WriteReserveMargin"] = false
        writeoutput["WriteReserveMarginWithWeights"] = false
    end

    # read in YAML file if provided
    if isfile(output_settings_path)
        model_writeoutput = YAML.load(open(output_settings_path))
        merge!(writeoutput, model_writeoutput)
    end
    return writeoutput
=======
    if settings["EnableJuMPStringNames"]==0 && settings["ComputeConflicts"]==1
        settings["EnableJuMPStringNames"]=1;
    end

>>>>>>> 744896c0
end<|MERGE_RESOLUTION|>--- conflicted
+++ resolved
@@ -24,13 +24,10 @@
         "IncludeLossesInESR" => 0,
         "HydrogenHourlyMatching" => 0,
         "EnableJuMPStringNames" => false,
-<<<<<<< HEAD
         "HydrogenHourlyMatching" => 0,
         "WriteOutputs" => "full",
-=======
         "ComputeConflicts" => 0,
         "ResourcePath" => "Resources",
->>>>>>> 744896c0
     )
 end
 
@@ -63,7 +60,10 @@
         Please see the Methods page in the documentation.""" maxlog=1
     end
 
-<<<<<<< HEAD
+    if settings["EnableJuMPStringNames"]==0 && settings["ComputeConflicts"]==1
+        settings["EnableJuMPStringNames"]=1;
+    end
+
 end
 
 function default_writeoutput()
@@ -140,10 +140,4 @@
         merge!(writeoutput, model_writeoutput)
     end
     return writeoutput
-=======
-    if settings["EnableJuMPStringNames"]==0 && settings["ComputeConflicts"]==1
-        settings["EnableJuMPStringNames"]=1;
-    end
-
->>>>>>> 744896c0
 end