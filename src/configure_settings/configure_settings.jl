--- conflicted
+++ resolved
@@ -23,12 +23,9 @@
         "MethodofMorris" => 0,
         "IncludeLossesInESR" => 0,
         "EnableJuMPStringNames" => false,
-<<<<<<< HEAD
         "PieceWiseHeatRate" => 0,
-        "CO2Capture" =>0
-=======
+        "CO2Capture" =>0,
         "HydrogenHourlyMatching" => 0,
->>>>>>> b7d819a9
     )
 end
 
