--- conflicted
+++ resolved
@@ -23,13 +23,7 @@
         "MethodofMorris" => 0,
         "IncludeLossesInESR" => 0,
         "EnableJuMPStringNames" => false,
-<<<<<<< HEAD
-        "PieceWiseHeatRate" => 0,
-        "CO2Capture" =>0,
-        "HydrogenHourlyMatching" => 0,
-=======
         "HydrogenHourlyMatching" => 0
->>>>>>> 2da38b0d
     )
 end
 
