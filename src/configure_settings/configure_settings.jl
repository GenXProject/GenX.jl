--- conflicted
+++ resolved
@@ -73,7 +73,6 @@
     set_default_if_absent!(settings, "ModelingtoGenerateAlternativeSlack", 0.1)
     # Multistage expansion; 0 = Single-stage GenX; 1 = Multi-stage GenX
     set_default_if_absent!(settings, "MultiStage", 0)
-<<<<<<< HEAD
     # CO2 carbon capture and sequestration; 0 = not active; 1 = active, co2 capture will be modeled, cost and caputred emission will be printed;
     set_default_if_absent!(settings, "CO2Capture", 0)
     # CO2 capture credit; 0 = not active; 1 = active;
@@ -88,11 +87,8 @@
     set_default_if_absent!(settings, "InvestmentCredit", 0)
     # Activate the VRE-storage module and constraints; 0 = not active; 1 = active
     set_default_if_absent!(settings, "VreStor", 0)
-=======
     # No JuMP String name reporting at model generation by default, to expedite model generation; true if JuMP string names need to be enabled
     set_default_if_absent!(settings, "EnableJuMPStringNames", false)
 
->>>>>>> eaee7f2a
-
 return settings
 end