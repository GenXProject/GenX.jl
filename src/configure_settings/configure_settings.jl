--- conflicted
+++ resolved
@@ -129,8 +129,6 @@
         writeoutput["WriteReserveMarginWithWeights"] = false
     end
 
-<<<<<<< HEAD
-=======
 end
 
 function default_writeoutput()
@@ -201,7 +199,6 @@
         writeoutput["WriteReserveMarginWithWeights"] = false
     end
 
->>>>>>> 153d4f36
     # read in YAML file if provided
     if isfile(output_settings_path)
         model_writeoutput = YAML.load(open(output_settings_path))
