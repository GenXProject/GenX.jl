--- conflicted
+++ resolved
@@ -25,11 +25,7 @@
 	T = inputs["T"]     # Number of time steps (hours)
 
 	# Power injected by each resource in each time step
-<<<<<<< HEAD
 	dfPower = DataFrame(Resource = inputs["RESOURCES"], Zone = dfGen[!,:Zone], AnnualSum = Array{Union{Missing,Float64}}(undef, G))
-=======
-	dfPower = DataFrame(Resource = inputs["RESOURCES"], Zone = dfGen[!,:Zone], AnnualSum = Array{Float64}(undef, G))
->>>>>>> e01e7e0d
 	power = value.(EP[:vP])
 	if setup["ParameterScale"] == 1
 		power *= ModelScalingFactor
@@ -42,15 +38,9 @@
 
 	total = DataFrame(["Total" 0 sum(dfPower[!,:AnnualSum]) fill(0.0, (1,T))], :auto)
 	total[:, 4:T+3] .= sum(power, dims = 1)
-<<<<<<< HEAD
 
 	rename!(total,auxNew_Names)
 	dfPower = vcat(dfPower, total)
 	CSV.write(string(path,sep,"power.csv"), dftranspose(dfPower, false), writeheader=false)
-=======
-	rename!(total,auxNew_Names)
-	dfPower = vcat(dfPower, total)
- 	CSV.write(joinpath(path, "power.csv"), dftranspose(dfPower, false), writeheader=false)
->>>>>>> e01e7e0d
 	return dfPower
 end