"""
GenX: An Configurable Capacity Expansion Model
Copyright (C) 2021,  Massachusetts Institute of Technology
This program is free software; you can redistribute it and/or modify
it under the terms of the GNU General Public License as published by
the Free Software Foundation; either version 2 of the License, or
(at your option) any later version.
This program is distributed in the hope that it will be useful,
but WITHOUT ANY WARRANTY; without even the implied warranty of
MERCHANTABILITY or FITNESS FOR A PARTICULAR PURPOSE.  See the
GNU General Public License for more details.
A complete copy of the GNU General Public License v2 (GPLv2) is available
in LICENSE.txt.  Users uncompressing this from an archive may not have
received this license file.  If not, see <http://www.gnu.org/licenses/>.
"""

function write_charging_cost(path::AbstractString, sep::AbstractString, inputs::Dict, setup::Dict, EP::Model)
<<<<<<< HEAD
    dfGen = inputs["dfGen"]
    G = inputs["G"]     # Number of resources (generators, storage, DR, and DERs)
    T = inputs["T"]     # Number of time steps (hours)
    STOR_ALL = inputs["STOR_ALL"]
    FLEX = inputs["FLEX"]
    #calculating charging cost
    dfChargingcost = DataFrame(Region = dfGen[!, :region], Resource = inputs["RESOURCES"], Zone = dfGen[!, :Zone], Cluster = dfGen[!, :cluster], AnnualSum = Array{Union{Missing,Float64}}(undef, G),)
    chargecost = zeros(G, T)
    if !isempty(STOR_ALL)
        chargecost[STOR_ALL, :] = (value.(EP[:vCHARGE][STOR_ALL, :]).data) .* transpose(dual.(EP[:cPowerBalance]) ./ inputs["omega"])[dfGen[STOR_ALL, :Zone], :]
    end
    if !isempty(FLEX)
        chargecost[FLEX, :] = value.(EP[:vP][FLEX, :]) .* transpose(dual.(EP[:cPowerBalance]) ./ inputs["omega"])[dfGen[FLEX, :Zone], :]
    end
    if setup["ParameterScale"] == 1
        chargecost = chargecost * (ModelScalingFactor^2)
    end
    dfChargingcost.AnnualSum .= chargecost * inputs["omega"]
    dfChargingcost = hcat(dfChargingcost, DataFrame(chargecost, [Symbol("t$t") for t in 1:T]))
    # auxNew_Names = [Symbol("Region"); Symbol("Resource"); Symbol("Zone"); Symbol("Cluster"); Symbol("AnnualSum"); [Symbol("t$t") for t in 1:T]]
    # rename!(dfChargingcost, auxNew_Names)
    CSV.write(string(path, sep, "ChargingCost.csv"), dftranspose(dfChargingcost, false), writeheader = false)
    return dfChargingcost
=======
	dfGen = inputs["dfGen"]
	G = inputs["G"]     # Number of resources (generators, storage, DR, and DERs)
	T = inputs["T"]     # Number of time steps (hours)
	STOR_ALL = inputs["STOR_ALL"]
	FLEX = inputs["FLEX"]
	dfChargingcost = DataFrame(Region = dfGen[!, :region], Resource = inputs["RESOURCES"], Zone = dfGen[!, :Zone], Cluster = dfGen[!, :cluster], AnnualSum = Array{Float64}(undef, G),)
	chargecost = zeros(G, T)
	if !isempty(STOR_ALL)
	    chargecost[STOR_ALL, :] .= (value.(EP[:vCHARGE][STOR_ALL, :]).data) .* transpose(dual.(EP[:cPowerBalance]) ./ inputs["omega"])[dfGen[STOR_ALL, :Zone], :]
	end
	if !isempty(FLEX)
	    chargecost[FLEX, :] .= value.(EP[:vP][FLEX, :]) .* transpose(dual.(EP[:cPowerBalance]) ./ inputs["omega"])[dfGen[FLEX, :Zone], :]
	end
	if setup["ParameterScale"] == 1
	    chargecost *= ModelScalingFactor^2
	end
	dfChargingcost.AnnualSum .= chargecost * inputs["omega"]
	CSV.write(string(path,sep,"ChargingCost.csv"), dfChargingcost)
	return dfChargingcost
>>>>>>> 8d596530
end<|MERGE_RESOLUTION|>--- conflicted
+++ resolved
@@ -14,32 +14,7 @@
 received this license file.  If not, see <http://www.gnu.org/licenses/>.
 """
 
-function write_charging_cost(path::AbstractString, sep::AbstractString, inputs::Dict, setup::Dict, EP::Model)
-<<<<<<< HEAD
-    dfGen = inputs["dfGen"]
-    G = inputs["G"]     # Number of resources (generators, storage, DR, and DERs)
-    T = inputs["T"]     # Number of time steps (hours)
-    STOR_ALL = inputs["STOR_ALL"]
-    FLEX = inputs["FLEX"]
-    #calculating charging cost
-    dfChargingcost = DataFrame(Region = dfGen[!, :region], Resource = inputs["RESOURCES"], Zone = dfGen[!, :Zone], Cluster = dfGen[!, :cluster], AnnualSum = Array{Union{Missing,Float64}}(undef, G),)
-    chargecost = zeros(G, T)
-    if !isempty(STOR_ALL)
-        chargecost[STOR_ALL, :] = (value.(EP[:vCHARGE][STOR_ALL, :]).data) .* transpose(dual.(EP[:cPowerBalance]) ./ inputs["omega"])[dfGen[STOR_ALL, :Zone], :]
-    end
-    if !isempty(FLEX)
-        chargecost[FLEX, :] = value.(EP[:vP][FLEX, :]) .* transpose(dual.(EP[:cPowerBalance]) ./ inputs["omega"])[dfGen[FLEX, :Zone], :]
-    end
-    if setup["ParameterScale"] == 1
-        chargecost = chargecost * (ModelScalingFactor^2)
-    end
-    dfChargingcost.AnnualSum .= chargecost * inputs["omega"]
-    dfChargingcost = hcat(dfChargingcost, DataFrame(chargecost, [Symbol("t$t") for t in 1:T]))
-    # auxNew_Names = [Symbol("Region"); Symbol("Resource"); Symbol("Zone"); Symbol("Cluster"); Symbol("AnnualSum"); [Symbol("t$t") for t in 1:T]]
-    # rename!(dfChargingcost, auxNew_Names)
-    CSV.write(string(path, sep, "ChargingCost.csv"), dftranspose(dfChargingcost, false), writeheader = false)
-    return dfChargingcost
-=======
+function write_charging_cost(path::AbstractString, inputs::Dict, setup::Dict, EP::Model)
 	dfGen = inputs["dfGen"]
 	G = inputs["G"]     # Number of resources (generators, storage, DR, and DERs)
 	T = inputs["T"]     # Number of time steps (hours)
@@ -57,7 +32,6 @@
 	    chargecost *= ModelScalingFactor^2
 	end
 	dfChargingcost.AnnualSum .= chargecost * inputs["omega"]
-	CSV.write(string(path,sep,"ChargingCost.csv"), dfChargingcost)
+	CSV.write(joinpath(path,"ChargingCost.csv"), dfChargingcost)
 	return dfChargingcost
->>>>>>> 8d596530
 end