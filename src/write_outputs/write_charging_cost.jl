function write_charging_cost(path::AbstractString, inputs::Dict, setup::Dict, EP::Model)
	dfGen = inputs["dfGen"]
	G = inputs["G"]     # Number of resources (generators, storage, DR, and DERs)
	T = inputs["T"]     # Number of time steps (hours)
	STOR_ALL = inputs["STOR_ALL"]
	FLEX = inputs["FLEX"]
<<<<<<< HEAD
	ELECTROLYZER = inputs["ELECTROLYZER"]

=======
	VRE_STOR = inputs["VRE_STOR"]
	VS_STOR = !isempty(VRE_STOR) ? inputs["VS_STOR"] : []
>>>>>>> e6bda373
	dfChargingcost = DataFrame(Region = dfGen[!, :region], Resource = inputs["RESOURCES"], Zone = dfGen[!, :Zone], Cluster = dfGen[!, :cluster], AnnualSum = Array{Float64}(undef, G),)
	chargecost = zeros(G, T)
	if !isempty(STOR_ALL)
	    chargecost[STOR_ALL, :] .= (value.(EP[:vCHARGE][STOR_ALL, :]).data) .* transpose(dual.(EP[:cPowerBalance]) ./ inputs["omega"])[dfGen[STOR_ALL, :Zone], :]
	end
	if !isempty(FLEX)
	    chargecost[FLEX, :] .= value.(EP[:vP][FLEX, :]) .* transpose(dual.(EP[:cPowerBalance]) ./ inputs["omega"])[dfGen[FLEX, :Zone], :]
	end
<<<<<<< HEAD
	if !isempty(ELECTROLYZER)
		chargecost[ELECTROLYZER, :] .= (value.(EP[:vUSE][ELECTROLYZER, :]).data) .* transpose(dual.(EP[:cPowerBalance]) ./ inputs["omega"])[dfGen[ELECTROLYZER, :Zone], :]
=======
	if !isempty(VS_STOR)
		chargecost[VS_STOR, :] .= value.(EP[:vCHARGE_VRE_STOR][VS_STOR, :].data) .* transpose(dual.(EP[:cPowerBalance]) ./ inputs["omega"])[dfGen[VS_STOR, :Zone], :]
>>>>>>> e6bda373
	end
	if setup["ParameterScale"] == 1
	    chargecost *= ModelScalingFactor^2
	end
	dfChargingcost.AnnualSum .= chargecost * inputs["omega"]
	CSV.write(joinpath(path, "ChargingCost.csv"), dfChargingcost)
	return dfChargingcost
end<|MERGE_RESOLUTION|>--- conflicted
+++ resolved
@@ -4,13 +4,10 @@
 	T = inputs["T"]     # Number of time steps (hours)
 	STOR_ALL = inputs["STOR_ALL"]
 	FLEX = inputs["FLEX"]
-<<<<<<< HEAD
 	ELECTROLYZER = inputs["ELECTROLYZER"]
-
-=======
 	VRE_STOR = inputs["VRE_STOR"]
 	VS_STOR = !isempty(VRE_STOR) ? inputs["VS_STOR"] : []
->>>>>>> e6bda373
+	
 	dfChargingcost = DataFrame(Region = dfGen[!, :region], Resource = inputs["RESOURCES"], Zone = dfGen[!, :Zone], Cluster = dfGen[!, :cluster], AnnualSum = Array{Float64}(undef, G),)
 	chargecost = zeros(G, T)
 	if !isempty(STOR_ALL)
@@ -19,13 +16,11 @@
 	if !isempty(FLEX)
 	    chargecost[FLEX, :] .= value.(EP[:vP][FLEX, :]) .* transpose(dual.(EP[:cPowerBalance]) ./ inputs["omega"])[dfGen[FLEX, :Zone], :]
 	end
-<<<<<<< HEAD
 	if !isempty(ELECTROLYZER)
 		chargecost[ELECTROLYZER, :] .= (value.(EP[:vUSE][ELECTROLYZER, :]).data) .* transpose(dual.(EP[:cPowerBalance]) ./ inputs["omega"])[dfGen[ELECTROLYZER, :Zone], :]
-=======
+	end
 	if !isempty(VS_STOR)
 		chargecost[VS_STOR, :] .= value.(EP[:vCHARGE_VRE_STOR][VS_STOR, :].data) .* transpose(dual.(EP[:cPowerBalance]) ./ inputs["omega"])[dfGen[VS_STOR, :Zone], :]
->>>>>>> e6bda373
 	end
 	if setup["ParameterScale"] == 1
 	    chargecost *= ModelScalingFactor^2
