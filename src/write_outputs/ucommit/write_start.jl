--- conflicted
+++ resolved
@@ -14,44 +14,6 @@
 received this license file.  If not, see <http://www.gnu.org/licenses/>.
 """
 
-<<<<<<< HEAD
-function write_start(path::AbstractString, sep::AbstractString, inputs::Dict, setup::Dict, EP::Model)
-    dfGen = inputs["dfGen"]
-    G = inputs["G"]     # Number of resources (generators, storage, DR, and DERs)
-    T = inputs["T"]     # Number of time steps (hours)
-    COMMIT = inputs["COMMIT"]
-    # Startup state for each resource in each time step
-    dfStart = DataFrame(Resource = inputs["RESOURCES"], Zone = dfGen[!, :Zone], AnnualSum = Array{Union{Missing,Float64}}(undef, G))
-    start = zeros(G, T)
-    # for i in 1:G
-    #     if i in inputs["COMMIT"]
-    #         start[i, :] = value.(EP[:vSTART])[i, :]
-    #     end
-    #     dfStart[!, :Sum][i] = sum(start[i, :])
-    # end
-    start[COMMIT, :] = value.(EP[:vSTART][COMMIT, :])
-    dfStart.AnnualSum .= start * inputs["omega"]
-    dfStart = hcat(dfStart, DataFrame(start, :auto))
-    auxNew_Names = [Symbol("Resource"); Symbol("Zone"); Symbol("AnnualSum"); [Symbol("t$t") for t in 1:T]]
-    rename!(dfStart, auxNew_Names)
-
-    total = DataFrame(["Total" 0 sum(dfStart[!, :AnnualSum]) fill(0.0, (1, T))], :auto)
-    # for t in 1:T
-    #     if v"1.3" <= VERSION < v"1.4"
-    #         total[!, t+3] .= sum(dfStart[:, Symbol("t$t")][1:G])
-    #     elseif v"1.5" <= VERSION < v"1.7"
-    #         total[:, t+3] .= sum(dfStart[:, Symbol("t$t")][1:G])
-    #     end
-    # end
-	if v"1.3" <= VERSION < v"1.4"
-	    total[!, 4:T+3] .= sum(start, dims = 1)
-	elseif v"1.5" <= VERSION < v"1.7"
-	    total[:, 4:T+3] .= sum(start, dims = 1)
-	end
-    rename!(total, auxNew_Names)
-    dfStart = vcat(dfStart, total)
-    CSV.write(string(path, sep, "start.csv"), dftranspose(dfStart, false), writeheader = false)
-=======
 function write_start(path::AbstractString, inputs::Dict, setup::Dict, EP::Model)
 	dfGen = inputs["dfGen"]
 	G = inputs["G"]     # Number of resources (generators, storage, DR, and DERs)
@@ -66,10 +28,9 @@
 	auxNew_Names=[Symbol("Resource");Symbol("Zone");Symbol("AnnualSum");[Symbol("t$t") for t in 1:T]]
 	rename!(dfStart,auxNew_Names)
 
-	total = DataFrame(["Total" 0 sum(dfStart.AnnualSum) fill(0.0, (1,T))], :auto)
+	total = DataFrame(["Total" 0 sum(dfStart.AnnualSum) fill(0.0, (1, T))], auxNew_Names)
 	total[:, 4:T+3] .= sum(start, dims = 1)
-	rename!(total,auxNew_Names)
 	dfStart = vcat(dfStart, total)
+    
 	CSV.write(joinpath(path, "start.csv"), dftranspose(dfStart, false), writeheader=false)
->>>>>>> 8d596530
 end