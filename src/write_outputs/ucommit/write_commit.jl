--- conflicted
+++ resolved
@@ -14,24 +14,6 @@
 received this license file.  If not, see <http://www.gnu.org/licenses/>.
 """
 
-<<<<<<< HEAD
-function write_commit(path::AbstractString, sep::AbstractString, inputs::Dict, setup::Dict, EP::Model)
-    dfGen = inputs["dfGen"]
-    G = inputs["G"]     # Number of resources (generators, storage, DR, and DERs)
-    T = inputs["T"]     # Number of time steps (hours)
-    COMMIT = inputs["COMMIT"]
-    # Commitment state for each resource in each time step
-    commit = zeros(G, T)
-    # for i in inputs["COMMIT"]
-    #     commit[i, :] = value.(EP[:vCOMMIT])[i, :]
-    # end
-    commit[COMMIT, :] = value.(EP[:vCOMMIT][COMMIT, :])
-    dfCommit = DataFrame(Resource = inputs["RESOURCES"], Zone = dfGen[!, :Zone])
-    dfCommit = hcat(dfCommit, DataFrame(commit, :auto))
-    auxNew_Names = [Symbol("Resource"); Symbol("Zone"); [Symbol("t$t") for t in 1:T]]
-    rename!(dfCommit, auxNew_Names)
-    CSV.write(string(path, sep, "commit.csv"), dftranspose(dfCommit, false), writeheader = false)
-=======
 function write_commit(path::AbstractString, inputs::Dict, setup::Dict, EP::Model)
 	dfGen = inputs["dfGen"]
 	G = inputs["G"]     # Number of resources (generators, storage, DR, and DERs)
@@ -41,9 +23,7 @@
 	commit = zeros(G,T)
 	commit[COMMIT, :] = value.(EP[:vCOMMIT][COMMIT, :])
 	dfCommit = DataFrame(Resource = inputs["RESOURCES"], Zone = dfGen[!,:Zone])
-	dfCommit = hcat(dfCommit, DataFrame(commit, :auto))
-	auxNew_Names=[Symbol("Resource");Symbol("Zone");[Symbol("t$t") for t in 1:T]]
-	rename!(dfCommit,auxNew_Names)
+	dfCommit = hcat(dfCommit, DataFrame(commit, [Symbol("t$t") for t in 1:T]))
+    
 	CSV.write(joinpath(path, "commit.csv"), dftranspose(dfCommit, false), writeheader=false)
->>>>>>> 8d596530
 end