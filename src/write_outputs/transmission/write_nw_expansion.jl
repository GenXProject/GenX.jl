--- conflicted
+++ resolved
@@ -35,26 +35,5 @@
         dfTransCap.Cost_Trans_Capacity *= ModelScalingFactor^2
     end
 
-<<<<<<< HEAD
-	# Transmission network reinforcements
-	transcap = zeros(L)
-	for i in 1:L
-		if i in inputs["EXPANSION_LINES"]
-			transcap[i] = value.(EP[:vNEW_TRANS_CAP][i])
-		end
-	end
-
-	dfTransCap = DataFrame(
-	Line = 1:L, New_Trans_Capacity = convert(Array{Float64}, transcap),
-	Cost_Trans_Capacity = convert(Array{Float64}, transcap.*inputs["pC_Line_Reinforcement"]),
-	)
-
-	if setup["ParameterScale"] == 1
-		dfTransCap.New_Trans_Capacity *= ModelScalingFactor  # GW to MW
-		dfTransCap.Cost_Trans_Capacity *= ModelScalingFactor^2  # MUSD to USD
-	end
-
-=======
->>>>>>> 39f87d4f
 	CSV.write(joinpath(path, "network_expansion.csv"), dfTransCap)
 end