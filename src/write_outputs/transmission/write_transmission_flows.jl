"""
GenX: An Configurable Capacity Expansion Model
Copyright (C) 2021,  Massachusetts Institute of Technology
This program is free software; you can redistribute it and/or modify
it under the terms of the GNU General Public License as published by
the Free Software Foundation; either version 2 of the License, or
(at your option) any later version.
This program is distributed in the hope that it will be useful,
but WITHOUT ANY WARRANTY; without even the implied warranty of
MERCHANTABILITY or FITNESS FOR A PARTICULAR PURPOSE.  See the
GNU General Public License for more details.
A complete copy of the GNU General Public License v2 (GPLv2) is available
in LICENSE.txt.  Users uncompressing this from an archive may not have
received this license file.  If not, see <http://www.gnu.org/licenses/>.
"""

<<<<<<< HEAD
function write_transmission_flows(path::AbstractString, sep::AbstractString, setup::Dict, inputs::Dict, EP::Model)
    # Transmission related values
    T = inputs["T"]     # Number of time steps (hours)
    Z = inputs["Z"]     # Number of zones
    L = inputs["L"]     # Number of transmission lines
    # Power flows on transmission lines at each time step
    dfFlow = DataFrame(Line = 1:L, AnnualSum = Array{Union{Missing,Float64}}(undef, L))
    if setup["ParameterScale"] == 1
        flow = value.(EP[:vFLOW]) * ModelScalingFactor
    else
        flow = value.(EP[:vFLOW])
    end
    dfFlow.AnnualSum .= flow * inputs["omega"]
    dfFlow = hcat(dfFlow, DataFrame(flow, :auto))
    # if setup["ParameterScale"] == 1
    #     for i in 1:L
    #         dfFlow[!, :AnnualSum][i] = sum(inputs["omega"] .* (value.(EP[:vFLOW])[i, :])) * ModelScalingFactor
    #     end
    #     dfFlow = hcat(dfFlow, DataFrame((value.(EP[:vFLOW])) * ModelScalingFactor, :auto))
    # else
    #     for i in 1:L
    #         dfFlow[!, :AnnualSum][i] = sum(inputs["omega"] .* (value.(EP[:vFLOW])[i, :]))
    #     end
    #     dfFlow = hcat(dfFlow, DataFrame(value.(EP[:vFLOW]), :auto))
    # end
    auxNew_Names = [Symbol("Line"); Symbol("Sum"); [Symbol("t$t") for t in 1:T]]
    rename!(dfFlow, auxNew_Names)
    total = DataFrame(["Total" sum(dfFlow[!, :Sum]) fill(0.0, (1, T))], :auto)
    # for t in 1:T
    #     if v"1.3" <= VERSION < v"1.4"
    #         total[!, t+2] .= sum(dfFlow[!, Symbol("t$t")][1:L])
    #     elseif v"1.4" <= VERSION < v"1.7"
    #         total[:, t+2] .= sum(dfFlow[:, Symbol("t$t")][1:L])
    #     end
    # end
	if v"1.3" <= VERSION < v"1.4"
	    total[!, 3:T+2] .= sum(flow, dims = 1)
	elseif v"1.4" <= VERSION < v"1.7"
	    total[:, 3:T+2] .= sum(flow, dims = 1)
	end
    rename!(total, auxNew_Names)
    dfFlow = vcat(dfFlow, total)

    CSV.write(string(path, sep, "flow.csv"), dftranspose(dfFlow, false), writeheader = false)
=======
function write_transmission_flows(path::AbstractString, inputs::Dict, setup::Dict, EP::Model)
	# Transmission related values
	T = inputs["T"]     # Number of time steps (hours)
	L = inputs["L"]     # Number of transmission lines
	# Power flows on transmission lines at each time step
	dfFlow = DataFrame(Line = 1:L)
	flow = value.(EP[:vFLOW])
	if setup["ParameterScale"] == 1
	    flow *= ModelScalingFactor
	end
	dfFlow.AnnualSum = flow * inputs["omega"]
	dfFlow = hcat(dfFlow, DataFrame(flow, :auto))
	auxNew_Names=[Symbol("Line");Symbol("AnnualSum");[Symbol("t$t") for t in 1:T]]
	rename!(dfFlow,auxNew_Names)
	total = DataFrame(["Total" sum(dfFlow.AnnualSum) fill(0.0, (1,T))], :auto)
	total[:, 3:T+2] .= sum(flow, dims = 1)
	rename!(total,auxNew_Names)
	dfFlow = vcat(dfFlow, total)
	CSV.write(string(path,sep,"flow.csv"), dftranspose(dfFlow, false), writeheader=false)
>>>>>>> 8d596530
end<|MERGE_RESOLUTION|>--- conflicted
+++ resolved
@@ -14,70 +14,25 @@
 received this license file.  If not, see <http://www.gnu.org/licenses/>.
 """
 
-<<<<<<< HEAD
-function write_transmission_flows(path::AbstractString, sep::AbstractString, setup::Dict, inputs::Dict, EP::Model)
+function write_transmission_flows(path::AbstractString, inputs::Dict, setup::Dict, EP::Model)
     # Transmission related values
     T = inputs["T"]     # Number of time steps (hours)
-    Z = inputs["Z"]     # Number of zones
     L = inputs["L"]     # Number of transmission lines
     # Power flows on transmission lines at each time step
-    dfFlow = DataFrame(Line = 1:L, AnnualSum = Array{Union{Missing,Float64}}(undef, L))
+    dfFlow = DataFrame(Line = 1:L, AnnualSum = zeros(L))
+    flow = value.(EP[:vFLOW])
     if setup["ParameterScale"] == 1
-        flow = value.(EP[:vFLOW]) * ModelScalingFactor
-    else
-        flow = value.(EP[:vFLOW])
+        flow *= ModelScalingFactor
     end
     dfFlow.AnnualSum .= flow * inputs["omega"]
     dfFlow = hcat(dfFlow, DataFrame(flow, :auto))
-    # if setup["ParameterScale"] == 1
-    #     for i in 1:L
-    #         dfFlow[!, :AnnualSum][i] = sum(inputs["omega"] .* (value.(EP[:vFLOW])[i, :])) * ModelScalingFactor
-    #     end
-    #     dfFlow = hcat(dfFlow, DataFrame((value.(EP[:vFLOW])) * ModelScalingFactor, :auto))
-    # else
-    #     for i in 1:L
-    #         dfFlow[!, :AnnualSum][i] = sum(inputs["omega"] .* (value.(EP[:vFLOW])[i, :]))
-    #     end
-    #     dfFlow = hcat(dfFlow, DataFrame(value.(EP[:vFLOW]), :auto))
-    # end
-    auxNew_Names = [Symbol("Line"); Symbol("Sum"); [Symbol("t$t") for t in 1:T]]
+    auxNew_Names = [Symbol("Line"); Symbol("AnnualSum"); [Symbol("t$t") for t in 1:T]]
     rename!(dfFlow, auxNew_Names)
-    total = DataFrame(["Total" sum(dfFlow[!, :Sum]) fill(0.0, (1, T))], :auto)
-    # for t in 1:T
-    #     if v"1.3" <= VERSION < v"1.4"
-    #         total[!, t+2] .= sum(dfFlow[!, Symbol("t$t")][1:L])
-    #     elseif v"1.4" <= VERSION < v"1.7"
-    #         total[:, t+2] .= sum(dfFlow[:, Symbol("t$t")][1:L])
-    #     end
-    # end
-	if v"1.3" <= VERSION < v"1.4"
-	    total[!, 3:T+2] .= sum(flow, dims = 1)
-	elseif v"1.4" <= VERSION < v"1.7"
-	    total[:, 3:T+2] .= sum(flow, dims = 1)
-	end
-    rename!(total, auxNew_Names)
+
+    total = DataFrame(["Total" sum(dfFlow.AnnualSum) fill(0.0, (1, T))], :auxNew_Names)
+    total[:, 3:T+2] .= sum(flow, dims = 1)
+    
     dfFlow = vcat(dfFlow, total)
 
-    CSV.write(string(path, sep, "flow.csv"), dftranspose(dfFlow, false), writeheader = false)
-=======
-function write_transmission_flows(path::AbstractString, inputs::Dict, setup::Dict, EP::Model)
-	# Transmission related values
-	T = inputs["T"]     # Number of time steps (hours)
-	L = inputs["L"]     # Number of transmission lines
-	# Power flows on transmission lines at each time step
-	dfFlow = DataFrame(Line = 1:L)
-	flow = value.(EP[:vFLOW])
-	if setup["ParameterScale"] == 1
-	    flow *= ModelScalingFactor
-	end
-	dfFlow.AnnualSum = flow * inputs["omega"]
-	dfFlow = hcat(dfFlow, DataFrame(flow, :auto))
-	auxNew_Names=[Symbol("Line");Symbol("AnnualSum");[Symbol("t$t") for t in 1:T]]
-	rename!(dfFlow,auxNew_Names)
-	total = DataFrame(["Total" sum(dfFlow.AnnualSum) fill(0.0, (1,T))], :auto)
-	total[:, 3:T+2] .= sum(flow, dims = 1)
-	rename!(total,auxNew_Names)
-	dfFlow = vcat(dfFlow, total)
-	CSV.write(string(path,sep,"flow.csv"), dftranspose(dfFlow, false), writeheader=false)
->>>>>>> 8d596530
+    CSV.write(joinpath(path, "flow.csv"), dftranspose(dfFlow, false), writeheader = false)
 end