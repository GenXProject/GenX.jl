"""
GenX: An Configurable Capacity Expansion Model
Copyright (C) 2021,  Massachusetts Institute of Technology
This program is free software; you can redistribute it and/or modify
it under the terms of the GNU General Public License as published by
the Free Software Foundation; either version 2 of the License, or
(at your option) any later version.
This program is distributed in the hope that it will be useful,
but WITHOUT ANY WARRANTY; without even the implied warranty of
MERCHANTABILITY or FITNESS FOR A PARTICULAR PURPOSE.  See the
GNU General Public License for more details.
A complete copy of the GNU General Public License v2 (GPLv2) is available
in LICENSE.txt.  Users uncompressing this from an archive may not have
received this license file.  If not, see <http://www.gnu.org/licenses/>.
"""

<<<<<<< HEAD
function write_transmission_losses(path::AbstractString, sep::AbstractString, inputs::Dict, setup::Dict, EP::Model)
    T = inputs["T"]     # Number of time steps (hours)
    Z = inputs["Z"]     # Number of zones
    L = inputs["L"]     # Number of transmission lines
    LOSS_LINES = inputs["LOSS_LINES"]
    # Power losses for transmission between zones at each time step
    dfTLosses = DataFrame(Line = 1:L, AnnualSum = Array{Union{Missing,Float64}}(undef, L))
    tlosses = zeros(L, T)
    if setup["ParameterScale"] == 1
        tlosses[LOSS_LINES, :] = value.(EP[:vTLOSS][LOSS_LINES, :]) * ModelScalingFactor
    else
        tlosses[LOSS_LINES, :] = value.(EP[:vTLOSS][LOSS_LINES, :]) 
    end
    dfTLosses.AnnualSum .= tlosses * inputs["omega"]
    dfTLosses = hcat(dfTLosses, DataFrame(tlosses, :auto))
    auxNew_Names = [Symbol("Line"); Symbol("AnnualSum"); [Symbol("t$t") for t in 1:T]]
    rename!(dfTLosses, auxNew_Names)

    total = DataFrame(["Total" sum(dfTLosses[!, :AnnualSum]) fill(0.0, (1, T))], :auto)
    if v"1.3" <= VERSION < v"1.4"
        total[!, 3:T+2] .= sum(tlosses, dims = 1)
    elseif v"1.4" <= VERSION < v"1.7"
        total[:, 3:T+2] .= sum(tlosses, dims = 1)
    end
    rename!(total, auxNew_Names)
    dfTLosses = vcat(dfTLosses, total)

    CSV.write(string(path, sep, "tlosses.csv"), dftranspose(dfTLosses, false), writeheader = false)
=======
function write_transmission_losses(path::AbstractString, inputs::Dict, setup::Dict, EP::Model)
	T = inputs["T"]     # Number of time steps (hours)
	L = inputs["L"]     # Number of transmission lines
	LOSS_LINES = inputs["LOSS_LINES"]
	# Power losses for transmission between zones at each time step
	dfTLosses = DataFrame(Line = 1:L)
	tlosses = zeros(L, T)
	tlosses[LOSS_LINES, :] = value.(EP[:vTLOSS][LOSS_LINES, :])
	if setup["ParameterScale"] == 1
	    tlosses[LOSS_LINES, :] *= ModelScalingFactor^2
	end
	dfTLosses.AnnualSum = tlosses * inputs["omega"]
	dfTLosses = hcat(dfTLosses, DataFrame(tlosses, :auto))
	auxNew_Names=[Symbol("Line");Symbol("AnnualSum");[Symbol("t$t") for t in 1:T]]
	rename!(dfTLosses,auxNew_Names)

	total = DataFrame(["Total" sum(dfTLosses.AnnualSum) fill(0.0, (1,T))], :auto)
	total[:, 3:T+2] .= sum(tlosses, dims = 1)
	rename!(total,auxNew_Names)
	dfTLosses = vcat(dfTLosses, total)
	CSV.write(string(path,sep,"tlosses.csv"), dftranspose(dfTLosses, false), writeheader=false)
>>>>>>> 8d596530
end<|MERGE_RESOLUTION|>--- conflicted
+++ resolved
@@ -14,56 +14,26 @@
 received this license file.  If not, see <http://www.gnu.org/licenses/>.
 """
 
-<<<<<<< HEAD
-function write_transmission_losses(path::AbstractString, sep::AbstractString, inputs::Dict, setup::Dict, EP::Model)
+function write_transmission_losses(path::AbstractString, inputs::Dict, setup::Dict, EP::Model)
     T = inputs["T"]     # Number of time steps (hours)
-    Z = inputs["Z"]     # Number of zones
     L = inputs["L"]     # Number of transmission lines
     LOSS_LINES = inputs["LOSS_LINES"]
     # Power losses for transmission between zones at each time step
-    dfTLosses = DataFrame(Line = 1:L, AnnualSum = Array{Union{Missing,Float64}}(undef, L))
+    dfTLosses = DataFrame(Line = 1:L, AnnualSum = zeros(L))
     tlosses = zeros(L, T)
+    tlosses[LOSS_LINES, :] = value.(EP[:vTLOSS][LOSS_LINES, :]) 
     if setup["ParameterScale"] == 1
-        tlosses[LOSS_LINES, :] = value.(EP[:vTLOSS][LOSS_LINES, :]) * ModelScalingFactor
-    else
-        tlosses[LOSS_LINES, :] = value.(EP[:vTLOSS][LOSS_LINES, :]) 
+        tlosses[LOSS_LINES, :] *= ModelScalingFactor
     end
     dfTLosses.AnnualSum .= tlosses * inputs["omega"]
     dfTLosses = hcat(dfTLosses, DataFrame(tlosses, :auto))
     auxNew_Names = [Symbol("Line"); Symbol("AnnualSum"); [Symbol("t$t") for t in 1:T]]
     rename!(dfTLosses, auxNew_Names)
 
-    total = DataFrame(["Total" sum(dfTLosses[!, :AnnualSum]) fill(0.0, (1, T))], :auto)
-    if v"1.3" <= VERSION < v"1.4"
-        total[!, 3:T+2] .= sum(tlosses, dims = 1)
-    elseif v"1.4" <= VERSION < v"1.7"
-        total[:, 3:T+2] .= sum(tlosses, dims = 1)
-    end
+    total = DataFrame(["Total" sum(dfTLosses.AnnualSum) fill(0.0, (1, T))], :auto)
+    total[:, 3:T+2] .= sum(tlosses, dims = 1)
     rename!(total, auxNew_Names)
     dfTLosses = vcat(dfTLosses, total)
 
-    CSV.write(string(path, sep, "tlosses.csv"), dftranspose(dfTLosses, false), writeheader = false)
-=======
-function write_transmission_losses(path::AbstractString, inputs::Dict, setup::Dict, EP::Model)
-	T = inputs["T"]     # Number of time steps (hours)
-	L = inputs["L"]     # Number of transmission lines
-	LOSS_LINES = inputs["LOSS_LINES"]
-	# Power losses for transmission between zones at each time step
-	dfTLosses = DataFrame(Line = 1:L)
-	tlosses = zeros(L, T)
-	tlosses[LOSS_LINES, :] = value.(EP[:vTLOSS][LOSS_LINES, :])
-	if setup["ParameterScale"] == 1
-	    tlosses[LOSS_LINES, :] *= ModelScalingFactor^2
-	end
-	dfTLosses.AnnualSum = tlosses * inputs["omega"]
-	dfTLosses = hcat(dfTLosses, DataFrame(tlosses, :auto))
-	auxNew_Names=[Symbol("Line");Symbol("AnnualSum");[Symbol("t$t") for t in 1:T]]
-	rename!(dfTLosses,auxNew_Names)
-
-	total = DataFrame(["Total" sum(dfTLosses.AnnualSum) fill(0.0, (1,T))], :auto)
-	total[:, 3:T+2] .= sum(tlosses, dims = 1)
-	rename!(total,auxNew_Names)
-	dfTLosses = vcat(dfTLosses, total)
-	CSV.write(string(path,sep,"tlosses.csv"), dftranspose(dfTLosses, false), writeheader=false)
->>>>>>> 8d596530
+    CSV.write(joinpath(path, "tlosses.csv"), dftranspose(dfTLosses, false), writeheader = false)
 end