--- conflicted
+++ resolved
@@ -14,8 +14,7 @@
 received this license file.  If not, see <http://www.gnu.org/licenses/>.
 """
 
-<<<<<<< HEAD
-function write_power_balance(path::AbstractString, sep::AbstractString, inputs::Dict, setup::Dict, EP::Model)
+function write_power_balance(path::AbstractString, inputs::Dict, setup::Dict, EP::Model)
     dfGen = inputs["dfGen"]
     T = inputs["T"]     # Number of time steps (hours)
     Z = inputs["Z"]     # Number of zones
@@ -23,7 +22,7 @@
     THERM_ALL = inputs["THERM_ALL"]
     VRE = inputs["VRE"]
     MUST_RUN = inputs["MUST_RUN"]
-    HYDRO_RES = inputs["HYDRO_RES"]	
+    HYDRO_RES = inputs["HYDRO_RES"]
     STOR_ALL = inputs["STOR_ALL"]
     FLEX = inputs["FLEX"]
     ## Power balance for each zone
@@ -33,160 +32,40 @@
         "Demand_Response", "Nonserved_Energy",
         "Transmission_NetExport", "Transmission_Losses",
         "Demand"]
-    dfPowerBalance = DataFrame(BalanceComponent = repeat(Com_list, outer = Z), Zone = repeat(1:Z, inner = 10), AnnualSum = zeros(10 * Z))
+    dfPowerBalance = DataFrame(BalanceComponent=repeat(Com_list, outer=Z), Zone=repeat(1:Z, inner=10), AnnualSum=zeros(10 * Z))
     # rowoffset = 3
     powerbalance = zeros(Z * 10, T) # following the same style of power/charge/storage/nse
-for z in 1:Z
-    # dfTemp1 = Array{Any}(nothing, T + rowoffset, 10)
-    # dfTemp1[1, 1:size(dfTemp1, 2)] = ["Generation", "Storage_Discharge", "Storage_Charge",
-    #     "Flexible_Demand_Defer", "Flexible_Demand_Stasify",
-    #     "Demand_Response", "Nonserved_Energy",
-    #     "Transmission_NetExport", "Transmission_Losses",
-    #     "Demand"]
-    # dfTemp1[2, 1:size(dfTemp1, 2)] = repeat([z], size(dfTemp1, 2))
-    POWER_ZONE = intersect(dfGen[(dfGen[!, :Zone].==z), :R_ID], union(THERM_ALL, VRE, MUST_RUN, HYDRO_RES))
-    powerbalance[(z-1)*10+1, :] = sum(value.(EP[:vP][POWER_ZONE, :]), dims = 1)
-	if !isempty(intersect(dfGen[dfGen.Zone.==z, :R_ID], STOR_ALL))
-	    STOR_ALL_ZONE = intersect(dfGen[dfGen.Zone.==z, :R_ID], STOR_ALL)
-	    powerbalance[(z-1)*10+2, :] = sum(value.(EP[:vP][STOR_ALL_ZONE, :]), dims = 1)
-	    # You cannot do the following because vCHARGE is not one-based. use [CartesianIndex(1:length(STOR_ALL_ZONE))]
-	    #powerbalance[(z-1)*10+3, :] = (-1) * sum(value.(EP[:vCHARGE])[STOR_ALL_ZONE, :], dims = 1)
-	    powerbalance[(z-1)*10+3, :] = (-1) * sum((value.(EP[:vCHARGE][STOR_ALL_ZONE, :]).data), dims = 1)
-	end
-    if !isempty(intersect(dfGen[dfGen.Zone.==z, :R_ID], FLEX))
-        FLEX_ZONE = intersect(dfGen[dfGen.Zone.==z, :R_ID], FLEX)
-        powerbalance[(z-1)*10+4, :] = sum((value.(EP[:vCHARGE_FLEX][FLEX_ZONE, :]).data), dims = 1)
-        # powerbalance[(z-1)*10+4, :] = sum(value.(EP[:vCHARGE_FLEX])[FLEX_ZONE, :], dims = 1)
-        powerbalance[(z-1)*10+5, :] = (-1) * sum(value.(EP[:vP][FLEX_ZONE, :]), dims = 1)
+    for z in 1:Z
+        POWER_ZONE = intersect(dfGen[(dfGen[!, :Zone].==z), :R_ID], union(THERM_ALL, VRE, MUST_RUN, HYDRO_RES))
+        powerbalance[(z-1)*10+1, :] = sum(value.(EP[:vP][POWER_ZONE, :]), dims=1)
+        if !isempty(intersect(dfGen[dfGen.Zone.==z, :R_ID], STOR_ALL))
+            STOR_ALL_ZONE = intersect(dfGen[dfGen.Zone.==z, :R_ID], STOR_ALL)
+            powerbalance[(z-1)*10+2, :] = sum(value.(EP[:vP][STOR_ALL_ZONE, :]), dims=1)
+            # You cannot do the following because vCHARGE is not one-based. use [CartesianIndex(1:length(STOR_ALL_ZONE))]
+            #powerbalance[(z-1)*10+3, :] = (-1) * sum(value.(EP[:vCHARGE])[STOR_ALL_ZONE, :], dims = 1)
+            powerbalance[(z-1)*10+3, :] = (-1) * sum((value.(EP[:vCHARGE][STOR_ALL_ZONE, :]).data), dims=1)
+        end
+        if !isempty(intersect(dfGen[dfGen.Zone.==z, :R_ID], FLEX))
+            FLEX_ZONE = intersect(dfGen[dfGen.Zone.==z, :R_ID], FLEX)
+            powerbalance[(z-1)*10+4, :] = sum((value.(EP[:vCHARGE_FLEX][FLEX_ZONE, :]).data), dims=1)
+            powerbalance[(z-1)*10+5, :] = (-1) * sum(value.(EP[:vP][FLEX_ZONE, :]), dims=1)
+        end
+        if SEG > 1
+            powerbalance[(z-1)*10+6, :] = sum(value.(EP[:vNSE][2:SEG, :, z]), dims=1)
+        end
+        powerbalance[(z-1)*10+7, :] = value.(EP[:vNSE][1, :, z])
+        if Z >= 2
+            powerbalance[(z-1)*10+8, :] = (value.(EP[:ePowerBalanceNetExportFlows][:, z]))' # Transpose
+            powerbalance[(z-1)*10+9, :] = (-0.5) * (value.(EP[:eTransLossByZone][z, :]))
+        end
+        powerbalance[(z-1)*10+10, :] = (((-1) * inputs["pD"][:, z]))' # Transpose
     end
-    if SEG > 1
-        powerbalance[(z-1)*10+6, :] = sum(value.(EP[:vNSE][2:SEG, :, z]), dims = 1)
+    if setup["ParameterScale"] == 1
+        powerbalance *= ModelScalingFactor
     end
-    powerbalance[(z-1)*10+7, :] = value.(EP[:vNSE][1, :, z])
-    if Z >= 2
-        powerbalance[(z-1)*10+8, :] = (value.(EP[:ePowerBalanceNetExportFlows][:, z]))' # Transpose
-        powerbalance[(z-1)*10+9, :] = (-0.5) * (value.(EP[:eTransLossByZone][z, :]))
-    end
-    powerbalance[(z-1)*10+10, :] = (((-1) * inputs["pD"][:, z]))' # Transpose
-    # for t in 1:T
-    #     dfTemp1[t+rowoffset, 1] = sum(value.(EP[:vP][dfGen[(dfGen[!, :THERM].==1).&(dfGen[!, :Zone].==z), :][!, :R_ID], t])) +
-    #                               sum(value.(EP[:vP][dfGen[(dfGen[!, :VRE].==1).&(dfGen[!, :Zone].==z), :][!, :R_ID], t])) +
-    #                               sum(value.(EP[:vP][dfGen[(dfGen[!, :MUST_RUN].==1).&(dfGen[!, :Zone].==z), :][!, :R_ID], t])) +
-    #                               sum(value.(EP[:vP][dfGen[(dfGen[!, :HYDRO].>=1).&(dfGen[!, :Zone].==z), :][!, :R_ID], t]))
-    #     dfTemp1[t+rowoffset, 2] = sum(value.(EP[:vP][dfGen[(dfGen[!, :STOR].>=1).&(dfGen[!, :Zone].==z), :][!, :R_ID], t]))
-    #     dfTemp1[t+rowoffset, 3] = 0
-    #     if !isempty(intersect(dfGen[dfGen.Zone.==z, :R_ID], STOR_ALL))
-    #         dfTemp1[t+rowoffset, 3] = -sum(value.(EP[:vCHARGE][y, t]) for y in intersect(dfGen[dfGen.Zone.==z, :R_ID], STOR_ALL))
-    #     end
-    #     dfTemp1[t+rowoffset, 4] = 0
-    #     if !isempty(intersect(dfGen[dfGen.Zone.==z, :R_ID], FLEX))
-    #         dfTemp1[t+rowoffset, 4] = sum(value.(EP[:vCHARGE_FLEX][y, t]) for y in intersect(dfGen[dfGen.Zone.==z, :R_ID], FLEX))
-    #     end
-    #     dfTemp1[t+rowoffset, 5] = -sum(value.(EP[:vP][dfGen[(dfGen[!, :FLEX].>=1).&(dfGen[!, :Zone].==z), :][!, :R_ID], t]))
-    #     if SEG > 1
-    #         dfTemp1[t+rowoffset, 6] = sum(value.(EP[:vNSE][2:SEG, t, z]))
-    #     else
-    #         dfTemp1[t+rowoffset, 6] = 0
-    #     end
-    #     dfTemp1[t+rowoffset, 7] = value(EP[:vNSE][1, t, z])
-    #     dfTemp1[t+rowoffset, 8] = 0
-    #     dfTemp1[t+rowoffset, 9] = 0
-    #     #=
-    #        	     	if setup["NetworkExpansion"] == 1
-    #        	     	    dfTemp1[t+rowoffset,8] = value(EP[:ePowerBalanceNetExportFlows][t,z])
-    #        	     	    dfTemp1[t+rowoffset,9] = -1/2 * value(EP[:eTransLossByZone][z,t])
-    #        	     	end
-    #        		=#
-    #     if Z >= 2
-    #         dfTemp1[t+rowoffset, 8] = value(EP[:ePowerBalanceNetExportFlows][t, z])
-    #         dfTemp1[t+rowoffset, 9] = -1 / 2 * value(EP[:eTransLossByZone][z, t])
-    #     end
-    #     dfTemp1[t+rowoffset, 10] = -inputs["pD"][t, z]
-
-    #     if setup["ParameterScale"] == 1
-    #         dfTemp1[t+rowoffset, 1] = dfTemp1[t+rowoffset, 1] * ModelScalingFactor
-    #         dfTemp1[t+rowoffset, 2] = dfTemp1[t+rowoffset, 2] * ModelScalingFactor
-    #         dfTemp1[t+rowoffset, 3] = dfTemp1[t+rowoffset, 3] * ModelScalingFactor
-    #         dfTemp1[t+rowoffset, 4] = dfTemp1[t+rowoffset, 4] * ModelScalingFactor
-    #         dfTemp1[t+rowoffset, 5] = dfTemp1[t+rowoffset, 5] * ModelScalingFactor
-    #         dfTemp1[t+rowoffset, 6] = dfTemp1[t+rowoffset, 6] * ModelScalingFactor
-    #         dfTemp1[t+rowoffset, 7] = dfTemp1[t+rowoffset, 7] * ModelScalingFactor
-    #         dfTemp1[t+rowoffset, 8] = dfTemp1[t+rowoffset, 8] * ModelScalingFactor
-    #         dfTemp1[t+rowoffset, 9] = dfTemp1[t+rowoffset, 9] * ModelScalingFactor
-    #         dfTemp1[t+rowoffset, 10] = dfTemp1[t+rowoffset, 10] * ModelScalingFactor
-    #     end
-    # end
-
-    # if z == 1
-    #     dfPowerBalance = hcat(vcat(["", "Zone", "AnnualSum"], ["t$t" for t in 1:T]), dfTemp1)
-    # else
-    #     dfPowerBalance = hcat(dfPowerBalance, dfTemp1)
-    # end
-
-end
     dfPowerBalance.AnnualSum .= powerbalance * inputs["omega"]
     dfPowerBalance = hcat(dfPowerBalance, DataFrame(powerbalance, :auto))
     auxNew_Names = [Symbol("BalanceComponent"); Symbol("Zone"); Symbol("AnnualSum"); [Symbol("t$t") for t in 1:T]]
     rename!(dfPowerBalance, auxNew_Names)
-    # for c in 2:size(dfPowerBalance, 2)
-    #     dfPowerBalance[rowoffset, c] = sum(inputs["omega"] .* dfPowerBalance[(rowoffset+1):size(dfPowerBalance, 1), c])
-    # end
-    # dfPowerBalance = DataFrame(dfPowerBalance, :auto)
-    CSV.write(string(path, sep, "power_balance.csv"), dftranspose(dfPowerBalance, false), writeheader = false)
-=======
-function write_power_balance(path::AbstractString, inputs::Dict, setup::Dict, EP::Model)
-	dfGen = inputs["dfGen"]
-	T = inputs["T"]     # Number of time steps (hours)
-	Z = inputs["Z"]     # Number of zones
-	SEG = inputs["SEG"] # Number of load curtailment segments
-	THERM_ALL = inputs["THERM_ALL"]
-	VRE = inputs["VRE"]
-	MUST_RUN = inputs["MUST_RUN"]
-	HYDRO_RES = inputs["HYDRO_RES"]
-	STOR_ALL = inputs["STOR_ALL"]
-	FLEX = inputs["FLEX"]
-	## Power balance for each zone
-	# dfPowerBalance = Array{Any}
-	Com_list = ["Generation", "Storage_Discharge", "Storage_Charge",
-	    "Flexible_Demand_Defer", "Flexible_Demand_Stasify",
-	    "Demand_Response", "Nonserved_Energy",
-	    "Transmission_NetExport", "Transmission_Losses",
-	    "Demand"]
-	dfPowerBalance = DataFrame(BalanceComponent = repeat(Com_list, outer = Z), Zone = repeat(1:Z, inner = 10), AnnualSum = zeros(10 * Z))
-	# rowoffset = 3
-	powerbalance = zeros(Z * 10, T) # following the same style of power/charge/storage/nse
-	for z in 1:Z
-		POWER_ZONE = intersect(dfGen[(dfGen[!, :Zone].==z), :R_ID], union(THERM_ALL, VRE, MUST_RUN, HYDRO_RES))
-		powerbalance[(z-1)*10+1, :] = sum(value.(EP[:vP][POWER_ZONE, :]), dims = 1)
-		if !isempty(intersect(dfGen[dfGen.Zone.==z, :R_ID], STOR_ALL))
-		    STOR_ALL_ZONE = intersect(dfGen[dfGen.Zone.==z, :R_ID], STOR_ALL)
-		    powerbalance[(z-1)*10+2, :] = sum(value.(EP[:vP][STOR_ALL_ZONE, :]), dims = 1)
-		    # You cannot do the following because vCHARGE is not one-based. use [CartesianIndex(1:length(STOR_ALL_ZONE))]
-		    #powerbalance[(z-1)*10+3, :] = (-1) * sum(value.(EP[:vCHARGE])[STOR_ALL_ZONE, :], dims = 1)
-		    powerbalance[(z-1)*10+3, :] = (-1) * sum((value.(EP[:vCHARGE][STOR_ALL_ZONE, :]).data), dims = 1)
-		end
-		if !isempty(intersect(dfGen[dfGen.Zone.==z, :R_ID], FLEX))
-		    FLEX_ZONE = intersect(dfGen[dfGen.Zone.==z, :R_ID], FLEX)
-		    powerbalance[(z-1)*10+4, :] = sum((value.(EP[:vCHARGE_FLEX][FLEX_ZONE, :]).data), dims = 1)
-		    powerbalance[(z-1)*10+5, :] = (-1) * sum(value.(EP[:vP][FLEX_ZONE, :]), dims = 1)
-		end
-		if SEG > 1
-		    powerbalance[(z-1)*10+6, :] = sum(value.(EP[:vNSE][2:SEG, :, z]), dims = 1)
-		end
-		powerbalance[(z-1)*10+7, :] = value.(EP[:vNSE][1, :, z])
-		if Z >= 2
-		    powerbalance[(z-1)*10+8, :] = (value.(EP[:ePowerBalanceNetExportFlows][:, z]))' # Transpose
-		    powerbalance[(z-1)*10+9, :] = (-0.5) * (value.(EP[:eLosses_By_Zone][z, :]))
-		end
-		powerbalance[(z-1)*10+10, :] = (((-1) * inputs["pD"][:, z]))' # Transpose
-	end
-	if setup["ParameterScale"] == 1
-		powerbalance *= ModelScalingFactor
-	end
-	dfPowerBalance.AnnualSum .= powerbalance * inputs["omega"]
-	dfPowerBalance = hcat(dfPowerBalance, DataFrame(powerbalance, :auto))
-	auxNew_Names = [Symbol("BalanceComponent"); Symbol("Zone"); Symbol("AnnualSum"); [Symbol("t$t") for t in 1:T]]
-	rename!(dfPowerBalance,auxNew_Names)
-	CSV.write(string(path,sep,"power_balance.csv"), dftranspose(dfPowerBalance, false), writeheader=false)
->>>>>>> 8d596530
+    CSV.write(joinpath(path, "power_balance.csv"), dftranspose(dfPowerBalance, false), writeheader=false)
 end