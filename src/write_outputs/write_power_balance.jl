--- conflicted
+++ resolved
@@ -40,11 +40,7 @@
 		powerbalance[(z-1)*10+7, :] = value.(EP[:vNSE][1, :, z])
 		if Z >= 2
 		    powerbalance[(z-1)*10+8, :] = (value.(EP[:ePowerBalanceNetExportFlows][:, z]))' # Transpose
-<<<<<<< HEAD
-		    powerbalance[(z-1)*10+9, :] = (-0.5) * (value.(EP[:eTransLossByZone][z, :]))
-=======
-		    powerbalance[(z-1)*10+9, :] = -(value.(EP[:eLosses_By_Zone][z, :]))
->>>>>>> 5ccb3cab
+		    powerbalance[(z-1)*10+9, :] = -(value.(EP[:eTransLossByZone][z, :]))
 		end
 		powerbalance[(z-1)*10+10, :] = (((-1) * inputs["pD"][:, z]))' # Transpose
 	end
