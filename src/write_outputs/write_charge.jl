--- conflicted
+++ resolved
@@ -9,13 +9,10 @@
 	T = inputs["T"]     # Number of time steps (hours)
 	STOR_ALL = inputs["STOR_ALL"]
 	FLEX = inputs["FLEX"]
-<<<<<<< HEAD
 	ELECTROLYZER = inputs["ELECTROLYZER"]
-
-=======
 	VRE_STOR = inputs["VRE_STOR"]
 	VS_STOR = !isempty(VRE_STOR) ? inputs["VS_STOR"] : []
->>>>>>> e6bda373
+	
 	# Power withdrawn to charge each resource in each time step
 	dfCharge = DataFrame(Resource = inputs["RESOURCES"], Zone = dfGen[!,:Zone], AnnualSum = Array{Union{Missing,Float64}}(undef, G))
 	charge = zeros(G,T)
@@ -27,13 +24,11 @@
 	if !isempty(FLEX)
 	    charge[FLEX, :] = value.(EP[:vCHARGE_FLEX][FLEX, :]) * scale_factor
 	end
-<<<<<<< HEAD
 	if !isempty(ELECTROLYZER)
 	    charge[ELECTROLYZER, :] = value.(EP[:vUSE][ELECTROLYZER, :]) * scale_factor
-=======
+	end
 	if !isempty(VS_STOR)
 		charge[VS_STOR, :] = value.(EP[:vCHARGE_VRE_STOR][VS_STOR, :]) * scale_factor
->>>>>>> e6bda373
 	end
 
 	dfCharge.AnnualSum .= charge * inputs["omega"]
