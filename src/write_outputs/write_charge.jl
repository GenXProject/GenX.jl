--- conflicted
+++ resolved
@@ -19,12 +19,7 @@
 
 Function for writing the charging energy values of the different storage technologies.
 """
-<<<<<<< HEAD
 function write_charge(path::AbstractString, inputs::Dict, setup::Dict, EP::Model)
-=======
-
-function write_charge(path::AbstractString, sep::AbstractString, inputs::Dict, setup::Dict, EP::Model)
->>>>>>> 37ec98da
 	dfGen = inputs["dfGen"]
 	G = inputs["G"]     # Number of resources (generators, storage, DR, and DERs)
 	T = inputs["T"]     # Number of time steps (hours)
@@ -61,52 +56,47 @@
 		# Create DC charge DataFrame
 		dfCharge_DC = DataFrame(Resource = inputs["RESOURCES_VRE_STOR"], Zone = dfGen_VRE_STOR[!,:Zone], AnnualSum = Array{Union{Missing,Float32}}(undef, VRE_STOR))
 		charge_dc = zeros(VRE_STOR, T)
-		for i in 1:VRE_STOR
-			charge_dc[i,:] = value.(EP[:vCHARGE_DC][i,:]) * (setup["ParameterScale"]==1 ? ModelScalingFactor : 1)
-			dfCharge_DC[!,:AnnualSum][i] = sum(inputs["omega"] .* charge_dc[i,:])
+
+		if setup["ParameterScale"] == 1
+			charge_dc = value.(EP[:vCHARGE_DC]) * ModelScalingFactor
+		else
+			charge_dc = value.(EP[:vCHARGE_DC])
 		end
 
 		dfCharge_DC = hcat(dfCharge_DC, DataFrame(charge_dc, :auto))
 		auxNew_Names=[Symbol("Resource");Symbol("Zone");Symbol("AnnualSum");[Symbol("t$t") for t in 1:T]]
 		rename!(dfCharge_DC,auxNew_Names)
-		total = DataFrame(["Total" 0 sum(dfCharge_DC[!,:AnnualSum]) fill(0.0, (1,T))], :auto)
-		for t in 1:T
-			total[:,t+3] .= sum(dfCharge_DC[:,Symbol("t$t")][1:VRE_STOR])
-		end
-		rename!(total,auxNew_Names)
-		dfCharge_DC = vcat(dfCharge_DC, total)
-		CSV.write(string(path,sep,"vre_stor_dc_charge.csv"), dftranspose(dfCharge_DC, false), writeheader=false)
+
+		CSV.write(string(path,"vrestor_charge_dc.csv"), dftranspose(dfCharge_DC, false), writeheader=false)
 
 		# VRE-Stor charging
 		dfCharge_VRE = DataFrame(Resource = inputs["RESOURCES_VRE_STOR"], Zone = dfGen_VRE_STOR[!,:Zone], AnnualSum = Array{Union{Missing,Float32}}(undef, VRE_STOR))
 		charge_vre = zeros(VRE_STOR, T)
-		for i in 1:VRE_STOR
-			charge_vre[i,:] = value.(EP[:eVRECharging][i,:]) * (setup["ParameterScale"]==1 ? ModelScalingFactor : 1)
-			dfCharge_VRE[!,:AnnualSum][i] = sum(inputs["omega"] .* charge_vre[i,:])
+
+		if setup["ParameterScale"] == 1
+			charge_vre = value.(EP[:eVRECharging]) * ModelScalingFactor
+		else
+			charge_vre = value.(EP[:eVRECharging])
 		end
 
 		dfCharge_VRE = hcat(dfCharge_VRE, DataFrame(charge_vre, :auto))
 		auxNew_Names=[Symbol("Resource");Symbol("Zone");Symbol("AnnualSum");[Symbol("t$t") for t in 1:T]]
 		rename!(dfCharge_VRE,auxNew_Names)
-		total = DataFrame(["Total" 0 sum(dfCharge_VRE[!,:AnnualSum]) fill(0.0, (1,T))], :auto)
-		for t in 1:T
-			total[:,t+3] .= sum(dfCharge_VRE[:,Symbol("t$t")][1:VRE_STOR])
-		end
-		rename!(total,auxNew_Names)
-		dfCharge_VRE = vcat(dfCharge_VRE, total)
-		CSV.write(string(path,sep,"vre_stor_vre_charge.csv"), dftranspose(dfCharge_VRE, false), writeheader=false)
+		CSV.write(string(path,"vrestor_charge_vre.csv"), dftranspose(dfCharge_VRE, false), writeheader=false)
 
 		# Concatenate AC charging to grid
-		
-		dfChargeVRESTOR = DataFrame(Resource = inputs["RESOURCES_VRE_STOR"], Zone = dfGen_VRE_STOR[!,:Zone], AnnualSum = Array{Union{Missing,Float32}}(undef, VRE_STOR))
+		dfCharge_VRE_STOR = DataFrame(Resource = inputs["RESOURCES_VRE_STOR"], Zone = dfGen_VRE_STOR[!,:Zone], AnnualSum = Array{Union{Missing,Float32}}(undef, VRE_STOR))
 		charge_vre_stor = zeros(VRE_STOR, T)
-		for i in 1:VRE_STOR
-			charge_vre_stor[i,:] = value.(EP[:vCHARGE_VRE_STOR][i,:]) * (setup["ParameterScale"]==1 ? ModelScalingFactor : 1)
-			dfChargeVRESTOR[!,:AnnualSum][i] = sum(inputs["omega"] .* charge_vre_stor[i,:])
+
+		if setup["ParameterScale"] == 1
+			charge_vre_stor = value.(EP[:vCHARGE_VRE_STOR]) * ModelScalingFactor
+		else
+			charge_vre_stor = value.(EP[:vCHARGE_VRE_STOR])
 		end
-		dfChargeVRESTOR = hcat(dfChargeVRESTOR, DataFrame(charge_vre_stor, :auto))
+
+		dfCharge_VRE_STOR = hcat(dfCharge_VRE_STOR, DataFrame(charge_vre_stor, :auto))
 		auxNew_Names=[Symbol("Resource");Symbol("Zone");Symbol("AnnualSum");[Symbol("t$t") for t in 1:T]]
-		rename!(dfChargeVRESTOR,auxNew_Names)
+		rename!(dfCharge_VRE_STOR,auxNew_Names)
 		dfCharge = vcat(dfCharge, dfChargeVRESTOR)
 	end
 
