"""
GenX: An Configurable Capacity Expansion Model
Copyright (C) 2021,  Massachusetts Institute of Technology
This program is free software; you can redistribute it and/or modify
it under the terms of the GNU General Public License as published by
the Free Software Foundation; either version 2 of the License, or
(at your option) any later version.
This program is distributed in the hope that it will be useful,
but WITHOUT ANY WARRANTY; without even the implied warranty of
MERCHANTABILITY or FITNESS FOR A PARTICULAR PURPOSE.  See the
GNU General Public License for more details.
A complete copy of the GNU General Public License v2 (GPLv2) is available
in LICENSE.txt.  Users uncompressing this from an archive may not have
received this license file.  If not, see <http://www.gnu.org/licenses/>.
"""

@doc raw"""
	write_charge(path::AbstractString, sep::AbstractString, inputs::Dict, setup::Dict, EP::Model)

Function for writing the charging energy values of the different storage technologies.
"""
function write_charge(path::AbstractString, sep::AbstractString, inputs::Dict, setup::Dict, EP::Model)
	dfGen = inputs["dfGen"]
	G = inputs["G"]     # Number of resources (generators, storage, DR, and DERs)
	T = inputs["T"]     # Number of time steps (hours)
	# Power withdrawn to charge each resource in each time step
	dfCharge = DataFrame(Resource = inputs["RESOURCES"], Zone = dfGen[!,:Zone], AnnualSum = Array{Union{Missing,Float32}}(undef, G))
	charge = zeros(G,T)
	for i in 1:G
		if setup["ParameterScale"] ==1
			if i in inputs["STOR_ALL"]
				charge[i,:] = value.(EP[:vCHARGE])[i,:] * ModelScalingFactor
			elseif i in inputs["FLEX"]
				charge[i,:] = value.(EP[:vCHARGE_FLEX])[i,:] * ModelScalingFactor
			end
		else
			if i in inputs["STOR_ALL"]
				charge[i,:] = value.(EP[:vCHARGE])[i,:]
			elseif i in inputs["FLEX"]
				charge[i,:] = value.(EP[:vCHARGE_FLEX])[i,:]
			end
		end
		dfCharge[!,:AnnualSum][i] = sum(inputs["omega"].* charge[i,:])
	end
	dfCharge = hcat(dfCharge, DataFrame(charge, :auto))
	auxNew_Names=[Symbol("Resource");Symbol("Zone");Symbol("AnnualSum");[Symbol("t$t") for t in 1:T]]
	rename!(dfCharge,auxNew_Names)
<<<<<<< HEAD

	if setup["VreStor"] == 1
		dfGen_VRE_STOR = inputs["dfGen_VRE_STOR"]
		VRE_STOR = inputs["VRE_STOR"]
		dfChargeVRESTOR = DataFrame(Resource = inputs["RESOURCES_VRE_STOR"], Zone = dfGen_VRE_STOR[!,:Zone], AnnualSum = Array{Union{Missing,Float32}}(undef, VRE_STOR))
		charge_vre_stor = zeros(VRE_STOR, T)
		for i in 1:VRE_STOR
			charge_vre_stor[i,:] = value.(EP[:vCHARGE_VRE_STOR][i,:]) * (setup["ParameterScale"]==1 ? ModelScalingFactor : 1)
			dfChargeVRESTOR[!,:AnnualSum][i] = sum(inputs["omega"] .* charge_vre_stor[i,:])
		end
		dfChargeVRESTOR = hcat(dfChargeVRESTOR, convert(DataFrame, charge_vre_stor))
		auxNew_Names=[Symbol("Resource");Symbol("Zone");Symbol("AnnualSum");[Symbol("t$t") for t in 1:T]]
		rename!(dfChargeVRESTOR,auxNew_Names)
		dfCharge = vcat(dfCharge, dfChargeVRESTOR)
	end

	total = convert(DataFrame, ["Total" 0 sum(dfCharge[!,:AnnualSum]) fill(0.0, (1,T))])
	for t in 1:T
		if v"1.3" <= VERSION < v"1.4"
			total[!,t+3] .= sum(dfCharge[!,Symbol("t$t")][union(inputs["STOR_ALL"],inputs["FLEX"])]) + (setup["VreStor"]==1 ? sum(dfChargeVRESTOR[!,Symbol("t$t")][1:VRE_STOR]) : 0)
		elseif v"1.5" <= VERSION < v"1.6"
			total[:,t+3] .= sum(dfCharge[:,Symbol("t$t")][union(inputs["STOR_ALL"],inputs["FLEX"])]) + (setup["VreStor"]==1 ? sum(dfChargeVRESTOR[:,Symbol("t$t")][1:VRE_STOR]) : 0)
=======
	total = DataFrame(["Total" 0 sum(dfCharge[!,:AnnualSum]) fill(0.0, (1,T))], :auto)
	for t in 1:T
		if v"1.3" <= VERSION < v"1.4"
			total[!,t+3] .= sum(dfCharge[!,Symbol("t$t")][union(inputs["STOR_ALL"],inputs["FLEX"])])
		elseif v"1.4" <= VERSION < v"1.7"
			total[:,t+3] .= sum(dfCharge[:,Symbol("t$t")][union(inputs["STOR_ALL"],inputs["FLEX"])])
>>>>>>> 46b0baff
		end
	end
	rename!(total,auxNew_Names)
	dfCharge = vcat(dfCharge, total)
	CSV.write(string(path,sep,"charge.csv"), dftranspose(dfCharge, false), writeheader=false)
	return dfCharge

end<|MERGE_RESOLUTION|>--- conflicted
+++ resolved
@@ -45,7 +45,6 @@
 	dfCharge = hcat(dfCharge, DataFrame(charge, :auto))
 	auxNew_Names=[Symbol("Resource");Symbol("Zone");Symbol("AnnualSum");[Symbol("t$t") for t in 1:T]]
 	rename!(dfCharge,auxNew_Names)
-<<<<<<< HEAD
 
 	if setup["VreStor"] == 1
 		dfGen_VRE_STOR = inputs["dfGen_VRE_STOR"]
@@ -62,21 +61,12 @@
 		dfCharge = vcat(dfCharge, dfChargeVRESTOR)
 	end
 
-	total = convert(DataFrame, ["Total" 0 sum(dfCharge[!,:AnnualSum]) fill(0.0, (1,T))])
+	total = DataFrame(["Total" 0 sum(dfCharge[!,:AnnualSum]) fill(0.0, (1,T))], :auto)
 	for t in 1:T
 		if v"1.3" <= VERSION < v"1.4"
 			total[!,t+3] .= sum(dfCharge[!,Symbol("t$t")][union(inputs["STOR_ALL"],inputs["FLEX"])]) + (setup["VreStor"]==1 ? sum(dfChargeVRESTOR[!,Symbol("t$t")][1:VRE_STOR]) : 0)
-		elseif v"1.5" <= VERSION < v"1.6"
+		elseif v"1.4" <= VERSION < v"1.7"
 			total[:,t+3] .= sum(dfCharge[:,Symbol("t$t")][union(inputs["STOR_ALL"],inputs["FLEX"])]) + (setup["VreStor"]==1 ? sum(dfChargeVRESTOR[:,Symbol("t$t")][1:VRE_STOR]) : 0)
-=======
-	total = DataFrame(["Total" 0 sum(dfCharge[!,:AnnualSum]) fill(0.0, (1,T))], :auto)
-	for t in 1:T
-		if v"1.3" <= VERSION < v"1.4"
-			total[!,t+3] .= sum(dfCharge[!,Symbol("t$t")][union(inputs["STOR_ALL"],inputs["FLEX"])])
-		elseif v"1.4" <= VERSION < v"1.7"
-			total[:,t+3] .= sum(dfCharge[:,Symbol("t$t")][union(inputs["STOR_ALL"],inputs["FLEX"])])
->>>>>>> 46b0baff
-		end
 	end
 	rename!(total,auxNew_Names)
 	dfCharge = vcat(dfCharge, total)
