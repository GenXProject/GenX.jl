--- conflicted
+++ resolved
@@ -38,7 +38,6 @@
     FLEX = inputs["FLEX"]
 
 	# Create a NetRevenue dataframe
-<<<<<<< HEAD
  	dfNetRevenue = DataFrame(region = dfGen[!,:region], 
         Resource = inputs["RESOURCES"], 
         zone = dfGen[!,:Zone], 
@@ -96,126 +95,6 @@
     end
     dfNetRevenue.Var_OM_cost_out = round.(dfNetRevenue.Var_OM_cost_out, digits = 2)
     dfNetRevenue.Cost .+= dfNetRevenue.Var_OM_cost_out
-=======
- 	dfNetRevenue = DataFrame(region = dfGen[!,:region], Resource = inputs["RESOURCES"], zone = dfGen[!,:Zone], Cluster = dfGen[!,:cluster], R_ID = dfGen[!,:R_ID])
-
-	# Add investment cost to the dataframe
-	dfNetRevenue.Inv_cost_MW = dfGen[!,:Inv_Cost_per_MWyr] .* dfCap[1:G,:NewCap] 
-	dfNetRevenue.Inv_cost_MWh = dfGen[!,:Inv_Cost_per_MWhyr] .* dfCap[1:G,:NewEnergyCap]
-
-	# Add operations and maintenance cost to the dataframe
-	dfNetRevenue.Fixed_OM_cost_MW = dfGen[!,:Fixed_OM_Cost_per_MWyr] .* dfCap[1:G,:EndCap]
- 	dfNetRevenue.Fixed_OM_cost_MWh = dfGen[!,:Fixed_OM_Cost_per_MWhyr] .* dfCap[1:G,:EndEnergyCap]
- 	dfNetRevenue.Var_OM_cost_out = (dfGen[!,:Var_OM_Cost_per_MWh]) .* dfPower[1:G,:AnnualSum]
-
-	# Add fuel cost to the dataframe
-	if v"1.3" <= VERSION < v"1.4"
-		dfNetRevenue[!,:Fuel_cost] .= 0.0
-	elseif v"1.4" <= VERSION < v"1.7"
-		dfNetRevenue.Fuel_cost = zeros(size(dfNetRevenue, 1))
-	end
-	for i in 1:G
-		dfNetRevenue.Fuel_cost[i] = sum(inputs["C_Fuel_per_MWh"][i,:] .* inputs["omega"] .* value.(EP[:vP])[i,:])
-	end
-
-	# Add storage cost to the dataframe
-	if v"1.3" <= VERSION < v"1.4"
-		dfNetRevenue[!,:Var_OM_cost_in] .= 0.0
-	elseif v"1.4" <= VERSION < v"1.7"
-		dfNetRevenue.Var_OM_cost_in = zeros(size(dfNetRevenue, 1))
-	end
- 	for y in inputs["STOR_ALL"]
- 		dfNetRevenue.Var_OM_cost_in[y] = dfGen[y,:Var_OM_Cost_per_MWh_In] * sum(inputs["omega"] .* value.(EP[:vCHARGE])[y,:])
- 	end
-
-	# Add start-up cost to the dataframe
-	if v"1.3" <= VERSION < v"1.4"
-		dfNetRevenue[!,:StartCost] .= 0.0
-	elseif v"1.4" <= VERSION < v"1.7"
-		dfNetRevenue.StartCost = zeros(size(dfNetRevenue, 1))
-	end
-	if (setup["UCommit"]>=1)
-		for y in COMMIT #dfGen[!,:R_ID]
-			dfNetRevenue.StartCost[y] = sum(value.(EP[:eCStart])[y,:])
-		end
-	end
-
-	# Calculate emissions cost
-	if v"1.3" <= VERSION < v"1.4"
-		dfNetRevenue[!,:EmissionsCost] .= 0.0
-	elseif v"1.4" <= VERSION < v"1.7"
-		dfNetRevenue.EmissionsCost = zeros(size(dfNetRevenue, 1))
-	end
- 	if setup["CO2Cap"] >=1 && has_duals(EP) == 1
- 		for y in 1:G
-			dfNetRevenue.EmissionsCost[y] = 0.0
-			for cap in 1:inputs["NCO2Cap"]
- 				if dfGen[y,:Zone] in findall(x->x==1, inputs["dfCO2CapZones"][:,cap])
-					if setup["CO2Cap"]==1 # Mass-based
-						# Cost = sum(sum(emissions of gen y * dual(CO2 constraint[cap]) for z in Z) for cap in setup["NCO2"])
-						dfNetRevenue.EmissionsCost[y] += sum(value(EP[:eEmissionsByPlant][y,t]) * inputs["omega"][t] * (-1) * dual(EP[:cCO2Emissions_systemwide][cap])
-							for t in 1:T)
-
-					elseif setup["CO2Cap"]==2 # Demand + Rate-based
-						# Cost = sum(sum(emissions for zone z * dual(CO2 constraint[cap]) for z in Z) for cap in setup["NCO2"])
-						dfNetRevenue.EmissionsCost[y] += sum(value(EP[:eEmissionsByPlant][y,t]) * inputs["omega"][t] * (-1) * dual(EP[:cCO2Emissions_systemwide][cap])
-							for t in 1:T)
-					elseif setup["CO2Cap"]==3 # Generation + Rate-based
-						if y in union(inputs["THERM_ALL"],inputs["VRE"], inputs["VRE"],inputs["MUST_RUN"],inputs["HYDRO_RES"])
-							# Cost = sum( sum(emissions - generatio for zone z * MaxCO2Rate for zone z for z in Z) * dual(CO2 constraint[cap] for cap in setup["NCO2"])
-							dfNetRevenue.EmissionsCost[y] += sum( (value(EP[:eEmissionsByPlant][y,t]) - (value(EP[:vP][y,t]) * inputs["dfMaxCO2Rate"][z,cap])) * inputs["omega"][t] * (-1) * dual(EP[:cCO2Emissions_systemwide][cap])
-								for z=dfGen[y,:Zone], t in 1:T)
-						end
-					end
-				end
-			end
- 		end
- 	end
-
-	# Add VRE-STORAGE module
-	if setup["VreStor"]==1
-		dfGen_VRE_STOR = inputs["dfGen_VRE_STOR"]
-		dfNetRevenueVRESTOR = DataFrame(region = dfGen_VRE_STOR[!,:region], Resource = inputs["RESOURCES_VRE_STOR"], zone = dfGen_VRE_STOR[!,:Zone], Cluster = dfGen_VRE_STOR[!,:cluster], R_ID = dfGen_VRE_STOR[!,:R_ID])
-		dfNetRevenueVRESTOR.Inv_cost_MW = dfGen_VRE_STOR[!,:Inv_Cost_VRE_per_MWyr] .* value.(EP[:vCAP_VRE]) + dfGen_VRE_STOR[!,:Inv_Cost_GRID_per_MWyr] .* value.(EP[:vGRIDCAP])
-		dfNetRevenueVRESTOR.Inv_cost_MWh = dfGen_VRE_STOR[!,:Inv_Cost_per_MWhyr] .* value.(EP[:vCAPSTORAGE_VRE_STOR])
-		dfNetRevenueVRESTOR.Fixed_OM_cost_MW = dfGen_VRE_STOR[!,:Fixed_OM_VRE_Cost_per_MWyr] .* value.(EP[:eTotalCap_VRE]) + dfGen_VRE_STOR[!,:Fixed_OM_GRID_Cost_per_MWyr] .* value.(EP[:eTotalCap_GRID])
-		dfNetRevenueVRESTOR.Fixed_OM_cost_MWh = dfGen_VRE_STOR[!,:Fixed_OM_Cost_per_MWhyr] .* value.(EP[:eTotalCap_STOR])
-		dfNetRevenueVRESTOR.Var_OM_cost_out = (dfGen_VRE_STOR[!,:Var_OM_Cost_per_MWh]) .* dfPower[(G+1):end-1,:AnnualSum]
-		dfNetRevenueVRESTOR[!,:Fuel_cost] .= 0.0
-		dfNetRevenueVRESTOR[!,:Var_OM_cost_in] .= 0.0
-		dfNetRevenueVRESTOR[!,:StartCost] .= 0.0
-		dfNetRevenueVRESTOR[!,:EmissionsCost] .= 0.0
-
-		dfNetRevenue = vcat(dfNetRevenue, dfNetRevenueVRESTOR)
-	end
-
-	if setup["ParameterScale"] == 1
-		dfNetRevenue.Inv_cost_MWh = dfNetRevenue.Inv_cost_MWh * (ModelScalingFactor) # converting Million US$ to US$
-		dfNetRevenue.Inv_cost_MW = dfNetRevenue.Inv_cost_MW * (ModelScalingFactor) # converting Million US$ to US$
-
-		dfNetRevenue.Fixed_OM_cost_MW = dfNetRevenue.Fixed_OM_cost_MW * (ModelScalingFactor) # converting Million US$ to US$
-		dfNetRevenue.Fixed_OM_cost_MWh = dfNetRevenue.Fixed_OM_cost_MWh * (ModelScalingFactor) # converting Million US$ to US$
-		dfNetRevenue.Var_OM_cost_out = dfNetRevenue.Var_OM_cost_out * (ModelScalingFactor) # converting Million US$ to US$
-
-		dfNetRevenue.Fuel_cost = dfNetRevenue.Fuel_cost * (ModelScalingFactor) # converting Million US$ to US$
-
-		dfNetRevenue.Var_OM_cost_in = dfNetRevenue.Var_OM_cost_in * (ModelScalingFactor) # converting Million US$ to US$
-
-		dfNetRevenue.StartCost = dfNetRevenue.StartCost * (ModelScalingFactor) # converting Million US$ to US$
-
-		dfNetRevenue[!,:EmissionsCost] = dfNetRevenue[!,:EmissionsCost] * (ModelScalingFactor) # converting Million US$ to US$
-	end
-
-	# Add charge cost to the dataframe
-	if v"1.3" <= VERSION < v"1.4"
-		dfNetRevenue[!,:Charge_cost] .= 0.0
-	elseif v"1.4" <= VERSION < v"1.7"
-		dfNetRevenue.Charge_cost = zeros(size(dfNetRevenue, 1))
-	end
-	if has_duals(EP) == 1
-		dfNetRevenue.Charge_cost = dfChargingcost[!,:AnnualSum] # Unit is confirmed to be US$
-	end
->>>>>>> 37ec98da
 
     # Add fuel cost to the dataframe
     dfNetRevenue.Fuel_cost = value.(EP[:ePlantCFuelOut])
@@ -254,7 +133,7 @@
     # Add charge cost to the dataframe
     dfNetRevenue.Charge_cost = zeros(nrow(dfNetRevenue))
     if has_duals(EP) == 1
-        dfNetRevenue.Charge_cost = dfChargingcost[!, :AnnualSum] # Unit is confirmed to be US$
+        dfNetRevenue.Charge_cost = dfChargingcost[1:G, :AnnualSum] # Unit is confirmed to be US$
     end
     dfNetRevenue.Charge_cost = round.(dfNetRevenue.Charge_cost, digits = 2)
     dfNetRevenue.Cost .+= dfNetRevenue.Charge_cost
@@ -262,7 +141,7 @@
 	# Add energy revenue to the dataframe
 	dfNetRevenue.EnergyRevenue = zeros(nrow(dfNetRevenue))
     if has_duals(EP) == 1
-        dfNetRevenue.EnergyRevenue = dfEnergyRevenue[!,:AnnualSum] # Unit is confirmed to be US$
+        dfNetRevenue.EnergyRevenue = dfEnergyRevenue[1:G,:AnnualSum] # Unit is confirmed to be US$
     end
     dfNetRevenue.EnergyRevenue = round.(dfNetRevenue.EnergyRevenue, digits = 2)
     dfNetRevenue.Revenue .+= dfNetRevenue.EnergyRevenue
@@ -270,7 +149,7 @@
     # Add subsidy revenue to the dataframe
 	dfNetRevenue.SubsidyRevenue = zeros(nrow(dfNetRevenue))
 	if has_duals(EP) == 1
-	 	dfNetRevenue.SubsidyRevenue = dfSubRevenue[!,:SubsidyRevenue] # Unit is confirmed to be US$
+	 	dfNetRevenue.SubsidyRevenue = dfSubRevenue[1:G,:SubsidyRevenue] # Unit is confirmed to be US$
 	end
     dfNetRevenue.SubsidyRevenue = round.(dfNetRevenue.SubsidyRevenue, digits = 2)
     dfNetRevenue.Revenue .+= dfNetRevenue.SubsidyRevenue
@@ -278,16 +157,15 @@
     # Add capacity revenue to the dataframe, aka capacity market
     dfNetRevenue.ReserveMarginRevenue = zeros(nrow(dfNetRevenue))
     if setup["CapacityReserveMargin"] == 1 && has_duals(EP) == 1 # The unit is confirmed to be $
-        dfNetRevenue.ReserveMarginRevenue += dfResRevenue.AnnualSum
+        dfNetRevenue.ReserveMarginRevenue += dfResRevenue.AnnualSum[1:G]
     end
     dfNetRevenue.ReserveMarginRevenue = round.(dfNetRevenue.ReserveMarginRevenue, digits = 2)
     dfNetRevenue.Revenue .+= dfNetRevenue.ReserveMarginRevenue
 
-<<<<<<< HEAD
     # Add RPS/CES revenue to the dataframe
     dfNetRevenue.ESRRevenue = zeros(nrow(dfNetRevenue))
     if setup["EnergyShareRequirement"] == 1 && has_duals(EP) == 1 # The unit is confirmed to be $
-        dfNetRevenue.ESRRevenue += dfESRRev.AnnualSum
+        dfNetRevenue.ESRRevenue += dfESRRev.AnnualSum[1:G]
     end
     dfNetRevenue.ESRRevenue = round.(dfNetRevenue.ESRRevenue, digits = 2)
     dfNetRevenue.Revenue .+= dfNetRevenue.ESRRevenue
@@ -321,16 +199,6 @@
 			dfNetRevenue.SequestrationCost *= ModelScalingFactor^2
 			dfNetRevenue.CO2Credit *= ModelScalingFactor^2
 		end
-=======
-	# Add regional technology subsidy revenue to the dataframe
-	if v"1.3" <= VERSION < v"1.4"
-		dfNetRevenue[!,:RegSubsidyRevenue] .= 0.0
-	elseif v"1.4" <= VERSION < v"1.7"
-		dfNetRevenue.RegSubsidyRevenue = zeros(size(dfNetRevenue, 1))
-	end
-	if setup["MinCapReq"] >= 1 && has_duals(EP) == 1 # The unit is confirmed to be US$
-		dfNetRevenue.RegSubsidyRevenue = dfRegSubRevenue[!,:SubsidyRevenue]
->>>>>>> 37ec98da
 	end
     dfNetRevenue.SequestrationCost = round.(dfNetRevenue.SequestrationCost, digits = 2)
     dfNetRevenue.CO2Credit = round.(dfNetRevenue.CO2Credit, digits = 2)
@@ -362,13 +230,117 @@
     # Add regional technology subsidy revenue to the dataframe, aka min cap
     dfNetRevenue.RegSubsidyRevenue = zeros(nrow(dfNetRevenue))
     if setup["MinCapReq"] == 1 && has_duals(EP) == 1 # The unit is confirmed to be US$
-        dfNetRevenue.RegSubsidyRevenue .+= dfRegSubRevenue.SubsidyRevenue
+        dfNetRevenue.RegSubsidyRevenue .+= dfRegSubRevenue.SubsidyRevenue[1:G]
     end
     dfNetRevenue.RegSubsidyRevenue = round.(dfNetRevenue.RegSubsidyRevenue, digits = 2)
     dfNetRevenue.Revenue .+= dfNetRevenue.RegSubsidyRevenue
     
     # Calculate the Net
     dfNetRevenue.Profit = dfNetRevenue.Revenue .- dfNetRevenue.Cost
+ 	
+	# Add VRE-STORAGE module
+	if setup["VreStor"]==1
+		dfGen_VRE_STOR = inputs["dfGen_VRE_STOR"]
+		dfNetRevenueVRESTOR = DataFrame(
+            region = dfGen_VRE_STOR[!,:region], 
+            Resource = inputs["RESOURCES_VRE_STOR"], 
+            zone = dfGen_VRE_STOR[!,:Zone], 
+            Cluster = dfGen_VRE_STOR[!,:cluster], 
+            R_ID = dfGen_VRE_STOR[!,:R_ID],
+            Revenue = zeros(VRE_STOR),
+            Cost = zeros(VRE_STOR),
+            Profit = zeros(VRE_STOR))
+
+        # Add investment cost to the dataframe
+        dfNetRevenueVRESTOR.Inv_cost_MW = value.(EP[:eCInv_VRE_STOR])
+        if setup["ParameterScale"] == 1
+            eCFix_VRE_STOR.Inv_cost_MW *= ModelScalingFactor^2 # converting Million US$ to US$
+        end
+        dfNetRevenueVRESTOR.Inv_cost_MW = round.(dfNetRevenue.Inv_cost_MW, digits = 2)
+        dfNetRevenueVRESTOR.Cost .+= dfNetRevenueVRESTOR.Inv_cost_MW
+
+        # Add operations and maintenance cost to the dataframe
+        dfNetRevenueVRESTOR.Fixed_OM_cost_MW = value.(EP[:eCFix_VRE_STOR])
+        if setup["ParameterScale"] == 1
+            dfNetRevenueVRESTOR.Fixed_OM_cost_MW *= ModelScalingFactor^2 # converting Million US$ to US$
+        end
+        dfNetRevenueVRESTOR.Fixed_OM_cost_MW = round.(dfNetRevenueVRESTOR.Fixed_OM_cost_MW, digits = 2)
+        dfNetRevenueVRESTOR.Cost .+= dfNetRevenueVRESTOR.Fixed_OM_cost_MW
+
+        # Add variable cost to the dataframe
+        dfNetRevenueVRESTOR.Var_OM_cost_out = value.(EP[:eCVar_temp_VRE_STOR])
+        if setup["ParameterScale"] == 1
+            dfNetRevenueVRESTOR.Var_OM_cost_out *= ModelScalingFactor^2 # converting Million US$ to US$
+        end
+        dfNetRevendfNetRevenueVRESTORue.Var_OM_cost_out = round.(dfNetRevenueVRESTOR.Var_OM_cost_out, digits = 2)
+        dfNetRevenueVRESTOR.Cost .+= dfNetRevenueVRESTOR.Var_OM_cost_out
+         
+        dfNetRevenueVRESTOR.Var_OM_cost_in .= zeros(nrow(dfNetRevenueVRESTOR)) # need to add storage
+        dfNetRevenueVRESTOR.Fuel_cost .= zeros(nrow(dfNetRevenueVRESTOR))
+        dfNetRevenueVRESTOR.StartCost .= zeros(nrow(dfNetRevenueVRESTOR))
+
+        # Add charge cost to the dataframe
+        dfNetRevenueVRESTOR.Charge_cost = zeros(nrow(dfNetRevenueVRESTOR))
+        if has_duals(EP) == 1
+            dfNetRevenueVRESTOR.Charge_cost = dfChargingcost[G+1:G+VRE_STOR, :AnnualSum] # Unit is confirmed to be US$
+        end
+        dfNetRevenueVRESTOR.Charge_cost = round.(dfNetRevenueVRESTOR.Charge_cost, digits = 2)
+        dfNetRevenueVRESTOR.Cost .+= dfNetRevenueVRESTOR.Charge_cost
+
+        # Add energy revenue to the dataframe
+        dfNetRevenueVRESTOR.EnergyRevenue = zeros(nrow(dfNetRevenueVRESTOR))
+        if has_duals(EP) == 1
+            dfNetRevenueVRESTOR.EnergyRevenue = dfEnergyRevenue[G+1:G+VRE_STOR,:AnnualSum] # Unit is confirmed to be US$
+        end
+        dfNetRevenueVRESTOR.EnergyRevenue = round.(dfNetRevenueVRESTOR.EnergyRevenue, digits = 2)
+        dfNetRevenueVRESTOR.Revenue .+= dfNetRevenueVRESTOR.EnergyRevenue
+
+        # Add subsidy revenue to the dataframe
+        dfNetRevenueVRESTOR.SubsidyRevenue = zeros(nrow(dfNetRevenueVRESTOR))
+        if has_duals(EP) == 1
+            dfNetRevenueVRESTOR.SubsidyRevenue = dfNetRevenueVRESTOR[G+1:G+VRE_STOR,:SubsidyRevenue] # Unit is confirmed to be US$
+        end
+        dfNetRevenueVRESTOR.SubsidyRevenue = round.(dfSubRevenue.SubsidyRevenue, digits = 2)
+        dfNetRevenueVRESTOR.Revenue .+= dfNetRevenueVRESTOR.SubsidyRevenue
+
+        # Add capacity revenue to the dataframe, aka capacity market
+        dfNetRevenueVRESTOR.ReserveMarginRevenue = zeros(nrow(dfNetRevenueVRESTOR))
+        if setup["CapacityReserveMargin"] == 1 && has_duals(EP) == 1 # The unit is confirmed to be $
+            dfNetRevenueVRESTOR.ReserveMarginRevenue += dfResRevenue.AnnualSum[G+1:G+VRE_STOR]
+        end
+        dfNetRevenueVRESTOR.ReserveMarginRevenue = round.(dfNetRevenueVRESTOR.ReserveMarginRevenue, digits = 2)
+        dfNetRevenueVRESTOR.Revenue .+= dfNetRevenueVRESTOR.ReserveMarginRevenue
+
+        # Add RPS/CES revenue to the dataframe
+        dfNetRevenueVRESTOR.ESRRevenue = zeros(nrow(dfNetRevenueVRESTOR))
+        if setup["EnergyShareRequirement"] == 1 && has_duals(EP) == 1 # The unit is confirmed to be $
+            dfNetRevenueVRESTOR.ESRRevenue += dfESRRev.AnnualSum[G+1:G+VRE_STOR]
+        end
+        dfNetRevenueVRESTOR.ESRRevenue = round.(dfNetRevenueVRESTOR.ESRRevenue, digits = 2)
+        dfNetRevenueVRESTOR.Revenue .+= dfNetRevenueVRESTOR.ESRRevenue
+
+        dfNetRevenueVRESTOR.EmissionsCost .= zeros(nrow(dfNetRevenueVRESTOR))
+        dfNetRevenueVRESTOR.CO2Credit .= zeros(nrow(dfNetRevenueVRESTOR))
+        dfNetRevenueVRESTOR.SequestrationCost .= zeros(nrow(dfNetRevenueVRESTOR))
+        dfNetRevenueVRESTOR.EnergyCredit .= zeros(nrow(dfNetRevenueVRESTOR))
+        dfNetRevenueVRESTOR.InvestmentCredit .= zeros(nrow(dfNetRevenueVRESTOR))
+        dfNetRevenueVRESTOR.RegSubsidyRevenue .= zeros(nrow(dfNetRevenueVRESTOR))
+        
+        
+        # Add regional technology subsidy revenue to the dataframe, aka min cap
+        dfNetRevenueVRESTOR.RegSubsidyRevenue = zeros(nrow(dfNetRevenueVRESTOR))
+        if setup["MinCapReq"] == 1 && has_duals(EP) == 1 # The unit is confirmed to be US$
+            dfNetRevenueVRESTOR.RegSubsidyRevenue .+= dfRegSubRevenue.SubsidyRevenue[G+1:G+VRE_STOR]
+        end
+        dfNetRevenueVRESTOR.RegSubsidyRevenue = round.(dfNetRevenueVRESTOR.RegSubsidyRevenue, digits = 2)
+        dfNetRevenueVRESTOR.Revenue .+= dfNetRevenueVRESTOR.RegSubsidyRevenue
+        
+        # Calculate the Net
+        dfNetRevenueVRESTOR.Profit = dfNetRevenueVRESTOR.Revenue .- dfNetRevenueVRESTOR.Cost
+
+        dfNetRevenue = vcat(dfNetRevenue, dfNetRevenueVRESTOR)
+	end
+
 
 	CSV.write(joinpath(path, "NetRevenue.csv"), dfNetRevenue)
 end