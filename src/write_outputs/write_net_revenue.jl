@doc raw"""
	write_net_revenue(path::AbstractString, inputs::Dict, setup::Dict, EP::Model, dfCap::DataFrame, dfESRRev::DataFrame, dfResRevenue::DataFrame, dfChargingcost::DataFrame, dfPower::DataFrame, dfEnergyRevenue::DataFrame, dfSubRevenue::DataFrame, dfRegSubRevenue::DataFrame, dfVreStor::DataFrame)

Function for writing net revenue of different generation technologies.
"""
function write_net_revenue(path::AbstractString, inputs::Dict, setup::Dict, EP::Model, dfCap::DataFrame, dfESRRev::DataFrame, dfResRevenue::DataFrame, dfChargingcost::DataFrame, dfPower::DataFrame, dfEnergyRevenue::DataFrame, dfSubRevenue::DataFrame, dfRegSubRevenue::DataFrame, dfVreStor::DataFrame)
	dfGen = inputs["dfGen"]
	T = inputs["T"]     			# Number of time steps (hours)
	Z = inputs["Z"]     			# Number of zones
	G = inputs["G"]     			# Number of generators
	COMMIT = inputs["COMMIT"]		# Thermal units for unit commitment
	STOR_ALL = inputs["STOR_ALL"]
	VRE_STOR = inputs["VRE_STOR"]
	dfVRE_STOR = inputs["dfVRE_STOR"]
	if !isempty(VRE_STOR)
		VRE_STOR_LENGTH = size(inputs["VRE_STOR"])[1]
		SOLAR = inputs["VS_SOLAR"]
		WIND = inputs["VS_WIND"]
		DC = inputs["VS_DC"]
		DC_DISCHARGE = inputs["VS_STOR_DC_DISCHARGE"]
		AC_DISCHARGE = inputs["VS_STOR_AC_DISCHARGE"]
		DC_CHARGE = inputs["VS_STOR_DC_CHARGE"]
		AC_CHARGE = inputs["VS_STOR_AC_CHARGE"]
		# Should read in charge asymmetric capacities
	end

	# Create a NetRevenue dataframe
 	dfNetRevenue = DataFrame(region = dfGen[!,:region], Resource = inputs["RESOURCES"], zone = dfGen[!,:Zone], Cluster = dfGen[!,:cluster], R_ID = dfGen[!,:R_ID])

	# Add investment cost to the dataframe
	dfNetRevenue.Inv_cost_MW = dfGen[!,:Inv_Cost_per_MWyr] .* dfCap[1:G,:NewCap]
	dfNetRevenue.Inv_cost_MWh = dfGen[!,:Inv_Cost_per_MWhyr] .* dfCap[1:G,:NewEnergyCap]
	dfNetRevenue.Inv_cost_charge_MW = dfGen[!,:Inv_Cost_Charge_per_MWyr] .* dfCap[1:G,:NewChargeCap]

	if !isempty(VRE_STOR)
		# Doesn't include charge capacities
		if !isempty(SOLAR)
			dfNetRevenue.Inv_cost_MW[VRE_STOR] += dfVRE_STOR[!,:Inv_Cost_Solar_per_MWyr] .* dfVreStor[1:VRE_STOR_LENGTH,:NewCapSolar]
		end
		if !isempty(DC)
			dfNetRevenue.Inv_cost_MW[VRE_STOR] += dfVRE_STOR[!,:Inv_Cost_Inverter_per_MWyr] .* dfVreStor[1:VRE_STOR_LENGTH,:NewCapDC]
		end
		if !isempty(WIND)
			dfNetRevenue.Inv_cost_MW[VRE_STOR] += dfVRE_STOR[!,:Inv_Cost_Wind_per_MWyr] .* dfVreStor[1:VRE_STOR_LENGTH,:NewCapWind]
		end
	end
	if setup["ParameterScale"] == 1
		dfNetRevenue.Inv_cost_MWh *= ModelScalingFactor # converting Million US$ to US$
		dfNetRevenue.Inv_cost_MW *= ModelScalingFactor # converting Million US$ to US$
		dfNetRevenue.Inv_cost_charge_MW *= ModelScalingFactor # converting Million US$ to US$
	end

	# Add operations and maintenance cost to the dataframe
	dfNetRevenue.Fixed_OM_cost_MW = dfGen[!,:Fixed_OM_Cost_per_MWyr] .* dfCap[1:G,:EndCap]
 	dfNetRevenue.Fixed_OM_cost_MWh = dfGen[!,:Fixed_OM_Cost_per_MWhyr] .* dfCap[1:G,:EndEnergyCap]
    dfNetRevenue.Fixed_OM_cost_charge_MW = dfGen[!, :Fixed_OM_Cost_Charge_per_MWyr] .* dfCap[1:G, :EndChargeCap]

 	dfNetRevenue.Var_OM_cost_out = (dfGen[!,:Var_OM_Cost_per_MWh]) .* dfPower[1:G,:AnnualSum]
	if !isempty(VRE_STOR)
		if !isempty(SOLAR)
			dfNetRevenue.Fixed_OM_cost_MW[VRE_STOR] += dfVRE_STOR[!,:Fixed_OM_Solar_Cost_per_MWyr] .* dfVreStor[1:VRE_STOR_LENGTH, :EndCapSolar]
			dfNetRevenue.Var_OM_cost_out[SOLAR] += dfVRE_STOR[(dfVRE_STOR.SOLAR.!=0),:Var_OM_Cost_per_MWh_Solar] .* (value.(EP[:vP_SOLAR][SOLAR, :]).data .* dfVRE_STOR[(dfVRE_STOR.SOLAR.!=0),:EtaInverter] * inputs["omega"])
		end
		if !isempty(WIND)
			dfNetRevenue.Fixed_OM_cost_MW[VRE_STOR] += dfVRE_STOR[!,:Fixed_OM_Wind_Cost_per_MWyr] .* dfVreStor[1:VRE_STOR_LENGTH, :EndCapWind]
			dfNetRevenue.Var_OM_cost_out[WIND] += dfVRE_STOR[(dfVRE_STOR.WIND.!=0),:Var_OM_Cost_per_MWh_Wind] .* (value.(EP[:vP_WIND][WIND, :]).data * inputs["omega"])
		end
		if !isempty(DC)
			dfNetRevenue.Fixed_OM_cost_MW[VRE_STOR] += dfVRE_STOR[!,:Fixed_OM_Inverter_Cost_per_MWyr] .* dfVreStor[1:VRE_STOR_LENGTH, :EndCapDC]
		end
		if !isempty(DC_DISCHARGE)
			dfNetRevenue.Var_OM_cost_out[DC_DISCHARGE] += dfVRE_STOR[(dfVRE_STOR.STOR_DC_DISCHARGE.!=0),:Var_OM_Cost_per_MWh_Discharge_DC] .* (value.(EP[:vP_DC_DISCHARGE][DC_DISCHARGE, :]).data .* dfVRE_STOR[(dfVRE_STOR.STOR_DC_DISCHARGE.!=0),:EtaInverter] * inputs["omega"])
		end
		if !isempty(AC_DISCHARGE)
			dfNetRevenue.Var_OM_cost_out[AC_DISCHARGE] += dfVRE_STOR[(dfVRE_STOR.STOR_AC_DISCHARGE.!=0),:Var_OM_Cost_per_MWh_Discharge_AC] .* (value.(EP[:vP_AC_DISCHARGE][AC_DISCHARGE, :]).data * inputs["omega"])
		end
	end
	if setup["ParameterScale"] == 1
		dfNetRevenue.Fixed_OM_cost_MW *= ModelScalingFactor # converting Million US$ to US$
		dfNetRevenue.Fixed_OM_cost_MWh *= ModelScalingFactor # converting Million US$ to US$
		dfNetRevenue.Fixed_OM_cost_charge_MW *= ModelScalingFactor # converting Million US$ to US$
		dfNetRevenue.Var_OM_cost_out *= ModelScalingFactor # converting Million US$ to US$
	end

	# Add fuel cost to the dataframe
	dfNetRevenue.Fuel_cost = sum(value.(EP[:ePlantCFuelOut]), dims = 2)
	if setup["ParameterScale"] == 1
		dfNetRevenue.Fuel_cost *= ModelScalingFactor^2 # converting Million US$ to US$
	end

	# Add storage cost to the dataframe
	dfNetRevenue.Var_OM_cost_in = zeros(nrow(dfNetRevenue))
	if !isempty(STOR_ALL)
		dfNetRevenue.Var_OM_cost_in[STOR_ALL] = dfGen[STOR_ALL,:Var_OM_Cost_per_MWh_In] .* ((value.(EP[:vCHARGE][STOR_ALL,:]).data) * inputs["omega"])
 	end
	if !isempty(VRE_STOR)
		if !isempty(DC_CHARGE)
			dfNetRevenue.Var_OM_cost_in[DC_CHARGE] += dfVRE_STOR[(dfVRE_STOR.STOR_DC_CHARGE.!=0),:Var_OM_Cost_per_MWh_Charge_DC] .* (value.(EP[:vP_DC_CHARGE][DC_CHARGE, :]).data ./ dfVRE_STOR[(dfVRE_STOR.STOR_DC_CHARGE.!=0),:EtaInverter] * inputs["omega"])
		end
		if !isempty(AC_CHARGE)
			dfNetRevenue.Var_OM_cost_in[AC_CHARGE] += dfVRE_STOR[(dfVRE_STOR.STOR_AC_CHARGE.!=0),:Var_OM_Cost_per_MWh_Charge_AC] .* (value.(EP[:vP_AC_CHARGE][AC_CHARGE, :]).data * inputs["omega"])
		end
	end

	if setup["ParameterScale"] == 1
		dfNetRevenue.Var_OM_cost_in *= ModelScalingFactor^2 # converting Million US$ to US$
	end
	# Add start-up cost to the dataframe
	dfNetRevenue.StartCost = zeros(nrow(dfNetRevenue))
	if setup["UCommit"]>=1 && !isempty(COMMIT)
		start_costs = vec(sum(value.(EP[:eCStart][COMMIT, :]).data, dims = 2))
		start_fuel_costs = vec(value.(EP[:ePlantCFuelStart][COMMIT]))
		dfNetRevenue.StartCost[COMMIT] .= start_costs + start_fuel_costs
 	end
	if setup["ParameterScale"] == 1
		dfNetRevenue.StartCost *= ModelScalingFactor^2 # converting Million US$ to US$
	end
	# Add charge cost to the dataframe
	dfNetRevenue.Charge_cost = zeros(nrow(dfNetRevenue))
	if has_duals(EP) == 1
		dfNetRevenue.Charge_cost = dfChargingcost[1:G,:AnnualSum] # Unit is confirmed to be US$
	end

	# Add CO2 releated sequestration cost or credit (e.g. 45 Q) to the dataframe
	dfNetRevenue.CO2SequestrationCost = zeros(nrow(dfNetRevenue))
	if any(dfGen.CO2_Capture_Fraction .!= 0)
		dfNetRevenue.CO2SequestrationCost .= value.(EP[:ePlantCCO2Sequestration])
 	end
	if setup["ParameterScale"] == 1
		dfNetRevenue.CO2SequestrationCost *= ModelScalingFactor^2 # converting Million US$ to US$
	end

	# Add energy and subsidy revenue to the dataframe
	dfNetRevenue.EnergyRevenue = zeros(nrow(dfNetRevenue))
	dfNetRevenue.SubsidyRevenue = zeros(nrow(dfNetRevenue))
	if has_duals(EP) == 1
		dfNetRevenue.EnergyRevenue = dfEnergyRevenue[1:G,:AnnualSum] # Unit is confirmed to be US$
	 	dfNetRevenue.SubsidyRevenue = dfSubRevenue[1:G,:SubsidyRevenue] # Unit is confirmed to be US$
	end

	# Add capacity revenue to the dataframe
	dfNetRevenue.ReserveMarginRevenue = zeros(nrow(dfNetRevenue))
 	if setup["CapacityReserveMargin"] > 0 && has_duals(EP) == 1 # The unit is confirmed to be $
 		dfNetRevenue.ReserveMarginRevenue = dfResRevenue[1:G,:AnnualSum]
 	end

	# Add RPS/CES revenue to the dataframe
	dfNetRevenue.ESRRevenue = zeros(nrow(dfNetRevenue))
 	if setup["EnergyShareRequirement"] > 0 && has_duals(EP) == 1 # The unit is confirmed to be $
 		dfNetRevenue.ESRRevenue = dfESRRev[1:G,:Total]
 	end

	# Calculate emissions cost
	dfNetRevenue.EmissionsCost = zeros(nrow(dfNetRevenue))
	if setup["CO2Cap"] >=1 && has_duals(EP) == 1
		for cap in 1:inputs["NCO2Cap"]
			co2_cap_dual = dual(EP[:cCO2Emissions_systemwide][cap])
			CO2ZONES = findall(x->x==1, inputs["dfCO2CapZones"][:,cap])
			GEN_IN_ZONE = dfGen[[y in CO2ZONES for y in dfGen[:, :Zone]], :R_ID]
			if setup["CO2Cap"]==1 # Mass-based
				# Cost = sum(sum(emissions of gen y * dual(CO2 constraint[cap]) for z in Z) for cap in setup["NCO2"])
				temp_vec = value.(EP[:eEmissionsByPlant][GEN_IN_ZONE, :]) * inputs["omega"]
				dfNetRevenue.EmissionsCost[GEN_IN_ZONE] += - co2_cap_dual * temp_vec
			elseif setup["CO2Cap"]==2 # Demand + Rate-based
				# Cost = sum(sum(emissions for zone z * dual(CO2 constraint[cap]) for z in Z) for cap in setup["NCO2"])
				temp_vec = value.(EP[:eEmissionsByPlant][GEN_IN_ZONE, :]) * inputs["omega"]
				dfNetRevenue.EmissionsCost[GEN_IN_ZONE] += - co2_cap_dual * temp_vec
			elseif setup["CO2Cap"]==3 # Generation + Rate-based
				SET_WITH_MAXCO2RATE = union(inputs["THERM_ALL"],inputs["VRE"], inputs["VRE"],inputs["MUST_RUN"],inputs["HYDRO_RES"])
				Y = intersect(GEN_IN_ZONE, SET_WITH_MAXCO2RATE)
				temp_vec = (value.(EP[:eEmissionsByPlant][Y,:]) - (value.(EP[:vP][Y,:]) .* inputs["dfMaxCO2Rate"][dfGen[Y, :Zone], cap])) * inputs["omega"]
				dfNetRevenue.EmissionsCost[Y] += - co2_cap_dual * temp_vec
			end
		end
		if setup["ParameterScale"] == 1
			dfNetRevenue.EmissionsCost *= ModelScalingFactor^2 # converting Million US$ to US$
		end
	end

	# Add regional technology subsidy revenue to the dataframe
	dfNetRevenue.RegSubsidyRevenue = zeros(nrow(dfNetRevenue))
	if setup["MinCapReq"] >= 1 && has_duals(EP) == 1 # The unit is confirmed to be US$
		dfNetRevenue.RegSubsidyRevenue = dfRegSubRevenue[1:G,:SubsidyRevenue]
	end

	dfNetRevenue.Revenue = dfNetRevenue.EnergyRevenue .+ dfNetRevenue.SubsidyRevenue .+ dfNetRevenue.ReserveMarginRevenue .+ dfNetRevenue.ESRRevenue .+ dfNetRevenue.RegSubsidyRevenue
<<<<<<< HEAD
	dfNetRevenue.Cost = dfNetRevenue.Inv_cost_MW .+ dfNetRevenue.Inv_cost_MWh .+ dfNetRevenue.Fixed_OM_cost_MW .+ dfNetRevenue.Fixed_OM_cost_MWh .+ dfNetRevenue.Var_OM_cost_out .+ dfNetRevenue.Var_OM_cost_in .+ dfNetRevenue.Fuel_cost .+ dfNetRevenue.Charge_cost .+ dfNetRevenue.EmissionsCost .+ dfNetRevenue.StartCost +dfNetRevenue.CO2SequestrationCost
=======
	dfNetRevenue.Cost = (dfNetRevenue.Inv_cost_MW
                      .+ dfNetRevenue.Inv_cost_MWh
                      .+ dfNetRevenue.Inv_cost_charge_MW
                      .+ dfNetRevenue.Fixed_OM_cost_MW
                      .+ dfNetRevenue.Fixed_OM_cost_MWh
                      .+ dfNetRevenue.Fixed_OM_cost_charge_MW
                      .+ dfNetRevenue.Var_OM_cost_out
                      .+ dfNetRevenue.Var_OM_cost_in
                      .+ dfNetRevenue.Fuel_cost
                      .+ dfNetRevenue.Charge_cost
                      .+ dfNetRevenue.EmissionsCost
                      .+ dfNetRevenue.StartCost)
>>>>>>> fa5f5b86
	dfNetRevenue.Profit = dfNetRevenue.Revenue .- dfNetRevenue.Cost

	CSV.write(joinpath(path, "NetRevenue.csv"), dfNetRevenue)
end<|MERGE_RESOLUTION|>--- conflicted
+++ resolved
@@ -184,22 +184,19 @@
 	end
 
 	dfNetRevenue.Revenue = dfNetRevenue.EnergyRevenue .+ dfNetRevenue.SubsidyRevenue .+ dfNetRevenue.ReserveMarginRevenue .+ dfNetRevenue.ESRRevenue .+ dfNetRevenue.RegSubsidyRevenue
-<<<<<<< HEAD
-	dfNetRevenue.Cost = dfNetRevenue.Inv_cost_MW .+ dfNetRevenue.Inv_cost_MWh .+ dfNetRevenue.Fixed_OM_cost_MW .+ dfNetRevenue.Fixed_OM_cost_MWh .+ dfNetRevenue.Var_OM_cost_out .+ dfNetRevenue.Var_OM_cost_in .+ dfNetRevenue.Fuel_cost .+ dfNetRevenue.Charge_cost .+ dfNetRevenue.EmissionsCost .+ dfNetRevenue.StartCost +dfNetRevenue.CO2SequestrationCost
-=======
 	dfNetRevenue.Cost = (dfNetRevenue.Inv_cost_MW
-                      .+ dfNetRevenue.Inv_cost_MWh
-                      .+ dfNetRevenue.Inv_cost_charge_MW
-                      .+ dfNetRevenue.Fixed_OM_cost_MW
-                      .+ dfNetRevenue.Fixed_OM_cost_MWh
-                      .+ dfNetRevenue.Fixed_OM_cost_charge_MW
-                      .+ dfNetRevenue.Var_OM_cost_out
-                      .+ dfNetRevenue.Var_OM_cost_in
-                      .+ dfNetRevenue.Fuel_cost
-                      .+ dfNetRevenue.Charge_cost
-                      .+ dfNetRevenue.EmissionsCost
-                      .+ dfNetRevenue.StartCost)
->>>>>>> fa5f5b86
+					  .+ dfNetRevenue.Inv_cost_MWh 
+					  .+ dfNetRevenue.Inv_cost_charge_MW
+					  .+ dfNetRevenue.Fixed_OM_cost_MW 
+					  .+ dfNetRevenue.Fixed_OM_cost_MWh 
+					  .+ dfNetRevenue.Fixed_OM_cost_charge_MW
+					  .+ dfNetRevenue.Var_OM_cost_out 
+					  .+ dfNetRevenue.Var_OM_cost_in 
+					  .+ dfNetRevenue.Fuel_cost 
+					  .+ dfNetRevenue.Charge_cost 
+					  .+ dfNetRevenue.EmissionsCost 
+					  .+ dfNetRevenue.StartCost 
+					  .+dfNetRevenue.CO2SequestrationCost)
 	dfNetRevenue.Profit = dfNetRevenue.Revenue .- dfNetRevenue.Cost
 
 	CSV.write(joinpath(path, "NetRevenue.csv"), dfNetRevenue)
