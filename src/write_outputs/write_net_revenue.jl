"""
GenX: An Configurable Capacity Expansion Model
Copyright (C) 2021,  Massachusetts Institute of Technology
This program is free software; you can redistribute it and/or modify
it under the terms of the GNU General Public License as published by
the Free Software Foundation; either version 2 of the License, or
(at your option) any later version.
This program is distributed in the hope that it will be useful,
but WITHOUT ANY WARRANTY; without even the implied warranty of
MERCHANTABILITY or FITNESS FOR A PARTICULAR PURPOSE.  See the
GNU General Public License for more details.
A complete copy of the GNU General Public License v2 (GPLv2) is available
in LICENSE.txt.  Users uncompressing this from an archive may not have
received this license file.  If not, see <http://www.gnu.org/licenses/>.
"""

@doc raw"""
	write_net_revenue(path::AbstractString, inputs::Dict, setup::Dict, EP::Model, dfCap::DataFrame, dfESRRev::DataFrame, dfResRevenue::DataFrame, dfChargingcost::DataFrame, dfPower::DataFrame, dfEnergyRevenue::DataFrame, dfSubRevenue::DataFrame, dfRegSubRevenue::DataFrame)

Function for writing net revenue of different generation technologies.
"""
<<<<<<< HEAD
function write_net_revenue(path::AbstractString, sep::AbstractString, inputs::Dict, setup::Dict, EP::Model, dfCap::DataFrame, dfESRRev::DataFrame, dfResRevenue::DataFrame, dfChargingcost::DataFrame, dfPower::DataFrame, dfEnergyRevenue::DataFrame, dfSubRevenue::DataFrame, dfRegSubRevenue::DataFrame, dfCO2MassCapCost::DataFrame, dfCO2LoadRateCapCost::DataFrame, dfCO2GenRateCapCost::DataFrame, dfCO2TaxCost::DataFrame, dfCO2CaptureCredit::DataFrame)
    dfGen = inputs["dfGen"]
    T = inputs["T"]     # Number of time steps (hours)
    Z = inputs["Z"]     # Number of zones
    G = inputs["G"]     # Number of generators
    COMMIT = inputs["COMMIT"]# Thermal units for unit commitment
    STOR_ALL = inputs["STOR_ALL"]
    # Create a NetRevenue dataframe
    dfNetRevenue = DataFrame(Region = dfGen[!, :region], Resource = inputs["RESOURCES"], Zone = dfGen[!, :Zone], Cluster = dfGen[!, :cluster])

    # Add investment cost to the dataframe
    dfNetRevenue.Inv_cost_MW = dfGen[!, :Inv_Cost_per_MWyr] .* dfCap[1:end-1, :NewCap]
    dfNetRevenue.Inv_cost_MWh = dfGen[!, :Inv_Cost_per_MWhyr] .* dfCap[1:end-1, :NewEnergyCap]
    if setup["ParameterScale"] == 1
        dfNetRevenue.Inv_cost_MWh = dfNetRevenue.Inv_cost_MWh * (ModelScalingFactor) # converting Million US$ to US$
        dfNetRevenue.Inv_cost_MW = dfNetRevenue.Inv_cost_MW * (ModelScalingFactor) # converting Million US$ to US$
    end

    # Add operations and maintenance cost to the dataframe
    dfNetRevenue.Fixed_OM_cost_MW = dfGen[!, :Fixed_OM_Cost_per_MWyr] .* dfCap[1:end-1, :EndCap]
    dfNetRevenue.Fixed_OM_cost_MWh = dfGen[!, :Fixed_OM_Cost_per_MWhyr] .* dfCap[1:end-1, :EndEnergyCap]
    dfNetRevenue.Var_OM_cost_out = (dfGen[!, :Var_OM_Cost_per_MWh]) .* dfPower[1:end-1, :AnnualSum]
    if setup["ParameterScale"] == 1
        dfNetRevenue.Fixed_OM_cost_MW = dfNetRevenue.Fixed_OM_cost_MW * (ModelScalingFactor) # converting Million US$ to US$
        dfNetRevenue.Fixed_OM_cost_MWh = dfNetRevenue.Fixed_OM_cost_MWh * (ModelScalingFactor) # converting Million US$ to US$
        dfNetRevenue.Var_OM_cost_out = dfNetRevenue.Var_OM_cost_out * (ModelScalingFactor) # converting Million US$ to US$
    end

    # Add fuel cost to the dataframe
    if v"1.3" <= VERSION < v"1.4"
        dfNetRevenue[!, :Fuel_cost] .= 0.0
    elseif v"1.4" <= VERSION < v"1.7"
        dfNetRevenue.Fuel_cost = zeros(size(dfNetRevenue, 1))
    end
    # for i in 1:G
    #     dfNetRevenue.Fuel_cost[i] = sum(inputs["C_Fuel_per_MWh"][i, :] .* inputs["omega"] .* value.(EP[:vP])[i, :])
    # end
    dfNetRevenue.Fuel_cost .= (inputs["C_Fuel_per_MWh"] .* value.(EP[:vP])) * inputs["omega"]
    if setup["ParameterScale"] == 1
        dfNetRevenue.Fuel_cost = dfNetRevenue.Fuel_cost * (ModelScalingFactor^2) # converting Million US$ to US$
    end

    # Add storage cost to the dataframe
    if v"1.3" <= VERSION < v"1.4"
        dfNetRevenue[!, :Var_OM_cost_in] .= 0.0
    elseif v"1.4" <= VERSION < v"1.7"
        dfNetRevenue.Var_OM_cost_in = zeros(size(dfNetRevenue, 1))
    end

    # for y in inputs["STOR_ALL"]
    #     dfNetRevenue.Var_OM_cost_in[y] = dfGen[y, :Var_OM_Cost_per_MWh_In] * sum(inputs["omega"] .* value.(EP[:vCHARGE])[y, :])
    # end
    if !isempty(STOR_ALL)
        dfNetRevenue.Var_OM_cost_in[STOR_ALL] .= dfGen[STOR_ALL, :Var_OM_Cost_per_MWh_In] .* ((value.(EP[:vCHARGE][STOR_ALL,:]).data) * inputs["omega"])
    end
    if setup["ParameterScale"] == 1
        dfNetRevenue.Var_OM_cost_in = dfNetRevenue.Var_OM_cost_in * (ModelScalingFactor^2) # converting Million US$ to US$
    end
    # Add start-up cost to the dataframe
    if v"1.3" <= VERSION < v"1.4"
        dfNetRevenue[!, :StartCost] .= 0.0
    elseif v"1.4" <= VERSION < v"1.7"
        dfNetRevenue.StartCost = zeros(size(dfNetRevenue, 1))
    end
    if (setup["UCommit"] >= 1)
        # for y in COMMIT #dfGen[!,:R_ID]
        #     dfNetRevenue.StartCost[y] = sum(value.(EP[:eCStart])[y, :])
        # end
        if !isempty(COMMIT)
            # print(value.(EP[:eCStart][COMMIT, :]).data)
            dfNetRevenue.StartCost[COMMIT] .= vec(sum(value.(EP[:eCStart][COMMIT, :]).data, dims = 2)) # if you don't use vec, dimension won't match
        end

    end
    if setup["ParameterScale"] == 1
        dfNetRevenue.StartCost = dfNetRevenue.StartCost * (ModelScalingFactor^2) # converting Million US$ to US$
    end
    # Add charge cost to the dataframe
    if v"1.3" <= VERSION < v"1.4"
        dfNetRevenue[!, :Charge_cost] .= 0.0
    elseif v"1.4" <= VERSION < v"1.7"
        dfNetRevenue.Charge_cost = zeros(size(dfNetRevenue, 1))
    end
    if has_duals(EP) == 1
        dfNetRevenue.Charge_cost = dfChargingcost[!, :AnnualSum] # Unit is confirmed to be US$
    end

    # Add energy and subsidy revenue to the dataframe
    if v"1.3" <= VERSION < v"1.4"
        dfNetRevenue[!, :EnergyRevenue] .= 0.0
        dfNetRevenue[!, :SubsidyRevenue] .= 0.0
    elseif v"1.4" <= VERSION < v"1.7"
        dfNetRevenue.EnergyRevenue = zeros(size(dfNetRevenue, 1))
        dfNetRevenue.SubsidyRevenue = zeros(size(dfNetRevenue, 1))
    end
    if has_duals(EP) == 1
        dfNetRevenue.EnergyRevenue = dfEnergyRevenue[!, :AnnualSum] # Unit is confirmed to be US$
        dfNetRevenue.SubsidyRevenue = dfSubRevenue[!, :SubsidyRevenue] # Unit is confirmed to be US$
    end

    # Add capacity revenue to the dataframe
    if v"1.3" <= VERSION < v"1.4"
        dfNetRevenue[!, :ReserveMarginRevenue] .= 0.0
    elseif v"1.4" <= VERSION < v"1.7"
        dfNetRevenue.ReserveMarginRevenue = zeros(size(dfNetRevenue, 1))
    end
    if setup["CapacityReserveMargin"] > 0 && has_duals(EP) == 1 # The unit is confirmed to be $
        dfNetRevenue.ReserveMarginRevenue = dfResRevenue[!, :AnnualSum]
    end

    # Add RPS/CES revenue to the dataframe
    if v"1.3" <= VERSION < v"1.4"
        dfNetRevenue[!, :ESRRevenue] .= 0.0
    elseif v"1.4" <= VERSION < v"1.7"
        dfNetRevenue.ESRRevenue = zeros(size(dfNetRevenue, 1))
    end
    if setup["EnergyShareRequirement"] > 0 && has_duals(EP) == 1 # The unit is confirmed to be $
        dfNetRevenue.ESRRevenue = dfESRRev[!, :AnnualSum]
    end

    # Calculate emissions cost
    if v"1.3" <= VERSION < v"1.4"
        dfNetRevenue[!, :EmissionsCost] .= 0.0
    elseif v"1.4" <= VERSION < v"1.7"
        dfNetRevenue.EmissionsCost = zeros(G)
    end
    if setup["CO2Cap"] == 1 && has_duals(EP) == 1
        dfNetRevenue.EmissionsCost += dfCO2MassCapCost.AnnualSum
    end
    if setup["CO2LoadRateCap"] == 1 && has_duals(EP) == 1
        dfNetRevenue.EmissionsCost += dfCO2LoadRateCapCost.AnnualSum
    end
    if setup["CO2GenRateCap"] == 1 && has_duals(EP) == 1
        dfNetRevenue.EmissionsCost += dfCO2GenRateCapCost.AnnualSum
    end
    if setup["CO2Tax"] == 1
        dfNetRevenue.EmissionsCost += dfCO2TaxCost.AnnualSum
    end
    if setup["CO2Credit"] == 1
        dfNetRevenue.EmissionsCost += dfCO2CaptureCredit.AnnualSum
    end
    if setup["ParameterScale"] == 1
        dfNetRevenue.EmissionsCost += value.(EP[:ePlantCCO2Sequestration]) * (ModelScalingFactor^2)
    else
        dfNetRevenue.EmissionsCost += value.(EP[:ePlantCCO2Sequestration])
    end


    # Add regional technology subsidy revenue to the dataframe
    if v"1.3" <= VERSION < v"1.4"
        dfNetRevenue[!, :RegSubsidyRevenue] .= 0.0
    elseif v"1.4" <= VERSION < v"1.7"
        dfNetRevenue.RegSubsidyRevenue = zeros(size(dfNetRevenue, 1))
    end
    if setup["MinCapReq"] >= 1 && has_duals(EP) == 1 # The unit is confirmed to be US$
        dfNetRevenue.RegSubsidyRevenue = dfRegSubRevenue[!, :SubsidyRevenue]
    end

    dfNetRevenue.Revenue = dfNetRevenue.EnergyRevenue + dfNetRevenue.SubsidyRevenue + dfNetRevenue.ReserveMarginRevenue + dfNetRevenue.ESRRevenue + dfNetRevenue.RegSubsidyRevenue
    dfNetRevenue.Cost = dfNetRevenue.Inv_cost_MW + dfNetRevenue.Inv_cost_MWh + dfNetRevenue.Fixed_OM_cost_MW + dfNetRevenue.Fixed_OM_cost_MWh + dfNetRevenue.Var_OM_cost_out + dfNetRevenue.Var_OM_cost_in + dfNetRevenue.Fuel_cost + dfNetRevenue.Charge_cost + dfNetRevenue.EmissionsCost + dfNetRevenue.StartCost
    #dfNetRevenue.Cost = dfNetRevenue.Inv_cost_MW + dfNetRevenue.Inv_cost_MWh + dfNetRevenue.Fixed_OM_cost_MW + dfNetRevenue.Fixed_OM_cost_MWh + dfNetRevenue.Var_OM_cost_out + dfNetRevenue.Var_OM_cost_in + dfNetRevenue.Fuel_cost + dfNetRevenue.Charge_cost + dfNetRevenue.EmissionsCost + dfNetRevenue.StartCost
    dfNetRevenue.Profit = dfNetRevenue.Revenue - dfNetRevenue.Cost

    CSV.write(string(path, sep, "NetRevenue.csv"), dfNetRevenue)
=======
function write_net_revenue(path::AbstractString, inputs::Dict, setup::Dict, EP::Model, dfCap::DataFrame, dfESRRev::DataFrame, dfResRevenue::DataFrame, dfChargingcost::DataFrame, dfPower::DataFrame, dfEnergyRevenue::DataFrame, dfSubRevenue::DataFrame, dfRegSubRevenue::DataFrame)
	dfGen = inputs["dfGen"]
	T = inputs["T"]     			# Number of time steps (hours)
	Z = inputs["Z"]     			# Number of zones
	G = inputs["G"]     			# Number of generators
	COMMIT = inputs["COMMIT"]		# Thermal units for unit commitment
	STOR_ALL = inputs["STOR_ALL"]

	# Create a NetRevenue dataframe
 	dfNetRevenue = DataFrame(region = dfGen[!,:region], Resource = inputs["RESOURCES"], zone = dfGen[!,:Zone], Cluster = dfGen[!,:cluster], R_ID = dfGen[!,:R_ID])

	# Add investment cost to the dataframe
	dfNetRevenue.Inv_cost_MW = dfGen[!,:Inv_Cost_per_MWyr] .* dfCap[1:end-1,:NewCap]
	dfNetRevenue.Inv_cost_MWh = dfGen[!,:Inv_Cost_per_MWhyr] .* dfCap[1:end-1,:NewEnergyCap]
	if setup["ParameterScale"] == 1
		dfNetRevenue.Inv_cost_MWh *= ModelScalingFactor # converting Million US$ to US$
		dfNetRevenue.Inv_cost_MW *= ModelScalingFactor # converting Million US$ to US$
	end

	# Add operations and maintenance cost to the dataframe
	dfNetRevenue.Fixed_OM_cost_MW = dfGen[!,:Fixed_OM_Cost_per_MWyr] .* dfCap[1:end-1,:EndCap]
 	dfNetRevenue.Fixed_OM_cost_MWh = dfGen[!,:Fixed_OM_Cost_per_MWhyr] .* dfCap[1:end-1,:EndEnergyCap]
 	dfNetRevenue.Var_OM_cost_out = (dfGen[!,:Var_OM_Cost_per_MWh]) .* dfPower[1:end-1,:AnnualSum]
	if setup["ParameterScale"] == 1
		dfNetRevenue.Fixed_OM_cost_MW *= ModelScalingFactor # converting Million US$ to US$
		dfNetRevenue.Fixed_OM_cost_MWh *= ModelScalingFactor # converting Million US$ to US$
		dfNetRevenue.Var_OM_cost_out *= ModelScalingFactor # converting Million US$ to US$
	end

	# Add fuel cost to the dataframe
	dfNetRevenue.Fuel_cost = (inputs["C_Fuel_per_MWh"] .* value.(EP[:vP])) * inputs["omega"]
	if setup["ParameterScale"] == 1
		dfNetRevenue.Fuel_cost *= ModelScalingFactor^2 # converting Million US$ to US$
	end

	# Add storage cost to the dataframe
	dfNetRevenue.Var_OM_cost_in = zeros(nrow(dfNetRevenue))
	if !isempty(STOR_ALL)
		dfNetRevenue.Var_OM_cost_in[STOR_ALL] = dfGen[STOR_ALL,:Var_OM_Cost_per_MWh_In] .* ((value.(EP[:vCHARGE][STOR_ALL,:]).data) * inputs["omega"])
 	end
	if setup["ParameterScale"] == 1
		dfNetRevenue.Var_OM_cost_in *= ModelScalingFactor^2 # converting Million US$ to US$
	end
	# Add start-up cost to the dataframe
	dfNetRevenue.StartCost = zeros(nrow(dfNetRevenue))
	if setup["UCommit"]>=1 && !isempty(COMMIT)
		# if you don't use vec, dimension won't match
		dfNetRevenue.StartCost[COMMIT] .= vec(sum(value.(EP[:eCStart][COMMIT, :]).data, dims = 2))
 	end
	if setup["ParameterScale"] == 1
		dfNetRevenue.StartCost *= ModelScalingFactor^2 # converting Million US$ to US$
	end
	# Add charge cost to the dataframe
	dfNetRevenue.Charge_cost = zeros(nrow(dfNetRevenue))
	if has_duals(EP) == 1
		dfNetRevenue.Charge_cost = dfChargingcost[!,:AnnualSum] # Unit is confirmed to be US$
	end

	# Add energy and subsidy revenue to the dataframe
	dfNetRevenue.EnergyRevenue = zeros(nrow(dfNetRevenue))
	dfNetRevenue.SubsidyRevenue = zeros(nrow(dfNetRevenue))
	if has_duals(EP) == 1
		dfNetRevenue.EnergyRevenue = dfEnergyRevenue[!,:AnnualSum] # Unit is confirmed to be US$
	 	dfNetRevenue.SubsidyRevenue = dfSubRevenue[!,:SubsidyRevenue] # Unit is confirmed to be US$
	end

	# Add capacity revenue to the dataframe
	dfNetRevenue.ReserveMarginRevenue = zeros(nrow(dfNetRevenue))
 	if setup["CapacityReserveMargin"] > 0 && has_duals(EP) == 1 # The unit is confirmed to be $
 		dfNetRevenue.ReserveMarginRevenue = dfResRevenue[!,:AnnualSum]
 	end

	# Add RPS/CES revenue to the dataframe
	dfNetRevenue.ESRRevenue = zeros(nrow(dfNetRevenue))
 	if setup["EnergyShareRequirement"] > 0 && has_duals(EP) == 1 # The unit is confirmed to be $
 		dfNetRevenue.ESRRevenue = dfESRRev[!,:AnnualSum]
 	end

	# Calculate emissions cost
	dfNetRevenue.EmissionsCost = zeros(nrow(dfNetRevenue))
	if setup["CO2Cap"] >=1 && has_duals(EP) == 1
		for cap in 1:inputs["NCO2Cap"]
			co2_cap_dual = dual(EP[:cCO2Emissions_systemwide][cap])
			CO2ZONES = findall(x->x==1, inputs["dfCO2CapZones"][:,cap])
			GEN_IN_ZONE = dfGen[[y in CO2ZONES for y in dfGen[:, :Zone]], :R_ID]
			if setup["CO2Cap"]==1 # Mass-based
				# Cost = sum(sum(emissions of gen y * dual(CO2 constraint[cap]) for z in Z) for cap in setup["NCO2"])
				temp_vec = value.(EP[:eEmissionsByPlant][GEN_IN_ZONE, :]) * inputs["omega"]
				dfNetRevenue.EmissionsCost[GEN_IN_ZONE] += - co2_cap_dual * temp_vec
			elseif setup["CO2Cap"]==2 # Demand + Rate-based
				# Cost = sum(sum(emissions for zone z * dual(CO2 constraint[cap]) for z in Z) for cap in setup["NCO2"])
				temp_vec = value.(EP[:eEmissionsByPlant][GEN_IN_ZONE, :]) * inputs["omega"]
				dfNetRevenue.EmissionsCost[GEN_IN_ZONE] += - co2_cap_dual * temp_vec
			elseif setup["CO2Cap"]==3 # Generation + Rate-based
				SET_WITH_MAXCO2RATE = union(inputs["THERM_ALL"],inputs["VRE"], inputs["VRE"],inputs["MUST_RUN"],inputs["HYDRO_RES"])
				Y = intersect(GEN_IN_ZONE, SET_WITH_MAXCO2RATE)
				temp_vec = (value.(EP[:eEmissionsByPlant][Y,:]) - (value.(EP[:vP][Y,:]) .* inputs["dfMaxCO2Rate"][dfGen[Y, :Zone], cap])) * inputs["omega"]
				dfNetRevenue.EmissionsCost[Y] += - co2_cap_dual * temp_vec
			end
		end
		if setup["ParameterScale"] == 1
			dfNetRevenue.EmissionsCost *= ModelScalingFactor^2 # converting Million US$ to US$
		end
	end

	# Add regional technology subsidy revenue to the dataframe
	dfNetRevenue.RegSubsidyRevenue = zeros(nrow(dfNetRevenue))
	if setup["MinCapReq"] >= 1 && has_duals(EP) == 1 # The unit is confirmed to be US$
		dfNetRevenue.RegSubsidyRevenue = dfRegSubRevenue[!,:SubsidyRevenue]
	end

	dfNetRevenue.Revenue = dfNetRevenue.EnergyRevenue .+ dfNetRevenue.SubsidyRevenue .+ dfNetRevenue.ReserveMarginRevenue .+ dfNetRevenue.ESRRevenue .+ dfNetRevenue.RegSubsidyRevenue
	dfNetRevenue.Cost = dfNetRevenue.Inv_cost_MW .+ dfNetRevenue.Inv_cost_MWh .+ dfNetRevenue.Fixed_OM_cost_MW .+ dfNetRevenue.Fixed_OM_cost_MWh .+ dfNetRevenue.Var_OM_cost_out .+ dfNetRevenue.Var_OM_cost_in .+ dfNetRevenue.Fuel_cost .+ dfNetRevenue.Charge_cost .+ dfNetRevenue.EmissionsCost .+ dfNetRevenue.StartCost
	dfNetRevenue.Profit = dfNetRevenue.Revenue .- dfNetRevenue.Cost

	CSV.write(joinpath(path, "NetRevenue.csv"), dfNetRevenue)
>>>>>>> 8d596530
end<|MERGE_RESOLUTION|>--- conflicted
+++ resolved
@@ -15,12 +15,11 @@
 """
 
 @doc raw"""
-	write_net_revenue(path::AbstractString, inputs::Dict, setup::Dict, EP::Model, dfCap::DataFrame, dfESRRev::DataFrame, dfResRevenue::DataFrame, dfChargingcost::DataFrame, dfPower::DataFrame, dfEnergyRevenue::DataFrame, dfSubRevenue::DataFrame, dfRegSubRevenue::DataFrame)
+	write_net_revenue(path::AbstractString, inputs::Dict, setup::Dict, EP::Model, dfESRRev::DataFrame, dfResRevenue::DataFrame, dfChargingcost::DataFrame, dfEnergyRevenue::DataFrame, dfSubRevenue::DataFrame, dfRegSubRevenue::DataFrame, dfCO2MassCapCost::DataFrame, dfCO2LoadRateCapCost::DataFrame, dfCO2GenRateCapCost::DataFrame, dfCO2TaxCost::DataFrame, dfCO2CaptureCredit::DataFrame)
 
 Function for writing net revenue of different generation technologies.
 """
-<<<<<<< HEAD
-function write_net_revenue(path::AbstractString, sep::AbstractString, inputs::Dict, setup::Dict, EP::Model, dfCap::DataFrame, dfESRRev::DataFrame, dfResRevenue::DataFrame, dfChargingcost::DataFrame, dfPower::DataFrame, dfEnergyRevenue::DataFrame, dfSubRevenue::DataFrame, dfRegSubRevenue::DataFrame, dfCO2MassCapCost::DataFrame, dfCO2LoadRateCapCost::DataFrame, dfCO2GenRateCapCost::DataFrame, dfCO2TaxCost::DataFrame, dfCO2CaptureCredit::DataFrame)
+function write_net_revenue(path::AbstractString, inputs::Dict, setup::Dict, EP::Model, dfESRRev::DataFrame, dfResRevenue::DataFrame, dfChargingcost::DataFrame, dfEnergyRevenue::DataFrame, dfSubRevenue::DataFrame, dfRegSubRevenue::DataFrame, dfCO2MassCapCost::DataFrame, dfCO2LoadRateCapCost::DataFrame, dfCO2GenRateCapCost::DataFrame, dfCO2TaxCost::DataFrame, dfCO2CaptureCredit::DataFrame)
     dfGen = inputs["dfGen"]
     T = inputs["T"]     # Number of time steps (hours)
     Z = inputs["Z"]     # Number of zones
@@ -28,278 +27,146 @@
     COMMIT = inputs["COMMIT"]# Thermal units for unit commitment
     STOR_ALL = inputs["STOR_ALL"]
     # Create a NetRevenue dataframe
-    dfNetRevenue = DataFrame(Region = dfGen[!, :region], Resource = inputs["RESOURCES"], Zone = dfGen[!, :Zone], Cluster = dfGen[!, :cluster])
+    dfNetRevenue = DataFrame(Region=dfGen[!, :region], Resource=inputs["RESOURCES"], Zone=dfGen[!, :Zone], Cluster=dfGen[!, :cluster])
 
     # Add investment cost to the dataframe
-    dfNetRevenue.Inv_cost_MW = dfGen[!, :Inv_Cost_per_MWyr] .* dfCap[1:end-1, :NewCap]
-    dfNetRevenue.Inv_cost_MWh = dfGen[!, :Inv_Cost_per_MWhyr] .* dfCap[1:end-1, :NewEnergyCap]
+    dfNetRevenue.Inv_cost_MW = value.(EP[:eCInvCap])
     if setup["ParameterScale"] == 1
-        dfNetRevenue.Inv_cost_MWh = dfNetRevenue.Inv_cost_MWh * (ModelScalingFactor) # converting Million US$ to US$
-        dfNetRevenue.Inv_cost_MW = dfNetRevenue.Inv_cost_MW * (ModelScalingFactor) # converting Million US$ to US$
+        dfNetRevenue.Inv_cost_MW *= ModelScalingFactor # converting Million US$ to US$
+    end
+
+    dfNetRevenue.Inv_cost_MWh = zeros(nrow(dfNetRevenue))
+    if !isempty(STOR_ALL)
+        dfNetRevenue.Inv_cost_MWh[STOR_ALL] .= value.(EP[:eCInvEnergyCap][STOR_ALL])
+        if setup["ParameterScale"] == 1
+            dfNetRevenue.Inv_cost_MWh *= ModelScalingFactor # converting Million US$ to US$
+        end
     end
 
     # Add operations and maintenance cost to the dataframe
-    dfNetRevenue.Fixed_OM_cost_MW = dfGen[!, :Fixed_OM_Cost_per_MWyr] .* dfCap[1:end-1, :EndCap]
-    dfNetRevenue.Fixed_OM_cost_MWh = dfGen[!, :Fixed_OM_Cost_per_MWhyr] .* dfCap[1:end-1, :EndEnergyCap]
-    dfNetRevenue.Var_OM_cost_out = (dfGen[!, :Var_OM_Cost_per_MWh]) .* dfPower[1:end-1, :AnnualSum]
+    dfNetRevenue.Fixed_OM_cost_MW = value.(EP[:eCFOMCap])
     if setup["ParameterScale"] == 1
-        dfNetRevenue.Fixed_OM_cost_MW = dfNetRevenue.Fixed_OM_cost_MW * (ModelScalingFactor) # converting Million US$ to US$
-        dfNetRevenue.Fixed_OM_cost_MWh = dfNetRevenue.Fixed_OM_cost_MWh * (ModelScalingFactor) # converting Million US$ to US$
-        dfNetRevenue.Var_OM_cost_out = dfNetRevenue.Var_OM_cost_out * (ModelScalingFactor) # converting Million US$ to US$
+        dfNetRevenue.Fixed_OM_cost_MW *= ModelScalingFactor
+    end
+
+    dfNetRevenue.Fixed_OM_cost_MWh = zeros(nrow(dfNetRevenue))
+    if !isempty(STOR_ALL)
+        dfNetRevenue.Fixed_OM_cost_MWh[STOR_ALL] .= value.(EP[:eCFOMEnergyCap][STOR_ALL])
+        if setup["ParameterScale"] == 1
+            dfNetRevenue.Fixed_OM_cost_MWh *= ModelScalingFactor
+        end
+    end
+
+    dfNetRevenue.Var_OM_cost_out = value.(EP[:ePlantCVOMOut])
+    if setup["ParameterScale"] == 1
+        dfNetRevenue.Var_OM_cost_out *= ModelScalingFactor # converting Million US$ to US$
     end
 
     # Add fuel cost to the dataframe
-    if v"1.3" <= VERSION < v"1.4"
-        dfNetRevenue[!, :Fuel_cost] .= 0.0
-    elseif v"1.4" <= VERSION < v"1.7"
-        dfNetRevenue.Fuel_cost = zeros(size(dfNetRevenue, 1))
-    end
-    # for i in 1:G
-    #     dfNetRevenue.Fuel_cost[i] = sum(inputs["C_Fuel_per_MWh"][i, :] .* inputs["omega"] .* value.(EP[:vP])[i, :])
-    # end
-    dfNetRevenue.Fuel_cost .= (inputs["C_Fuel_per_MWh"] .* value.(EP[:vP])) * inputs["omega"]
+    dfNetRevenue.Fuel_cost = value.(EP[:ePlantCFuelOut])
     if setup["ParameterScale"] == 1
-        dfNetRevenue.Fuel_cost = dfNetRevenue.Fuel_cost * (ModelScalingFactor^2) # converting Million US$ to US$
+        dfNetRevenue.Fuel_cost *= ModelScalingFactor^2 # converting Million US$ to US$
     end
 
     # Add storage cost to the dataframe
-    if v"1.3" <= VERSION < v"1.4"
-        dfNetRevenue[!, :Var_OM_cost_in] .= 0.0
-    elseif v"1.4" <= VERSION < v"1.7"
-        dfNetRevenue.Var_OM_cost_in = zeros(size(dfNetRevenue, 1))
+    dfNetRevenue.Var_OM_cost_in = zeros(nrow(dfNetRevenue))
+    if !isempty(STOR_ALL)
+        dfNetRevenue.Var_OM_cost_in[STOR_ALL] .= value.(EP[:ePlantCVarIn][STOR_ALL])
+        if setup["ParameterScale"] == 1
+            dfNetRevenue.Var_OM_cost_in *= ModelScalingFactor^2 # converting Million US$ to US$
+        end
     end
 
-    # for y in inputs["STOR_ALL"]
-    #     dfNetRevenue.Var_OM_cost_in[y] = dfGen[y, :Var_OM_Cost_per_MWh_In] * sum(inputs["omega"] .* value.(EP[:vCHARGE])[y, :])
-    # end
-    if !isempty(STOR_ALL)
-        dfNetRevenue.Var_OM_cost_in[STOR_ALL] .= dfGen[STOR_ALL, :Var_OM_Cost_per_MWh_In] .* ((value.(EP[:vCHARGE][STOR_ALL,:]).data) * inputs["omega"])
+    # Add start-up cost to the dataframe
+    dfNetRevenue.StartCost = zeros(nrow(dfNetRevenue))
+    if setup["UCommit"] >= 1 && !isempty(COMMIT)
+        # if you don't use vec, dimension won't match
+        dfNetRevenue.StartCost[COMMIT] .= value.(EP[:ePlantCStart][COMMIT])
+        if setup["ParameterScale"] == 1
+            dfNetRevenue.StartCost *= ModelScalingFactor^2 # converting Million US$ to US$
+        end
     end
-    if setup["ParameterScale"] == 1
-        dfNetRevenue.Var_OM_cost_in = dfNetRevenue.Var_OM_cost_in * (ModelScalingFactor^2) # converting Million US$ to US$
-    end
-    # Add start-up cost to the dataframe
-    if v"1.3" <= VERSION < v"1.4"
-        dfNetRevenue[!, :StartCost] .= 0.0
-    elseif v"1.4" <= VERSION < v"1.7"
-        dfNetRevenue.StartCost = zeros(size(dfNetRevenue, 1))
-    end
-    if (setup["UCommit"] >= 1)
-        # for y in COMMIT #dfGen[!,:R_ID]
-        #     dfNetRevenue.StartCost[y] = sum(value.(EP[:eCStart])[y, :])
-        # end
-        if !isempty(COMMIT)
-            # print(value.(EP[:eCStart][COMMIT, :]).data)
-            dfNetRevenue.StartCost[COMMIT] .= vec(sum(value.(EP[:eCStart][COMMIT, :]).data, dims = 2)) # if you don't use vec, dimension won't match
-        end
 
-    end
-    if setup["ParameterScale"] == 1
-        dfNetRevenue.StartCost = dfNetRevenue.StartCost * (ModelScalingFactor^2) # converting Million US$ to US$
-    end
     # Add charge cost to the dataframe
-    if v"1.3" <= VERSION < v"1.4"
-        dfNetRevenue[!, :Charge_cost] .= 0.0
-    elseif v"1.4" <= VERSION < v"1.7"
-        dfNetRevenue.Charge_cost = zeros(size(dfNetRevenue, 1))
-    end
+    dfNetRevenue.Charge_cost = zeros(nrow(dfNetRevenue))
     if has_duals(EP) == 1
         dfNetRevenue.Charge_cost = dfChargingcost[!, :AnnualSum] # Unit is confirmed to be US$
     end
 
     # Add energy and subsidy revenue to the dataframe
-    if v"1.3" <= VERSION < v"1.4"
-        dfNetRevenue[!, :EnergyRevenue] .= 0.0
-        dfNetRevenue[!, :SubsidyRevenue] .= 0.0
-    elseif v"1.4" <= VERSION < v"1.7"
-        dfNetRevenue.EnergyRevenue = zeros(size(dfNetRevenue, 1))
-        dfNetRevenue.SubsidyRevenue = zeros(size(dfNetRevenue, 1))
-    end
+    dfNetRevenue.EnergyRevenue = zeros(nrow(dfNetRevenue))
+    dfNetRevenue.SubsidyRevenue = zeros(nrow(dfNetRevenue))
+
     if has_duals(EP) == 1
         dfNetRevenue.EnergyRevenue = dfEnergyRevenue[!, :AnnualSum] # Unit is confirmed to be US$
         dfNetRevenue.SubsidyRevenue = dfSubRevenue[!, :SubsidyRevenue] # Unit is confirmed to be US$
     end
 
     # Add capacity revenue to the dataframe
-    if v"1.3" <= VERSION < v"1.4"
-        dfNetRevenue[!, :ReserveMarginRevenue] .= 0.0
-    elseif v"1.4" <= VERSION < v"1.7"
-        dfNetRevenue.ReserveMarginRevenue = zeros(size(dfNetRevenue, 1))
-    end
-    if setup["CapacityReserveMargin"] > 0 && has_duals(EP) == 1 # The unit is confirmed to be $
-        dfNetRevenue.ReserveMarginRevenue = dfResRevenue[!, :AnnualSum]
+    dfNetRevenue.ReserveMarginRevenue = zeros(nrow(dfNetRevenue))
+    if haskey(setup, "CapacityReserveMargin")
+        if setup["CapacityReserveMargin"] == 1 && has_duals(EP) == 1 # The unit is confirmed to be $
+            dfNetRevenue.ReserveMarginRevenue += dfResRevenue.AnnualSum
+        end
     end
 
     # Add RPS/CES revenue to the dataframe
-    if v"1.3" <= VERSION < v"1.4"
-        dfNetRevenue[!, :ESRRevenue] .= 0.0
-    elseif v"1.4" <= VERSION < v"1.7"
-        dfNetRevenue.ESRRevenue = zeros(size(dfNetRevenue, 1))
-    end
-    if setup["EnergyShareRequirement"] > 0 && has_duals(EP) == 1 # The unit is confirmed to be $
-        dfNetRevenue.ESRRevenue = dfESRRev[!, :AnnualSum]
+    dfNetRevenue.ESRRevenue = zeros(nrow(dfNetRevenue))
+    if haskey(setup, "EnergyShareRequirement")
+        if setup["EnergyShareRequirement"] == 1 && has_duals(EP) == 1 # The unit is confirmed to be $
+            dfNetRevenue.ESRRevenue += dfESRRev.AnnualSum
+        end
     end
 
-    # Calculate emissions cost
-    if v"1.3" <= VERSION < v"1.4"
-        dfNetRevenue[!, :EmissionsCost] .= 0.0
-    elseif v"1.4" <= VERSION < v"1.7"
-        dfNetRevenue.EmissionsCost = zeros(G)
+    # Add CO2 Cost to the dataframe
+    dfNetRevenue.EmissionsCost = zeros(nrow(dfNetRevenue))
+    if haskey(setup, "CO2Cap")
+        if setup["CO2Cap"] == 1 && has_duals(EP) == 1
+            dfNetRevenue.EmissionsCost .+= dfCO2MassCapCost.AnnualSum
+        end
     end
-    if setup["CO2Cap"] == 1 && has_duals(EP) == 1
-        dfNetRevenue.EmissionsCost += dfCO2MassCapCost.AnnualSum
+    if haskey(setup, "CO2LoadRateCap")
+        if setup["CO2LoadRateCap"] == 1 && has_duals(EP) == 1
+            dfNetRevenue.EmissionsCost .+= dfCO2LoadRateCapCost.AnnualSum
+        end
     end
-    if setup["CO2LoadRateCap"] == 1 && has_duals(EP) == 1
-        dfNetRevenue.EmissionsCost += dfCO2LoadRateCapCost.AnnualSum
+    if haskey(setup, "CO2GenRateCap")
+        if setup["CO2GenRateCap"] == 1 && has_duals(EP) == 1
+            dfNetRevenue.EmissionsCost .+= dfCO2GenRateCapCost.AnnualSum
+        end
     end
-    if setup["CO2GenRateCap"] == 1 && has_duals(EP) == 1
-        dfNetRevenue.EmissionsCost += dfCO2GenRateCapCost.AnnualSum
-    end
-    if setup["CO2Tax"] == 1
-        dfNetRevenue.EmissionsCost += dfCO2TaxCost.AnnualSum
-    end
-    if setup["CO2Credit"] == 1
-        dfNetRevenue.EmissionsCost += dfCO2CaptureCredit.AnnualSum
-    end
-    if setup["ParameterScale"] == 1
-        dfNetRevenue.EmissionsCost += value.(EP[:ePlantCCO2Sequestration]) * (ModelScalingFactor^2)
-    else
-        dfNetRevenue.EmissionsCost += value.(EP[:ePlantCCO2Sequestration])
+    if haskey(setup, "CO2Tax")
+        if setup["CO2Tax"] == 1
+            dfNetRevenue.EmissionsCost .+= dfCO2TaxCost.AnnualSum
+        end
     end
 
+    # Add CO2 Credit to the dataframe
+    dfNetRevenue.CO2Credit = zeros(nrow(dfNetRevenue))
+    if haskey(setup, "CO2Credit")
+        if setup["CO2Credit"] == 1
+            dfNetRevenue.CO2Credit .+= (-1) * dfCO2CaptureCredit.AnnualSum
+        end
+    end
+
+    # Add CO2 Sequestration cost to the dataframe
+    dfNetRevenue.SequestrationCost = zeros(nrow(dfNetRevenue))
+    dfNetRevenue.SequestrationCost .+= value.(EP[:ePlantCCO2Sequestration])
+    if setup["ParameterScale"] == 1
+        dfNetRevenue.SequestrationCost *= ModelScalingFactor^2
+    end
 
     # Add regional technology subsidy revenue to the dataframe
-    if v"1.3" <= VERSION < v"1.4"
-        dfNetRevenue[!, :RegSubsidyRevenue] .= 0.0
-    elseif v"1.4" <= VERSION < v"1.7"
-        dfNetRevenue.RegSubsidyRevenue = zeros(size(dfNetRevenue, 1))
-    end
-    if setup["MinCapReq"] >= 1 && has_duals(EP) == 1 # The unit is confirmed to be US$
-        dfNetRevenue.RegSubsidyRevenue = dfRegSubRevenue[!, :SubsidyRevenue]
+    dfNetRevenue.RegSubsidyRevenue = zeros(nrow(dfNetRevenue))
+    if haskey(setup, "MinCapReq")
+        if setup["MinCapReq"] >= 1 && has_duals(EP) == 1 # The unit is confirmed to be US$
+            dfNetRevenue.RegSubsidyRevenue .+= dfRegSubRevenue.SubsidyRevenue
+        end
     end
 
-    dfNetRevenue.Revenue = dfNetRevenue.EnergyRevenue + dfNetRevenue.SubsidyRevenue + dfNetRevenue.ReserveMarginRevenue + dfNetRevenue.ESRRevenue + dfNetRevenue.RegSubsidyRevenue
-    dfNetRevenue.Cost = dfNetRevenue.Inv_cost_MW + dfNetRevenue.Inv_cost_MWh + dfNetRevenue.Fixed_OM_cost_MW + dfNetRevenue.Fixed_OM_cost_MWh + dfNetRevenue.Var_OM_cost_out + dfNetRevenue.Var_OM_cost_in + dfNetRevenue.Fuel_cost + dfNetRevenue.Charge_cost + dfNetRevenue.EmissionsCost + dfNetRevenue.StartCost
-    #dfNetRevenue.Cost = dfNetRevenue.Inv_cost_MW + dfNetRevenue.Inv_cost_MWh + dfNetRevenue.Fixed_OM_cost_MW + dfNetRevenue.Fixed_OM_cost_MWh + dfNetRevenue.Var_OM_cost_out + dfNetRevenue.Var_OM_cost_in + dfNetRevenue.Fuel_cost + dfNetRevenue.Charge_cost + dfNetRevenue.EmissionsCost + dfNetRevenue.StartCost
+    dfNetRevenue.Revenue = dfNetRevenue.EnergyRevenue + dfNetRevenue.SubsidyRevenue + dfNetRevenue.ReserveMarginRevenue + dfNetRevenue.ESRRevenue + dfNetRevenue.RegSubsidyRevenue + dfNetRevenue.CO2Credit
+    dfNetRevenue.Cost = dfNetRevenue.Inv_cost_MW + dfNetRevenue.Inv_cost_MWh + dfNetRevenue.Fixed_OM_cost_MW + dfNetRevenue.Fixed_OM_cost_MWh + dfNetRevenue.Var_OM_cost_out + dfNetRevenue.Var_OM_cost_in + dfNetRevenue.Fuel_cost + dfNetRevenue.Charge_cost + dfNetRevenue.EmissionsCost + dfNetRevenue.StartCost + dfNetRevenue.SequestrationCost
     dfNetRevenue.Profit = dfNetRevenue.Revenue - dfNetRevenue.Cost
 
-    CSV.write(string(path, sep, "NetRevenue.csv"), dfNetRevenue)
-=======
-function write_net_revenue(path::AbstractString, inputs::Dict, setup::Dict, EP::Model, dfCap::DataFrame, dfESRRev::DataFrame, dfResRevenue::DataFrame, dfChargingcost::DataFrame, dfPower::DataFrame, dfEnergyRevenue::DataFrame, dfSubRevenue::DataFrame, dfRegSubRevenue::DataFrame)
-	dfGen = inputs["dfGen"]
-	T = inputs["T"]     			# Number of time steps (hours)
-	Z = inputs["Z"]     			# Number of zones
-	G = inputs["G"]     			# Number of generators
-	COMMIT = inputs["COMMIT"]		# Thermal units for unit commitment
-	STOR_ALL = inputs["STOR_ALL"]
-
-	# Create a NetRevenue dataframe
- 	dfNetRevenue = DataFrame(region = dfGen[!,:region], Resource = inputs["RESOURCES"], zone = dfGen[!,:Zone], Cluster = dfGen[!,:cluster], R_ID = dfGen[!,:R_ID])
-
-	# Add investment cost to the dataframe
-	dfNetRevenue.Inv_cost_MW = dfGen[!,:Inv_Cost_per_MWyr] .* dfCap[1:end-1,:NewCap]
-	dfNetRevenue.Inv_cost_MWh = dfGen[!,:Inv_Cost_per_MWhyr] .* dfCap[1:end-1,:NewEnergyCap]
-	if setup["ParameterScale"] == 1
-		dfNetRevenue.Inv_cost_MWh *= ModelScalingFactor # converting Million US$ to US$
-		dfNetRevenue.Inv_cost_MW *= ModelScalingFactor # converting Million US$ to US$
-	end
-
-	# Add operations and maintenance cost to the dataframe
-	dfNetRevenue.Fixed_OM_cost_MW = dfGen[!,:Fixed_OM_Cost_per_MWyr] .* dfCap[1:end-1,:EndCap]
- 	dfNetRevenue.Fixed_OM_cost_MWh = dfGen[!,:Fixed_OM_Cost_per_MWhyr] .* dfCap[1:end-1,:EndEnergyCap]
- 	dfNetRevenue.Var_OM_cost_out = (dfGen[!,:Var_OM_Cost_per_MWh]) .* dfPower[1:end-1,:AnnualSum]
-	if setup["ParameterScale"] == 1
-		dfNetRevenue.Fixed_OM_cost_MW *= ModelScalingFactor # converting Million US$ to US$
-		dfNetRevenue.Fixed_OM_cost_MWh *= ModelScalingFactor # converting Million US$ to US$
-		dfNetRevenue.Var_OM_cost_out *= ModelScalingFactor # converting Million US$ to US$
-	end
-
-	# Add fuel cost to the dataframe
-	dfNetRevenue.Fuel_cost = (inputs["C_Fuel_per_MWh"] .* value.(EP[:vP])) * inputs["omega"]
-	if setup["ParameterScale"] == 1
-		dfNetRevenue.Fuel_cost *= ModelScalingFactor^2 # converting Million US$ to US$
-	end
-
-	# Add storage cost to the dataframe
-	dfNetRevenue.Var_OM_cost_in = zeros(nrow(dfNetRevenue))
-	if !isempty(STOR_ALL)
-		dfNetRevenue.Var_OM_cost_in[STOR_ALL] = dfGen[STOR_ALL,:Var_OM_Cost_per_MWh_In] .* ((value.(EP[:vCHARGE][STOR_ALL,:]).data) * inputs["omega"])
- 	end
-	if setup["ParameterScale"] == 1
-		dfNetRevenue.Var_OM_cost_in *= ModelScalingFactor^2 # converting Million US$ to US$
-	end
-	# Add start-up cost to the dataframe
-	dfNetRevenue.StartCost = zeros(nrow(dfNetRevenue))
-	if setup["UCommit"]>=1 && !isempty(COMMIT)
-		# if you don't use vec, dimension won't match
-		dfNetRevenue.StartCost[COMMIT] .= vec(sum(value.(EP[:eCStart][COMMIT, :]).data, dims = 2))
- 	end
-	if setup["ParameterScale"] == 1
-		dfNetRevenue.StartCost *= ModelScalingFactor^2 # converting Million US$ to US$
-	end
-	# Add charge cost to the dataframe
-	dfNetRevenue.Charge_cost = zeros(nrow(dfNetRevenue))
-	if has_duals(EP) == 1
-		dfNetRevenue.Charge_cost = dfChargingcost[!,:AnnualSum] # Unit is confirmed to be US$
-	end
-
-	# Add energy and subsidy revenue to the dataframe
-	dfNetRevenue.EnergyRevenue = zeros(nrow(dfNetRevenue))
-	dfNetRevenue.SubsidyRevenue = zeros(nrow(dfNetRevenue))
-	if has_duals(EP) == 1
-		dfNetRevenue.EnergyRevenue = dfEnergyRevenue[!,:AnnualSum] # Unit is confirmed to be US$
-	 	dfNetRevenue.SubsidyRevenue = dfSubRevenue[!,:SubsidyRevenue] # Unit is confirmed to be US$
-	end
-
-	# Add capacity revenue to the dataframe
-	dfNetRevenue.ReserveMarginRevenue = zeros(nrow(dfNetRevenue))
- 	if setup["CapacityReserveMargin"] > 0 && has_duals(EP) == 1 # The unit is confirmed to be $
- 		dfNetRevenue.ReserveMarginRevenue = dfResRevenue[!,:AnnualSum]
- 	end
-
-	# Add RPS/CES revenue to the dataframe
-	dfNetRevenue.ESRRevenue = zeros(nrow(dfNetRevenue))
- 	if setup["EnergyShareRequirement"] > 0 && has_duals(EP) == 1 # The unit is confirmed to be $
- 		dfNetRevenue.ESRRevenue = dfESRRev[!,:AnnualSum]
- 	end
-
-	# Calculate emissions cost
-	dfNetRevenue.EmissionsCost = zeros(nrow(dfNetRevenue))
-	if setup["CO2Cap"] >=1 && has_duals(EP) == 1
-		for cap in 1:inputs["NCO2Cap"]
-			co2_cap_dual = dual(EP[:cCO2Emissions_systemwide][cap])
-			CO2ZONES = findall(x->x==1, inputs["dfCO2CapZones"][:,cap])
-			GEN_IN_ZONE = dfGen[[y in CO2ZONES for y in dfGen[:, :Zone]], :R_ID]
-			if setup["CO2Cap"]==1 # Mass-based
-				# Cost = sum(sum(emissions of gen y * dual(CO2 constraint[cap]) for z in Z) for cap in setup["NCO2"])
-				temp_vec = value.(EP[:eEmissionsByPlant][GEN_IN_ZONE, :]) * inputs["omega"]
-				dfNetRevenue.EmissionsCost[GEN_IN_ZONE] += - co2_cap_dual * temp_vec
-			elseif setup["CO2Cap"]==2 # Demand + Rate-based
-				# Cost = sum(sum(emissions for zone z * dual(CO2 constraint[cap]) for z in Z) for cap in setup["NCO2"])
-				temp_vec = value.(EP[:eEmissionsByPlant][GEN_IN_ZONE, :]) * inputs["omega"]
-				dfNetRevenue.EmissionsCost[GEN_IN_ZONE] += - co2_cap_dual * temp_vec
-			elseif setup["CO2Cap"]==3 # Generation + Rate-based
-				SET_WITH_MAXCO2RATE = union(inputs["THERM_ALL"],inputs["VRE"], inputs["VRE"],inputs["MUST_RUN"],inputs["HYDRO_RES"])
-				Y = intersect(GEN_IN_ZONE, SET_WITH_MAXCO2RATE)
-				temp_vec = (value.(EP[:eEmissionsByPlant][Y,:]) - (value.(EP[:vP][Y,:]) .* inputs["dfMaxCO2Rate"][dfGen[Y, :Zone], cap])) * inputs["omega"]
-				dfNetRevenue.EmissionsCost[Y] += - co2_cap_dual * temp_vec
-			end
-		end
-		if setup["ParameterScale"] == 1
-			dfNetRevenue.EmissionsCost *= ModelScalingFactor^2 # converting Million US$ to US$
-		end
-	end
-
-	# Add regional technology subsidy revenue to the dataframe
-	dfNetRevenue.RegSubsidyRevenue = zeros(nrow(dfNetRevenue))
-	if setup["MinCapReq"] >= 1 && has_duals(EP) == 1 # The unit is confirmed to be US$
-		dfNetRevenue.RegSubsidyRevenue = dfRegSubRevenue[!,:SubsidyRevenue]
-	end
-
-	dfNetRevenue.Revenue = dfNetRevenue.EnergyRevenue .+ dfNetRevenue.SubsidyRevenue .+ dfNetRevenue.ReserveMarginRevenue .+ dfNetRevenue.ESRRevenue .+ dfNetRevenue.RegSubsidyRevenue
-	dfNetRevenue.Cost = dfNetRevenue.Inv_cost_MW .+ dfNetRevenue.Inv_cost_MWh .+ dfNetRevenue.Fixed_OM_cost_MW .+ dfNetRevenue.Fixed_OM_cost_MWh .+ dfNetRevenue.Var_OM_cost_out .+ dfNetRevenue.Var_OM_cost_in .+ dfNetRevenue.Fuel_cost .+ dfNetRevenue.Charge_cost .+ dfNetRevenue.EmissionsCost .+ dfNetRevenue.StartCost
-	dfNetRevenue.Profit = dfNetRevenue.Revenue .- dfNetRevenue.Cost
-
-	CSV.write(joinpath(path, "NetRevenue.csv"), dfNetRevenue)
->>>>>>> 8d596530
+    CSV.write(joinpath(path, "NetRevenue.csv"), dfNetRevenue)
 end