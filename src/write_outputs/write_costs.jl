"""
GenX: An Configurable Capacity Expansion Model
Copyright (C) 2021,  Massachusetts Institute of Technology
This program is free software; you can redistribute it and/or modify
it under the terms of the GNU General Public License as published by
the Free Software Foundation; either version 2 of the License, or
(at your option) any later version.
This program is distributed in the hope that it will be useful,
but WITHOUT ANY WARRANTY; without even the implied warranty of
MERCHANTABILITY or FITNESS FOR A PARTICULAR PURPOSE.  See the
GNU General Public License for more details.
A complete copy of the GNU General Public License v2 (GPLv2) is available
in LICENSE.txt.  Users uncompressing this from an archive may not have
received this license file.  If not, see <http://www.gnu.org/licenses/>.
"""

@doc raw"""
	write_costs(path::AbstractString, inputs::Dict, setup::Dict, EP::Model)

Function for writing the costs pertaining to the objective function (fixed, variable O&M etc.).
"""
function write_costs(path::AbstractString, inputs::Dict, setup::Dict, EP::Model)
	## Cost results
	dfGen = inputs["dfGen"]
	SEG = inputs["SEG"]  # Number of lines
	Z = inputs["Z"]     # Number of zones
	T = inputs["T"]     # Number of time steps (hours)
	VRE_STOR = inputs["VRE_STOR"]

	if !isempty(VRE_STOR)
<<<<<<< HEAD
		dfCost = DataFrame(Costs = ["cTotal", "cFix", "cVar", "cNSE", "cStart", "cUnmetRsv", "cNetworkExp", "cGridConnection"])
	else
		dfCost = DataFrame(Costs = ["cTotal", "cFix", "cVar", "cNSE", "cStart", "cUnmetRsv", "cNetworkExp"])
	end
	cVar = value(EP[:eTotalCVarOut]) + (!isempty(inputs["STOR_ALL"]) ? value(EP[:eTotalCVarIn]) : 0.0) + (!isempty(inputs["FLEX"]) ? value(EP[:eTotalCVarFlexIn]) : 0.0) + (!isempty(VRE_STOR) ? value(EP[:eTotalCVar_VRE_STOR]) : 0.0)
	cFix = value(EP[:eTotalCFix]) + (!isempty(inputs["STOR_ALL"]) ? value(EP[:eTotalCFixEnergy]) : 0.0) + (!isempty(inputs["STOR_ASYMMETRIC"]) ? value(EP[:eTotalCFixCharge]) : 0.0) + (!isempty(VRE_STOR) ? value(EP[:eTotalCFix_VRE_STOR]) : 0.0) + (!isempty(inputs["VRE_STOR_ASYM"]) ? value(EP[:eTotalCFixCharge_VRE_STOR]) : 0.0)
	if !isempty(VRE_STOR)
		dfCost[!,Symbol("Total")] = [objective_value(EP), cFix, cVar, value(EP[:eTotalCNSE]), 0.0, 0.0, 0.0, 0.0]
	else
		dfCost[!,Symbol("Total")] = [objective_value(EP), cFix, cVar, value(EP[:eTotalCNSE]), 0.0, 0.0, 0.0]
=======
		dfCost = DataFrame(Costs = ["cTotal", "cFix", "cVar", "cNSE", "cStart", "cUnmetRsv", "cNetworkExp", "cUnmetPolicyPenalty", "cGridConnection"])
	else
		dfCost = DataFrame(Costs = ["cTotal", "cFix", "cVar", "cNSE", "cStart", "cUnmetRsv", "cNetworkExp", "cUnmetPolicyPenalty"])
	end

	cVar = value(EP[:eTotalCVarOut]) + (!isempty(inputs["STOR_ALL"]) ? value(EP[:eTotalCVarIn]) : 0.0) + (!isempty(inputs["FLEX"]) ? value(EP[:eTotalCVarFlexIn]) : 0.0) + (!isempty(VRE_STOR) ? value(EP[:eTotalCVar_VRE_STOR]) : 0.0)
	cFix = value(EP[:eTotalCFix]) + (!isempty(inputs["STOR_ALL"]) ? value(EP[:eTotalCFixEnergy]) : 0.0) + (!isempty(inputs["STOR_ASYMMETRIC"]) ? value(EP[:eTotalCFixCharge]) : 0.0) + (!isempty(VRE_STOR) ? value(EP[:eTotalCFix_VRE_STOR]) : 0.0) + (!isempty(inputs["VRE_STOR_ASYM"]) ? value(EP[:eTotalCFixCharge_VRE_STOR]) : 0.0)
	if !isempty(VRE_STOR)
		dfCost[!,Symbol("Total")] = [objective_value(EP), cFix, cVar, value(EP[:eTotalCNSE]), 0.0, 0.0, 0.0, 0.0, 0.0]
	else
		dfCost[!,Symbol("Total")] = [objective_value(EP), cFix, cVar, value(EP[:eTotalCNSE]), 0.0, 0.0, 0.0, 0.0]
>>>>>>> 69c27481
	end

	if setup["ParameterScale"] == 1
		dfCost.Total *= ModelScalingFactor^2
	end

	if setup["UCommit"]>=1
		dfCost[5,2] = value(EP[:eTotalCStart])
	end

	if setup["Reserves"]==1
		dfCost[6,2] = value(EP[:eTotalCRsvPen])
	end

	if setup["NetworkExpansion"] == 1 && Z > 1
		dfCost[7,2] = value(EP[:eTotalCNetworkExp])
	end

<<<<<<< HEAD
=======
	if haskey(inputs, "dfCapRes_slack")
		dfCost[8,2] += value(EP[:eCTotalCapResSlack])
	end

	if haskey(inputs, "dfESR_slack")
		dfCost[8,2] += value(EP[:eCTotalESRSlack])
	end
	
	if haskey(inputs, "dfCO2Cap_slack")
		dfCost[8,2] += value(EP[:eCTotalCO2CapSlack])
	end
	
	if haskey(inputs, "MinCapPriceCap")
		dfCost[8,2] += value(EP[:eTotalCMinCapSlack])
	end	
	
>>>>>>> 69c27481
	if !isempty(VRE_STOR)
		dfCost[!,2][8] = value(EP[:eTotalCGrid]) * (setup["ParameterScale"] == 1 ? ModelScalingFactor^2 : 1)
	end

	if setup["ParameterScale"] == 1
		dfCost[5,2] *= ModelScalingFactor^2
		dfCost[6,2] *= ModelScalingFactor^2
		dfCost[7,2] *= ModelScalingFactor^2
		dfCost[8,2] *= ModelScalingFactor^2
	end

	for z in 1:Z
		tempCTotal = 0.0
		tempCFix = 0.0
		tempCVar = 0.0
		tempCStart = 0.0
		tempCNSE = 0.0

		Y_ZONE = dfGen[dfGen[!,:Zone].==z,:R_ID]
		STOR_ALL_ZONE = intersect(inputs["STOR_ALL"], Y_ZONE)
		STOR_ASYMMETRIC_ZONE = intersect(inputs["STOR_ASYMMETRIC"], Y_ZONE)
		FLEX_ZONE = intersect(inputs["FLEX"], Y_ZONE)
		COMMIT_ZONE = intersect(inputs["COMMIT"], Y_ZONE)

		eCFix = sum(value.(EP[:eCFix][Y_ZONE]))
		tempCFix += eCFix
		tempCTotal += eCFix

		tempCVar = sum(value.(EP[:eCVar_out][Y_ZONE,:]))
		tempCTotal += tempCVar

		if !isempty(STOR_ALL_ZONE)
			eCVar_in = sum(value.(EP[:eCVar_in][STOR_ALL_ZONE,:]))
			tempCVar += eCVar_in
			eCFixEnergy = sum(value.(EP[:eCFixEnergy][STOR_ALL_ZONE]))
			tempCFix += eCFixEnergy

			tempCTotal += eCVar_in + eCFixEnergy
		end
		if !isempty(STOR_ASYMMETRIC_ZONE)
			eCFixCharge = sum(value.(EP[:eCFixCharge][STOR_ASYMMETRIC_ZONE]))
			tempCFix += eCFixCharge
			tempCTotal += eCFixCharge
		end
		if !isempty(FLEX_ZONE)
			eCVarFlex_in = sum(value.(EP[:eCVarFlex_in][FLEX_ZONE,:]))
			tempCVar += eCVarFlex_in
			tempCTotal += eCVarFlex_in
		end
		if !isempty(VRE_STOR)
			dfVRE_STOR = inputs["dfVRE_STOR"]
			Y_ZONE_VRE_STOR = dfVRE_STOR[dfVRE_STOR[!,:Zone].==z,:R_ID]

			# Fixed Costs
			eCFix_VRE_STOR = sum(value.(EP[:eCFix_VRE_STOR][Y_ZONE_VRE_STOR]))
			tempCFix += eCFix_VRE_STOR

			# Variable Costs
			eCVar_VRE_STOR = sum(value.(EP[:eCVar_out_VRE_STOR][Y_ZONE_VRE_STOR,:]))
			tempCVar += eCVar_VRE_STOR

			# Total Added Costs
			tempCTotal += (eCFix_VRE_STOR + eCVar_VRE_STOR)
		end

		if setup["UCommit"] >= 1
			eCStart = sum(value.(EP[:eCStart][COMMIT_ZONE,:]))
			tempCStart += eCStart
			tempCTotal += eCStart
		end

		tempCNSE = sum(value.(EP[:eCNSE][:,:,z]))
		tempCTotal += tempCNSE

		if setup["ParameterScale"] == 1
			tempCTotal *= ModelScalingFactor^2
			tempCFix *= ModelScalingFactor^2
			tempCVar *= ModelScalingFactor^2
			tempCNSE *= ModelScalingFactor^2
			tempCStart *= ModelScalingFactor^2
		end
		if !isempty(VRE_STOR)
<<<<<<< HEAD
			dfCost[!,Symbol("Zone$z")] = [tempCTotal, tempCFix, tempCVar, tempCNSE, tempCStart, "-", "-", "-"]
		else
			dfCost[!,Symbol("Zone$z")] = [tempCTotal, tempCFix, tempCVar, tempCNSE, tempCStart, "-", "-"]
=======
			dfCost[!,Symbol("Zone$z")] = [tempCTotal, tempCFix, tempCVar, tempCNSE, tempCStart, "-", "-", "-", "-"]
		else
			dfCost[!,Symbol("Zone$z")] = [tempCTotal, tempCFix, tempCVar, tempCNSE, tempCStart, "-", "-", "-"]
>>>>>>> 69c27481
		end
	end
	CSV.write(joinpath(path, "costs.csv"), dfCost)
end<|MERGE_RESOLUTION|>--- conflicted
+++ resolved
@@ -28,18 +28,6 @@
 	VRE_STOR = inputs["VRE_STOR"]
 
 	if !isempty(VRE_STOR)
-<<<<<<< HEAD
-		dfCost = DataFrame(Costs = ["cTotal", "cFix", "cVar", "cNSE", "cStart", "cUnmetRsv", "cNetworkExp", "cGridConnection"])
-	else
-		dfCost = DataFrame(Costs = ["cTotal", "cFix", "cVar", "cNSE", "cStart", "cUnmetRsv", "cNetworkExp"])
-	end
-	cVar = value(EP[:eTotalCVarOut]) + (!isempty(inputs["STOR_ALL"]) ? value(EP[:eTotalCVarIn]) : 0.0) + (!isempty(inputs["FLEX"]) ? value(EP[:eTotalCVarFlexIn]) : 0.0) + (!isempty(VRE_STOR) ? value(EP[:eTotalCVar_VRE_STOR]) : 0.0)
-	cFix = value(EP[:eTotalCFix]) + (!isempty(inputs["STOR_ALL"]) ? value(EP[:eTotalCFixEnergy]) : 0.0) + (!isempty(inputs["STOR_ASYMMETRIC"]) ? value(EP[:eTotalCFixCharge]) : 0.0) + (!isempty(VRE_STOR) ? value(EP[:eTotalCFix_VRE_STOR]) : 0.0) + (!isempty(inputs["VRE_STOR_ASYM"]) ? value(EP[:eTotalCFixCharge_VRE_STOR]) : 0.0)
-	if !isempty(VRE_STOR)
-		dfCost[!,Symbol("Total")] = [objective_value(EP), cFix, cVar, value(EP[:eTotalCNSE]), 0.0, 0.0, 0.0, 0.0]
-	else
-		dfCost[!,Symbol("Total")] = [objective_value(EP), cFix, cVar, value(EP[:eTotalCNSE]), 0.0, 0.0, 0.0]
-=======
 		dfCost = DataFrame(Costs = ["cTotal", "cFix", "cVar", "cNSE", "cStart", "cUnmetRsv", "cNetworkExp", "cUnmetPolicyPenalty", "cGridConnection"])
 	else
 		dfCost = DataFrame(Costs = ["cTotal", "cFix", "cVar", "cNSE", "cStart", "cUnmetRsv", "cNetworkExp", "cUnmetPolicyPenalty"])
@@ -51,7 +39,6 @@
 		dfCost[!,Symbol("Total")] = [objective_value(EP), cFix, cVar, value(EP[:eTotalCNSE]), 0.0, 0.0, 0.0, 0.0, 0.0]
 	else
 		dfCost[!,Symbol("Total")] = [objective_value(EP), cFix, cVar, value(EP[:eTotalCNSE]), 0.0, 0.0, 0.0, 0.0]
->>>>>>> 69c27481
 	end
 
 	if setup["ParameterScale"] == 1
@@ -70,8 +57,6 @@
 		dfCost[7,2] = value(EP[:eTotalCNetworkExp])
 	end
 
-<<<<<<< HEAD
-=======
 	if haskey(inputs, "dfCapRes_slack")
 		dfCost[8,2] += value(EP[:eCTotalCapResSlack])
 	end
@@ -88,7 +73,6 @@
 		dfCost[8,2] += value(EP[:eTotalCMinCapSlack])
 	end	
 	
->>>>>>> 69c27481
 	if !isempty(VRE_STOR)
 		dfCost[!,2][8] = value(EP[:eTotalCGrid]) * (setup["ParameterScale"] == 1 ? ModelScalingFactor^2 : 1)
 	end
@@ -171,15 +155,9 @@
 			tempCStart *= ModelScalingFactor^2
 		end
 		if !isempty(VRE_STOR)
-<<<<<<< HEAD
-			dfCost[!,Symbol("Zone$z")] = [tempCTotal, tempCFix, tempCVar, tempCNSE, tempCStart, "-", "-", "-"]
-		else
-			dfCost[!,Symbol("Zone$z")] = [tempCTotal, tempCFix, tempCVar, tempCNSE, tempCStart, "-", "-"]
-=======
 			dfCost[!,Symbol("Zone$z")] = [tempCTotal, tempCFix, tempCVar, tempCNSE, tempCStart, "-", "-", "-", "-"]
 		else
 			dfCost[!,Symbol("Zone$z")] = [tempCTotal, tempCFix, tempCVar, tempCNSE, tempCStart, "-", "-", "-"]
->>>>>>> 69c27481
 		end
 	end
 	CSV.write(joinpath(path, "costs.csv"), dfCost)
