@doc raw"""
	write_costs(path::AbstractString, inputs::Dict, setup::Dict, EP::Model)

Function for writing the costs pertaining to the objective function (fixed, variable O&M etc.).
"""
function write_costs(path::AbstractString, inputs::Dict, setup::Dict, EP::Model)
	## Cost results
	dfGen = inputs["dfGen"]
	SEG = inputs["SEG"]  # Number of lines
	Z = inputs["Z"]     # Number of zones
	T = inputs["T"]     # Number of time steps (hours)
	VRE_STOR = inputs["VRE_STOR"]
	ELECTROLYZER = inputs["ELECTROLYZER"]
	
<<<<<<< HEAD
	cost_list = ["cTotal", "cFix", "cVar", "cFuel" ,"cNSE", "cStart", "cUnmetRsv", "cNetworkExp", "cUnmetPolicyPenalty", "cCO2"]
=======
	cost_list = ["cTotal", "cFix", "cVar", "cFuel" ,"cNSE", "cStart",  "cUnmetRsv", "cNetworkExp", "cUnmetPolicyPenalty", "cCO2"]
>>>>>>> 2da38b0d
	if !isempty(VRE_STOR)
		push!(cost_list, "cGridConnection")
	end
	if !isempty(ELECTROLYZER)
		push!(cost_list, "cHydrogenRevenue")
	end
	dfCost = DataFrame(Costs = cost_list)

	cVar =  value(EP[:eTotalCVarOut]) + (!isempty(inputs["STOR_ALL"]) ? value(EP[:eTotalCVarIn]) : 0.0) + (!isempty(inputs["FLEX"]) ? value(EP[:eTotalCVarFlexIn]) : 0.0)
	cFuel = value.(EP[:eTotalCFuelOut])
	cFix = value(EP[:eTotalCFix]) + (!isempty(inputs["STOR_ALL"]) ? value(EP[:eTotalCFixEnergy]) : 0.0) + (!isempty(inputs["STOR_ASYMMETRIC"]) ? value(EP[:eTotalCFixCharge]) : 0.0)
	
	cFuel = value.(EP[:eTotalCFuelOut])
	
	if !isempty(VRE_STOR) 
		cFix += ((!isempty(inputs["VS_DC"]) ? value(EP[:eTotalCFixDC]) : 0.0) + (!isempty(inputs["VS_SOLAR"]) ? value(EP[:eTotalCFixSolar]) : 0.0) + (!isempty(inputs["VS_WIND"]) ? value(EP[:eTotalCFixWind]) : 0.0))
		cVar += ((!isempty(inputs["VS_SOLAR"]) ? value(EP[:eTotalCVarOutSolar]) : 0.0) + (!isempty(inputs["VS_WIND"]) ? value(EP[:eTotalCVarOutWind]) : 0.0))
		if !isempty(inputs["VS_STOR"])
			cFix += ((!isempty(inputs["VS_STOR"]) ? value(EP[:eTotalCFixStor]) : 0.0) + (!isempty(inputs["VS_ASYM_DC_CHARGE"]) ? value(EP[:eTotalCFixCharge_DC]) : 0.0) + (!isempty(inputs["VS_ASYM_DC_DISCHARGE"]) ? value(EP[:eTotalCFixDischarge_DC]) : 0.0) + (!isempty(inputs["VS_ASYM_AC_CHARGE"]) ? value(EP[:eTotalCFixCharge_AC]) : 0.0) + (!isempty(inputs["VS_ASYM_AC_DISCHARGE"]) ? value(EP[:eTotalCFixDischarge_AC]) : 0.0)) 
			cVar += (!isempty(inputs["VS_STOR"]) ? value(EP[:eTotalCVarStor]) : 0.0)
		end
<<<<<<< HEAD
		total_cost = [objective_value(EP), cFix, cVar, cFuel, value(EP[:eTotalCNSE]), 0.0, 0.0, 0.0, 0.0, 0.0, 0.0]
=======
		total_cost =[objective_value(EP), cFix, cVar, cFuel, value(EP[:eTotalCNSE]), 0.0, 0.0, 0.0, 0.0, 0.0, 0.0]
>>>>>>> 2da38b0d
	else
		total_cost = [objective_value(EP), cFix, cVar, cFuel, value(EP[:eTotalCNSE]), 0.0, 0.0, 0.0, 0.0, 0.0]
	end

	if !isempty(ELECTROLYZER)
		push!(total_cost,(!isempty(inputs["ELECTROLYZER"]) ? -1*value(EP[:eTotalHydrogenValue]) : 0.0))
	end

	dfCost[!,Symbol("Total")] = total_cost

	if setup["ParameterScale"] == 1
		dfCost.Total *= ModelScalingFactor^2
	end

	if setup["UCommit"]>=1
		dfCost[6,2] = value(EP[:eTotalCStart]) + value(EP[:eTotalCFuelStart]) 
	end

	if setup["Reserves"]==1
		dfCost[7,2] = value(EP[:eTotalCRsvPen])
	end

	if setup["NetworkExpansion"] == 1 && Z > 1
		dfCost[8,2] = value(EP[:eTotalCNetworkExp])
	end

	if haskey(inputs, "dfCapRes_slack")
		dfCost[9,2] += value(EP[:eCTotalCapResSlack])
	end

	if haskey(inputs, "dfESR_slack")
		dfCost[9,2] += value(EP[:eCTotalESRSlack])
	end
	
	if haskey(inputs, "dfCO2Cap_slack")
		dfCost[9,2] += value(EP[:eCTotalCO2CapSlack])
	end
	
	if haskey(inputs, "MinCapPriceCap")
		dfCost[9,2] += value(EP[:eTotalCMinCapSlack])
	end	

	if any(x -> x != 0, dfGen.CO2_Capture_Rate)
		dfCost[10,2] += value(EP[:eTotaleCCO2Sequestration])
	end

	if !isempty(VRE_STOR)
		dfCost[!,2][11] = value(EP[:eTotalCGrid]) * (setup["ParameterScale"] == 1 ? ModelScalingFactor^2 : 1)
<<<<<<< HEAD
=======
	end

	if any(dfGen.CO2_Capture_Fraction .!= 0)
		dfCost[10,2] += value(EP[:eTotaleCCO2Sequestration])
>>>>>>> 2da38b0d
	end

	if setup["ParameterScale"] == 1
		dfCost[6,2] *= ModelScalingFactor^2
		dfCost[7,2] *= ModelScalingFactor^2
		dfCost[8,2] *= ModelScalingFactor^2
		dfCost[9,2] *= ModelScalingFactor^2
		dfCost[10,2] *= ModelScalingFactor^2
	end

	for z in 1:Z
		tempCTotal = 0.0
		tempCFix = 0.0
		tempCVar = 0.0
		tempCFuel = 0.0
		tempCStart = 0.0
		tempCNSE = 0.0
		tempCCO2 = 0.0
		tempHydrogenValue = 0.0
		tempCCO2 = 0.0

		Y_ZONE = dfGen[dfGen[!,:Zone].==z,:R_ID]
		STOR_ALL_ZONE = intersect(inputs["STOR_ALL"], Y_ZONE)
		STOR_ASYMMETRIC_ZONE = intersect(inputs["STOR_ASYMMETRIC"], Y_ZONE)
		FLEX_ZONE = intersect(inputs["FLEX"], Y_ZONE)
		COMMIT_ZONE = intersect(inputs["COMMIT"], Y_ZONE)
		ELECTROLYZERS_ZONE = intersect(inputs["ELECTROLYZER"], Y_ZONE)

		eCFix = sum(value.(EP[:eCFix][Y_ZONE]))
		tempCFix += eCFix
		tempCTotal += eCFix

		tempCVar = sum(value.(EP[:eCVar_out][Y_ZONE,:]))
		tempCTotal += tempCVar
		
		tempCFuel = sum(value.(EP[:ePlantCFuelOut][Y_ZONE,:]))
		tempCTotal += tempCFuel

		tempCFuel = sum(value.(EP[:ePlantCFuelOut][Y_ZONE,:]))
		tempCTotal += tempCFuel

		if !isempty(STOR_ALL_ZONE)
			eCVar_in = sum(value.(EP[:eCVar_in][STOR_ALL_ZONE,:]))
			tempCVar += eCVar_in
			eCFixEnergy = sum(value.(EP[:eCFixEnergy][STOR_ALL_ZONE]))
			tempCFix += eCFixEnergy
			tempCTotal += eCVar_in + eCFixEnergy
		end
		if !isempty(STOR_ASYMMETRIC_ZONE)
			eCFixCharge = sum(value.(EP[:eCFixCharge][STOR_ASYMMETRIC_ZONE]))
			tempCFix += eCFixCharge
			tempCTotal += eCFixCharge
		end
		if !isempty(FLEX_ZONE)
			eCVarFlex_in = sum(value.(EP[:eCVarFlex_in][FLEX_ZONE,:]))
			tempCVar += eCVarFlex_in
			tempCTotal += eCVarFlex_in
		end
		if !isempty(VRE_STOR)
			dfVRE_STOR = inputs["dfVRE_STOR"]
			Y_ZONE_VRE_STOR = dfVRE_STOR[dfVRE_STOR[!,:Zone].==z,:R_ID]

			# Fixed Costs
			eCFix_VRE_STOR = 0.0
			SOLAR_ZONE_VRE_STOR = intersect(Y_ZONE_VRE_STOR, inputs["VS_SOLAR"])
			if !isempty(SOLAR_ZONE_VRE_STOR)
				eCFix_VRE_STOR += sum(value.(EP[:eCFixSolar][SOLAR_ZONE_VRE_STOR]))
			end
			WIND_ZONE_VRE_STOR = intersect(Y_ZONE_VRE_STOR, inputs["VS_WIND"])
			if !isempty(WIND_ZONE_VRE_STOR)
				eCFix_VRE_STOR += sum(value.(EP[:eCFixWind][WIND_ZONE_VRE_STOR]))
			end
			DC_ZONE_VRE_STOR = intersect(Y_ZONE_VRE_STOR, inputs["VS_DC"])
			if !isempty(DC_ZONE_VRE_STOR)
				eCFix_VRE_STOR += sum(value.(EP[:eCFixDC][DC_ZONE_VRE_STOR]))
			end
			STOR_ALL_ZONE_VRE_STOR = intersect(inputs["VS_STOR"], Y_ZONE_VRE_STOR)
			if !isempty(STOR_ALL_ZONE_VRE_STOR)
				eCFix_VRE_STOR += sum(value.(EP[:eCFixEnergy_VS][STOR_ALL_ZONE_VRE_STOR]))
				DC_CHARGE_ALL_ZONE_VRE_STOR = intersect(inputs["VS_ASYM_DC_CHARGE"], Y_ZONE_VRE_STOR)
				if !isempty(DC_CHARGE_ALL_ZONE_VRE_STOR)
					eCFix_VRE_STOR += sum(value.(EP[:eCFixCharge_DC][DC_CHARGE_ALL_ZONE_VRE_STOR]))
				end
				DC_DISCHARGE_ALL_ZONE_VRE_STOR = intersect(inputs["VS_ASYM_DC_DISCHARGE"], Y_ZONE_VRE_STOR)
				if !isempty(DC_DISCHARGE_ALL_ZONE_VRE_STOR)
					eCFix_VRE_STOR += sum(value.(EP[:eCFixDischarge_DC][DC_DISCHARGE_ALL_ZONE_VRE_STOR]))
				end
				AC_DISCHARGE_ALL_ZONE_VRE_STOR = intersect(inputs["VS_ASYM_AC_DISCHARGE"], Y_ZONE_VRE_STOR)
				if !isempty(AC_DISCHARGE_ALL_ZONE_VRE_STOR)
					eCFix_VRE_STOR += sum(value.(EP[:eCFixDischarge_AC][AC_DISCHARGE_ALL_ZONE_VRE_STOR]))
				end
				AC_CHARGE_ALL_ZONE_VRE_STOR = intersect(inputs["VS_ASYM_AC_CHARGE"], Y_ZONE_VRE_STOR)
				if !isempty(AC_CHARGE_ALL_ZONE_VRE_STOR)
					eCFix_VRE_STOR += sum(value.(EP[:eCFixCharge_AC][AC_CHARGE_ALL_ZONE_VRE_STOR]))
				end
			end
			tempCFix += eCFix_VRE_STOR

			# Variable Costs
			eCVar_VRE_STOR = 0.0
			if !isempty(SOLAR_ZONE_VRE_STOR)
				eCVar_VRE_STOR += sum(value.(EP[:eCVarOutSolar][SOLAR_ZONE_VRE_STOR,:]))
			end
			if !isempty(WIND_ZONE_VRE_STOR)
				eCVar_VRE_STOR += sum(value.(EP[:eCVarOutWind][WIND_ZONE_VRE_STOR, :]))
			end
			if !isempty(STOR_ALL_ZONE_VRE_STOR)
				vom_map = Dict(
					DC_CHARGE_ALL_ZONE_VRE_STOR => :eCVar_Charge_DC,
					DC_DISCHARGE_ALL_ZONE_VRE_STOR => :eCVar_Discharge_DC,
					AC_DISCHARGE_ALL_ZONE_VRE_STOR => :eCVar_Discharge_AC,
					AC_CHARGE_ALL_ZONE_VRE_STOR => :eCVar_Charge_AC
				)
				for (set, symbol) in vom_map
					if !isempty(set)
						eCVar_VRE_STOR += sum(value.(EP[symbol][set, :]))
					end
				end
			end
			tempCVar += eCVar_VRE_STOR

			# Total Added Costs
			tempCTotal += (eCFix_VRE_STOR + eCVar_VRE_STOR)
		end

		if setup["UCommit"] >= 1 && !isempty(COMMIT_ZONE)
			eCStart = sum(value.(EP[:eCStart][COMMIT_ZONE,:])) + sum(value.(EP[:ePlantCFuelStart][COMMIT_ZONE,:]))
			tempCStart += eCStart
			tempCTotal += eCStart
		end

		if !isempty(ELECTROLYZERS_ZONE) 
			tempHydrogenValue = -1*sum(value.(EP[:eHydrogenValue][ELECTROLYZERS_ZONE,:]))
			tempCTotal += tempHydrogenValue
	   end
		

		tempCNSE = sum(value.(EP[:eCNSE][:,:,z]))
		tempCTotal += tempCNSE

<<<<<<< HEAD
		if any(x -> x != 0, dfGen.CO2_Capture_Rate)
=======
		if any(dfGen.CO2_Capture_Fraction .!=0)
>>>>>>> 2da38b0d
			tempCCO2 = sum(value.(EP[:ePlantCCO2Sequestration][Y_ZONE,:]))
			tempCTotal += tempCCO2		
		end

		if setup["ParameterScale"] == 1
			tempCTotal *= ModelScalingFactor^2
			tempCFix *= ModelScalingFactor^2
			tempCVar *= ModelScalingFactor^2
			tempCFuel *= ModelScalingFactor^2
			tempCNSE *= ModelScalingFactor^2
			tempCStart *= ModelScalingFactor^2
			tempHydrogenValue *= ModelScalingFactor^2
			tempCCO2 *= ModelScalingFactor^2
		end
		temp_cost_list = [tempCTotal, tempCFix, tempCVar, tempCFuel,tempCNSE, tempCStart, "-", "-", "-", tempCCO2]
<<<<<<< HEAD

=======
>>>>>>> 2da38b0d
		if !isempty(VRE_STOR)
			push!(temp_cost_list, "-")
		end
		if !isempty(ELECTROLYZERS_ZONE)
			push!(temp_cost_list,tempHydrogenValue)
		end
		dfCost[!,Symbol("Zone$z")] = temp_cost_list
	end
	CSV.write(joinpath(path, "costs.csv"), dfCost)
end<|MERGE_RESOLUTION|>--- conflicted
+++ resolved
@@ -12,11 +12,7 @@
 	VRE_STOR = inputs["VRE_STOR"]
 	ELECTROLYZER = inputs["ELECTROLYZER"]
 	
-<<<<<<< HEAD
-	cost_list = ["cTotal", "cFix", "cVar", "cFuel" ,"cNSE", "cStart", "cUnmetRsv", "cNetworkExp", "cUnmetPolicyPenalty", "cCO2"]
-=======
 	cost_list = ["cTotal", "cFix", "cVar", "cFuel" ,"cNSE", "cStart",  "cUnmetRsv", "cNetworkExp", "cUnmetPolicyPenalty", "cCO2"]
->>>>>>> 2da38b0d
 	if !isempty(VRE_STOR)
 		push!(cost_list, "cGridConnection")
 	end
@@ -38,11 +34,7 @@
 			cFix += ((!isempty(inputs["VS_STOR"]) ? value(EP[:eTotalCFixStor]) : 0.0) + (!isempty(inputs["VS_ASYM_DC_CHARGE"]) ? value(EP[:eTotalCFixCharge_DC]) : 0.0) + (!isempty(inputs["VS_ASYM_DC_DISCHARGE"]) ? value(EP[:eTotalCFixDischarge_DC]) : 0.0) + (!isempty(inputs["VS_ASYM_AC_CHARGE"]) ? value(EP[:eTotalCFixCharge_AC]) : 0.0) + (!isempty(inputs["VS_ASYM_AC_DISCHARGE"]) ? value(EP[:eTotalCFixDischarge_AC]) : 0.0)) 
 			cVar += (!isempty(inputs["VS_STOR"]) ? value(EP[:eTotalCVarStor]) : 0.0)
 		end
-<<<<<<< HEAD
-		total_cost = [objective_value(EP), cFix, cVar, cFuel, value(EP[:eTotalCNSE]), 0.0, 0.0, 0.0, 0.0, 0.0, 0.0]
-=======
 		total_cost =[objective_value(EP), cFix, cVar, cFuel, value(EP[:eTotalCNSE]), 0.0, 0.0, 0.0, 0.0, 0.0, 0.0]
->>>>>>> 2da38b0d
 	else
 		total_cost = [objective_value(EP), cFix, cVar, cFuel, value(EP[:eTotalCNSE]), 0.0, 0.0, 0.0, 0.0, 0.0]
 	end
@@ -91,13 +83,10 @@
 
 	if !isempty(VRE_STOR)
 		dfCost[!,2][11] = value(EP[:eTotalCGrid]) * (setup["ParameterScale"] == 1 ? ModelScalingFactor^2 : 1)
-<<<<<<< HEAD
-=======
 	end
 
 	if any(dfGen.CO2_Capture_Fraction .!= 0)
 		dfCost[10,2] += value(EP[:eTotaleCCO2Sequestration])
->>>>>>> 2da38b0d
 	end
 
 	if setup["ParameterScale"] == 1
@@ -238,11 +227,7 @@
 		tempCNSE = sum(value.(EP[:eCNSE][:,:,z]))
 		tempCTotal += tempCNSE
 
-<<<<<<< HEAD
-		if any(x -> x != 0, dfGen.CO2_Capture_Rate)
-=======
 		if any(dfGen.CO2_Capture_Fraction .!=0)
->>>>>>> 2da38b0d
 			tempCCO2 = sum(value.(EP[:ePlantCCO2Sequestration][Y_ZONE,:]))
 			tempCTotal += tempCCO2		
 		end
@@ -258,10 +243,6 @@
 			tempCCO2 *= ModelScalingFactor^2
 		end
 		temp_cost_list = [tempCTotal, tempCFix, tempCVar, tempCFuel,tempCNSE, tempCStart, "-", "-", "-", tempCCO2]
-<<<<<<< HEAD
-
-=======
->>>>>>> 2da38b0d
 		if !isempty(VRE_STOR)
 			push!(temp_cost_list, "-")
 		end
