@doc raw"""
	write_costs(path::AbstractString, inputs::Dict, setup::Dict, EP::Model)

Function for writing the costs pertaining to the objective function (fixed, variable O&M etc.).
"""
function write_costs(path::AbstractString, inputs::Dict, setup::Dict, EP::Model)
	## Cost results
	dfGen = inputs["dfGen"]
	SEG = inputs["SEG"]  # Number of lines
	Z = inputs["Z"]     # Number of zones
	T = inputs["T"]     # Number of time steps (hours)
	VRE_STOR = inputs["VRE_STOR"]
	
	cost_list = ["cTotal", "cFix", "cVar", "cNSE", "cStart", "cUnmetRsv", "cNetworkExp", "cUnmetPolicyPenalty"]
	if !isempty(VRE_STOR)
		push!(cost_list, "cGridConnection")
	end
	dfCost = DataFrame(Costs = cost_list)

<<<<<<< HEAD
	
	dfCost = DataFrame(Costs = ["cTotal", "cFix", "cVar", "cNSE", "cStart", "cUnmetRsv", "cNetworkExp", "cUnmetPolicyPenalty", "cHydrogenRevenue"])
	cVar = value(EP[:eTotalCVarOut])+ (!isempty(inputs["STOR_ALL"]) ? value(EP[:eTotalCVarIn]) : 0.0) + (!isempty(inputs["FLEX"]) ? value(EP[:eTotalCVarFlexIn]) : 0.0)
	cFix = value(EP[:eTotalCFix]) + (!isempty(inputs["STOR_ALL"]) ? value(EP[:eTotalCFixEnergy]) : 0.0) + (!isempty(inputs["STOR_ASYMMETRIC"]) ? value(EP[:eTotalCFixCharge]) : 0.0)
	dfCost[!,Symbol("Total")] = [value(EP[:eObj]), cFix, cVar, value(EP[:eTotalCNSE]), 0.0, 0.0, 0.0, 0.0, (!isempty(inputs["ELECTROLYZER"]) ? -1*value(EP[:eTotalHydrogenValue]) : 0.0)] 
=======
	cVar = value(EP[:eTotalCVarOut]) + (!isempty(inputs["STOR_ALL"]) ? value(EP[:eTotalCVarIn]) : 0.0) + (!isempty(inputs["FLEX"]) ? value(EP[:eTotalCVarFlexIn]) : 0.0) 
	cFix = value(EP[:eTotalCFix]) + (!isempty(inputs["STOR_ALL"]) ? value(EP[:eTotalCFixEnergy]) : 0.0) + (!isempty(inputs["STOR_ASYMMETRIC"]) ? value(EP[:eTotalCFixCharge]) : 0.0)
	if !isempty(VRE_STOR) 
		cFix += ((!isempty(inputs["VS_DC"]) ? value(EP[:eTotalCFixDC]) : 0.0) + (!isempty(inputs["VS_SOLAR"]) ? value(EP[:eTotalCFixSolar]) : 0.0) + (!isempty(inputs["VS_WIND"]) ? value(EP[:eTotalCFixWind]) : 0.0))
		cVar += ((!isempty(inputs["VS_SOLAR"]) ? value(EP[:eTotalCVarOutSolar]) : 0.0) + (!isempty(inputs["VS_WIND"]) ? value(EP[:eTotalCVarOutWind]) : 0.0))
		if !isempty(inputs["VS_STOR"])
			cFix += ((!isempty(inputs["VS_STOR"]) ? value(EP[:eTotalCFixStor]) : 0.0) + (!isempty(inputs["VS_ASYM_DC_CHARGE"]) ? value(EP[:eTotalCFixCharge_DC]) : 0.0) + (!isempty(inputs["VS_ASYM_DC_DISCHARGE"]) ? value(EP[:eTotalCFixDischarge_DC]) : 0.0) + (!isempty(inputs["VS_ASYM_AC_CHARGE"]) ? value(EP[:eTotalCFixCharge_AC]) : 0.0) + (!isempty(inputs["VS_ASYM_AC_DISCHARGE"]) ? value(EP[:eTotalCFixDischarge_AC]) : 0.0)) 
			cVar += (!isempty(inputs["VS_STOR"]) ? value(EP[:eTotalCVarStor]) : 0.0)
		end
		dfCost[!,Symbol("Total")] = [objective_value(EP), cFix, cVar, value(EP[:eTotalCNSE]), 0.0, 0.0, 0.0, 0.0, 0.0]
	else
		dfCost[!,Symbol("Total")] = [objective_value(EP), cFix, cVar, value(EP[:eTotalCNSE]), 0.0, 0.0, 0.0, 0.0]
	end
>>>>>>> e6bda373

	if setup["ParameterScale"] == 1
		dfCost.Total *= ModelScalingFactor^2
	end

	if setup["UCommit"]>=1
		dfCost[5,2] = value(EP[:eTotalCStart])
	end

	if setup["Reserves"]==1
		dfCost[6,2] = value(EP[:eTotalCRsvPen])
	end

	if setup["NetworkExpansion"] == 1 && Z > 1
		dfCost[7,2] = value(EP[:eTotalCNetworkExp])
	end

	if haskey(inputs, "dfCapRes_slack")
		dfCost[8,2] += value(EP[:eCTotalCapResSlack])
	end

	if haskey(inputs, "dfESR_slack")
		dfCost[8,2] += value(EP[:eCTotalESRSlack])
	end
	
	if haskey(inputs, "dfCO2Cap_slack")
		dfCost[8,2] += value(EP[:eCTotalCO2CapSlack])
	end
	
	if haskey(inputs, "MinCapPriceCap")
		dfCost[8,2] += value(EP[:eTotalCMinCapSlack])
	end	
	
	if !isempty(VRE_STOR)
		dfCost[!,2][9] = value(EP[:eTotalCGrid]) * (setup["ParameterScale"] == 1 ? ModelScalingFactor^2 : 1)
	end

	if setup["ParameterScale"] == 1
		dfCost[5,2] *= ModelScalingFactor^2
		dfCost[6,2] *= ModelScalingFactor^2
		dfCost[7,2] *= ModelScalingFactor^2
		dfCost[8,2] *= ModelScalingFactor^2
	end

	for z in 1:Z
		tempCTotal = 0.0
		tempCFix = 0.0
		tempCVar = 0.0
		tempCStart = 0.0
		tempCNSE = 0.0
		tempHydrogenValue = 0.0

		Y_ZONE = dfGen[dfGen[!,:Zone].==z,:R_ID]
		STOR_ALL_ZONE = intersect(inputs["STOR_ALL"], Y_ZONE)
		STOR_ASYMMETRIC_ZONE = intersect(inputs["STOR_ASYMMETRIC"], Y_ZONE)
		FLEX_ZONE = intersect(inputs["FLEX"], Y_ZONE)
		COMMIT_ZONE = intersect(inputs["COMMIT"], Y_ZONE)
		ELECTROLYZERS_ZONE = intersect(inputs["ELECTROLYZER"], Y_ZONE)

		eCFix = sum(value.(EP[:eCFix][Y_ZONE]))
		tempCFix += eCFix
		tempCTotal += eCFix

		tempCVar = sum(value.(EP[:eCVar_out][Y_ZONE,:]))
		tempCTotal += tempCVar

		if !isempty(STOR_ALL_ZONE)
			eCVar_in = sum(value.(EP[:eCVar_in][STOR_ALL_ZONE,:]))
			tempCVar += eCVar_in
			eCFixEnergy = sum(value.(EP[:eCFixEnergy][STOR_ALL_ZONE]))
			tempCFix += eCFixEnergy
			tempCTotal += eCVar_in + eCFixEnergy
		end
		if !isempty(STOR_ASYMMETRIC_ZONE)
			eCFixCharge = sum(value.(EP[:eCFixCharge][STOR_ASYMMETRIC_ZONE]))
			tempCFix += eCFixCharge
			tempCTotal += eCFixCharge
		end
		if !isempty(FLEX_ZONE)
			eCVarFlex_in = sum(value.(EP[:eCVarFlex_in][FLEX_ZONE,:]))
			tempCVar += eCVarFlex_in
			tempCTotal += eCVarFlex_in
		end
		if !isempty(VRE_STOR)
			dfVRE_STOR = inputs["dfVRE_STOR"]
			Y_ZONE_VRE_STOR = dfVRE_STOR[dfVRE_STOR[!,:Zone].==z,:R_ID]

			# Fixed Costs
			eCFix_VRE_STOR = 0.0
			SOLAR_ZONE_VRE_STOR = intersect(Y_ZONE_VRE_STOR, inputs["VS_SOLAR"])
			if !isempty(SOLAR_ZONE_VRE_STOR)
				eCFix_VRE_STOR += sum(value.(EP[:eCFixSolar][SOLAR_ZONE_VRE_STOR]))
			end
			WIND_ZONE_VRE_STOR = intersect(Y_ZONE_VRE_STOR, inputs["VS_WIND"])
			if !isempty(WIND_ZONE_VRE_STOR)
				eCFix_VRE_STOR += sum(value.(EP[:eCFixWind][WIND_ZONE_VRE_STOR]))
			end
			DC_ZONE_VRE_STOR = intersect(Y_ZONE_VRE_STOR, inputs["VS_DC"])
			if !isempty(DC_ZONE_VRE_STOR)
				eCFix_VRE_STOR += sum(value.(EP[:eCFixDC][DC_ZONE_VRE_STOR]))
			end
			STOR_ALL_ZONE_VRE_STOR = intersect(inputs["VS_STOR"], Y_ZONE_VRE_STOR)
			if !isempty(STOR_ALL_ZONE_VRE_STOR)
				eCFix_VRE_STOR += sum(value.(EP[:eCFixEnergy_VS][STOR_ALL_ZONE_VRE_STOR]))
				DC_CHARGE_ALL_ZONE_VRE_STOR = intersect(inputs["VS_ASYM_DC_CHARGE"], Y_ZONE_VRE_STOR)
				if !isempty(DC_CHARGE_ALL_ZONE_VRE_STOR)
					eCFix_VRE_STOR += sum(value.(EP[:eCFixCharge_DC][DC_CHARGE_ALL_ZONE_VRE_STOR]))
				end
				DC_DISCHARGE_ALL_ZONE_VRE_STOR = intersect(inputs["VS_ASYM_DC_DISCHARGE"], Y_ZONE_VRE_STOR)
				if !isempty(DC_DISCHARGE_ALL_ZONE_VRE_STOR)
					eCFix_VRE_STOR += sum(value.(EP[:eCFixDischarge_DC][DC_DISCHARGE_ALL_ZONE_VRE_STOR]))
				end
				AC_DISCHARGE_ALL_ZONE_VRE_STOR = intersect(inputs["VS_ASYM_AC_DISCHARGE"], Y_ZONE_VRE_STOR)
				if !isempty(AC_DISCHARGE_ALL_ZONE_VRE_STOR)
					eCFix_VRE_STOR += sum(value.(EP[:eCFixDischarge_AC][AC_DISCHARGE_ALL_ZONE_VRE_STOR]))
				end
				AC_CHARGE_ALL_ZONE_VRE_STOR = intersect(inputs["VS_ASYM_AC_CHARGE"], Y_ZONE_VRE_STOR)
				if !isempty(AC_CHARGE_ALL_ZONE_VRE_STOR)
					eCFix_VRE_STOR += sum(value.(EP[:eCFixCharge_AC][AC_CHARGE_ALL_ZONE_VRE_STOR]))
				end
			end
			tempCFix += eCFix_VRE_STOR

			# Variable Costs
			eCVar_VRE_STOR = 0.0
			if !isempty(SOLAR_ZONE_VRE_STOR)
				eCVar_VRE_STOR += sum(value.(EP[:eCVarOutSolar][SOLAR_ZONE_VRE_STOR,:]))
			end
			if !isempty(WIND_ZONE_VRE_STOR)
				eCVar_VRE_STOR += sum(value.(EP[:eCVarOutWind][WIND_ZONE_VRE_STOR, :]))
			end
			if !isempty(STOR_ALL_ZONE_VRE_STOR)
				vom_map = Dict(
					DC_CHARGE_ALL_ZONE_VRE_STOR => :eCVar_Charge_DC,
					DC_DISCHARGE_ALL_ZONE_VRE_STOR => :eCVar_Discharge_DC,
					AC_DISCHARGE_ALL_ZONE_VRE_STOR => :eCVar_Discharge_AC,
					AC_CHARGE_ALL_ZONE_VRE_STOR => :eCVar_Charge_AC
				)
				for (set, symbol) in vom_map
					if !isempty(set)
						eCVar_VRE_STOR += sum(value.(EP[symbol][set, :]))
					end
				end
			end
			tempCVar += eCVar_VRE_STOR

			# Total Added Costs
			tempCTotal += (eCFix_VRE_STOR + eCVar_VRE_STOR)
		end

		if setup["UCommit"] >= 1 && !isempty(COMMIT_ZONE)
			eCStart = sum(value.(EP[:eCStart][COMMIT_ZONE,:]))
			tempCStart += eCStart
			tempCTotal += eCStart
		end

		if !isempty(ELECTROLYZERS_ZONE) 
			tempHydrogenValue = -1*sum(value.(EP[:eHydrogenValue][ELECTROLYZERS_ZONE,:]))
			tempCTotal += tempHydrogenValue
	   end
		

		tempCNSE = sum(value.(EP[:eCNSE][:,:,z]))
		tempCTotal += tempCNSE

		if setup["ParameterScale"] == 1
			tempCTotal *= ModelScalingFactor^2
			tempCFix *= ModelScalingFactor^2
			tempCVar *= ModelScalingFactor^2
			tempCNSE *= ModelScalingFactor^2
			tempCStart *= ModelScalingFactor^2
			tempHydrogenValue *= ModelScalingFactor^2
		end
<<<<<<< HEAD
		dfCost[!,Symbol("Zone$z")] = [tempCTotal, tempCFix, tempCVar, tempCNSE, tempCStart, "-", "-", "-", tempHydrogenValue]
=======
		temp_cost_list = [tempCTotal, tempCFix, tempCVar, tempCNSE, tempCStart, "-", "-", "-"]
		if !isempty(VRE_STOR)
			push!(temp_cost_list, "-")
		end
		dfCost[!,Symbol("Zone$z")] = temp_cost_list
>>>>>>> e6bda373
	end
	CSV.write(joinpath(path, "costs.csv"), dfCost)
end<|MERGE_RESOLUTION|>--- conflicted
+++ resolved
@@ -15,17 +15,14 @@
 	if !isempty(VRE_STOR)
 		push!(cost_list, "cGridConnection")
 	end
+	if !isempty(ELECTROLYZER)
+		push!(cost_list, "cHydrogenRevenue")
+	end
 	dfCost = DataFrame(Costs = cost_list)
 
-<<<<<<< HEAD
-	
-	dfCost = DataFrame(Costs = ["cTotal", "cFix", "cVar", "cNSE", "cStart", "cUnmetRsv", "cNetworkExp", "cUnmetPolicyPenalty", "cHydrogenRevenue"])
 	cVar = value(EP[:eTotalCVarOut])+ (!isempty(inputs["STOR_ALL"]) ? value(EP[:eTotalCVarIn]) : 0.0) + (!isempty(inputs["FLEX"]) ? value(EP[:eTotalCVarFlexIn]) : 0.0)
 	cFix = value(EP[:eTotalCFix]) + (!isempty(inputs["STOR_ALL"]) ? value(EP[:eTotalCFixEnergy]) : 0.0) + (!isempty(inputs["STOR_ASYMMETRIC"]) ? value(EP[:eTotalCFixCharge]) : 0.0)
-	dfCost[!,Symbol("Total")] = [value(EP[:eObj]), cFix, cVar, value(EP[:eTotalCNSE]), 0.0, 0.0, 0.0, 0.0, (!isempty(inputs["ELECTROLYZER"]) ? -1*value(EP[:eTotalHydrogenValue]) : 0.0)] 
-=======
-	cVar = value(EP[:eTotalCVarOut]) + (!isempty(inputs["STOR_ALL"]) ? value(EP[:eTotalCVarIn]) : 0.0) + (!isempty(inputs["FLEX"]) ? value(EP[:eTotalCVarFlexIn]) : 0.0) 
-	cFix = value(EP[:eTotalCFix]) + (!isempty(inputs["STOR_ALL"]) ? value(EP[:eTotalCFixEnergy]) : 0.0) + (!isempty(inputs["STOR_ASYMMETRIC"]) ? value(EP[:eTotalCFixCharge]) : 0.0)
+
 	if !isempty(VRE_STOR) 
 		cFix += ((!isempty(inputs["VS_DC"]) ? value(EP[:eTotalCFixDC]) : 0.0) + (!isempty(inputs["VS_SOLAR"]) ? value(EP[:eTotalCFixSolar]) : 0.0) + (!isempty(inputs["VS_WIND"]) ? value(EP[:eTotalCFixWind]) : 0.0))
 		cVar += ((!isempty(inputs["VS_SOLAR"]) ? value(EP[:eTotalCVarOutSolar]) : 0.0) + (!isempty(inputs["VS_WIND"]) ? value(EP[:eTotalCVarOutWind]) : 0.0))
@@ -33,11 +30,16 @@
 			cFix += ((!isempty(inputs["VS_STOR"]) ? value(EP[:eTotalCFixStor]) : 0.0) + (!isempty(inputs["VS_ASYM_DC_CHARGE"]) ? value(EP[:eTotalCFixCharge_DC]) : 0.0) + (!isempty(inputs["VS_ASYM_DC_DISCHARGE"]) ? value(EP[:eTotalCFixDischarge_DC]) : 0.0) + (!isempty(inputs["VS_ASYM_AC_CHARGE"]) ? value(EP[:eTotalCFixCharge_AC]) : 0.0) + (!isempty(inputs["VS_ASYM_AC_DISCHARGE"]) ? value(EP[:eTotalCFixDischarge_AC]) : 0.0)) 
 			cVar += (!isempty(inputs["VS_STOR"]) ? value(EP[:eTotalCVarStor]) : 0.0)
 		end
-		dfCost[!,Symbol("Total")] = [objective_value(EP), cFix, cVar, value(EP[:eTotalCNSE]), 0.0, 0.0, 0.0, 0.0, 0.0]
+		total_cost = [objective_value(EP), cFix, cVar, value(EP[:eTotalCNSE]), 0.0, 0.0, 0.0, 0.0, 0.0]
 	else
-		dfCost[!,Symbol("Total")] = [objective_value(EP), cFix, cVar, value(EP[:eTotalCNSE]), 0.0, 0.0, 0.0, 0.0]
-	end
->>>>>>> e6bda373
+		total_cost = [objective_value(EP), cFix, cVar, value(EP[:eTotalCNSE]), 0.0, 0.0, 0.0, 0.0]
+	end
+
+	if !isempty(ELECTROLYZER)
+		push!(total_cost,(!isempty(inputs["ELECTROLYZER"]) ? -1*value(EP[:eTotalHydrogenValue]) : 0.0))
+	end
+
+	dfCost[!,Symbol("Total")] = total_cost
 
 	if setup["ParameterScale"] == 1
 		dfCost.Total *= ModelScalingFactor^2
@@ -211,15 +213,16 @@
 			tempCStart *= ModelScalingFactor^2
 			tempHydrogenValue *= ModelScalingFactor^2
 		end
-<<<<<<< HEAD
-		dfCost[!,Symbol("Zone$z")] = [tempCTotal, tempCFix, tempCVar, tempCNSE, tempCStart, "-", "-", "-", tempHydrogenValue]
-=======
+		
 		temp_cost_list = [tempCTotal, tempCFix, tempCVar, tempCNSE, tempCStart, "-", "-", "-"]
 		if !isempty(VRE_STOR)
 			push!(temp_cost_list, "-")
 		end
+		if !isempty(ELECTROLYZERS_ZONE)
+			push!(temp_cost_list,tempHydrogenValue)
+		end
+
 		dfCost[!,Symbol("Zone$z")] = temp_cost_list
->>>>>>> e6bda373
 	end
 	CSV.write(joinpath(path, "costs.csv"), dfCost)
 end