@doc raw"""
	write_capacityfactor(path::AbstractString, inputs::Dict, setup::Dict, EP::Model)

Function for writing the capacity factor of different resources. For co-located VRE-storage resources, this
    value is calculated if the site has either or both a solar PV or wind resource.
"""
function write_capacityfactor(path::AbstractString, inputs::Dict, setup::Dict, EP::Model)
    dfGen = inputs["dfGen"]
    G = inputs["G"]     # Number of resources (generators, storage, DR, and DERs)
    T = inputs["T"]     # Number of time steps (hours)
    THERM_ALL = inputs["THERM_ALL"]
    VRE = inputs["VRE"]
    HYDRO_RES = inputs["HYDRO_RES"]
    MUST_RUN = inputs["MUST_RUN"]
<<<<<<< HEAD
    ELECTROLYZER = inputs["ELECTROLYZER"]
=======
    VRE_STOR = inputs["VRE_STOR"]
>>>>>>> e6bda373

    dfCapacityfactor = DataFrame(Resource=inputs["RESOURCES"], Zone=dfGen[!, :Zone], AnnualSum=zeros(G), Capacity=zeros(G), CapacityFactor=zeros(G))
    scale_factor = setup["ParameterScale"] == 1 ? ModelScalingFactor : 1
    dfCapacityfactor.AnnualSum .= value.(EP[:vP]) * inputs["omega"] * scale_factor
    dfCapacityfactor.Capacity .= value.(EP[:eTotalCap]) * scale_factor

    if !isempty(VRE_STOR)
        SOLAR = setdiff(inputs["VS_SOLAR"],inputs["VS_WIND"])
        WIND = setdiff(inputs["VS_WIND"],inputs["VS_SOLAR"])
        SOLAR_WIND = intersect(inputs["VS_SOLAR"],inputs["VS_WIND"])
        dfVRE_STOR = inputs["dfVRE_STOR"]
        if !isempty(SOLAR)
            dfCapacityfactor.AnnualSum[SOLAR] .= value.(EP[:vP_SOLAR][SOLAR, :]).data * inputs["omega"] * scale_factor
            dfCapacityfactor.Capacity[SOLAR] .= value.(EP[:eTotalCap_SOLAR][SOLAR]).data * scale_factor
        end
        if !isempty(WIND)
            dfCapacityfactor.AnnualSum[WIND] .= value.(EP[:vP_WIND][WIND, :]).data * inputs["omega"] * scale_factor
            dfCapacityfactor.Capacity[WIND] .= value.(EP[:eTotalCap_WIND][WIND]).data * scale_factor
        end
        if !isempty(SOLAR_WIND)
            dfCapacityfactor.AnnualSum[SOLAR_WIND] .= (value.(EP[:vP_WIND][SOLAR_WIND, :]).data 
                + value.(EP[:vP_SOLAR][SOLAR_WIND, :]).data .* dfVRE_STOR[((dfVRE_STOR.SOLAR.!=0) .& (dfVRE_STOR.WIND.!=0)), :EtaInverter]) * inputs["omega"] * scale_factor
            dfCapacityfactor.Capacity[SOLAR_WIND] .= (value.(EP[:eTotalCap_WIND][SOLAR_WIND]).data + value.(EP[:eTotalCap_SOLAR][SOLAR_WIND]).data .* dfVRE_STOR[((dfVRE_STOR.SOLAR.!=0) .& (dfVRE_STOR.WIND.!=0)), :EtaInverter]) * scale_factor
        end
    end

    # We only calcualte the resulted capacity factor with total capacity > 1MW and total generation > 1MWh
    EXISTING = intersect(findall(x -> x >= 1, dfCapacityfactor.AnnualSum), findall(x -> x >= 1, dfCapacityfactor.Capacity))
    # We calculate capacity factor for thermal, vre, hydro and must run. Not for storage and flexible demand
    CF_GEN = intersect(union(THERM_ALL, VRE, HYDRO_RES, MUST_RUN, VRE_STOR), EXISTING)
    dfCapacityfactor.CapacityFactor[CF_GEN] .= (dfCapacityfactor.AnnualSum[CF_GEN] ./ dfCapacityfactor.Capacity[CF_GEN]) / sum(inputs["omega"][t] for t in 1:T)
    # Capacity factor for electrolyzers is based on vUSE variable not vP
    if (!isempty(ELECTROLYZER))
        dfCapacityfactor.AnnualSum[ELECTROLYZER] .= value.(EP[:vUSE][ELECTROLYZER, :]).data * inputs["omega"] * scale_factor
        dfCapacityfactor.CapacityFactor[ELECTROLYZER] .= (dfCapacityfactor.AnnualSum[ELECTROLYZER] ./ dfCapacityfactor.Capacity[ELECTROLYZER]) / sum(inputs["omega"][t] for t in 1:T)
    end

    CSV.write(joinpath(path, "capacityfactor.csv"), dfCapacityfactor)
    return dfCapacityfactor
end<|MERGE_RESOLUTION|>--- conflicted
+++ resolved
@@ -12,11 +12,8 @@
     VRE = inputs["VRE"]
     HYDRO_RES = inputs["HYDRO_RES"]
     MUST_RUN = inputs["MUST_RUN"]
-<<<<<<< HEAD
     ELECTROLYZER = inputs["ELECTROLYZER"]
-=======
     VRE_STOR = inputs["VRE_STOR"]
->>>>>>> e6bda373
 
     dfCapacityfactor = DataFrame(Resource=inputs["RESOURCES"], Zone=dfGen[!, :Zone], AnnualSum=zeros(G), Capacity=zeros(G), CapacityFactor=zeros(G))
     scale_factor = setup["ParameterScale"] == 1 ? ModelScalingFactor : 1
