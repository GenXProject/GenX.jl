"""
GenX: An Configurable Capacity Expansion Model
Copyright (C) 2021,  Massachusetts Institute of Technology
This program is free software; you can redistribute it and/or modify
it under the terms of the GNU General Public License as published by
the Free Software Foundation; either version 2 of the License, or
(at your option) any later version.
This program is distributed in the hope that it will be useful,
but WITHOUT ANY WARRANTY; without even the implied warranty of
MERCHANTABILITY or FITNESS FOR A PARTICULAR PURPOSE.  See the
GNU General Public License for more details.
A complete copy of the GNU General Public License v2 (GPLv2) is available
in LICENSE.txt.  Users uncompressing this from an archive may not have
received this license file.  If not, see <http://www.gnu.org/licenses/>.
"""

################################################################################
## function output
##
## description: Writes results to multiple .csv output files in path directory
##
## returns: n/a
################################################################################
@doc raw"""
	write_outputs(EP::Model, path::AbstractString, setup::Dict, inputs::Dict)

Function for the entry-point for writing the different output files. 
    From here, onward several other functions are called, each for writing specific output files, like costs, capacities, etc.
"""
function write_outputs(EP::Model, path::AbstractString, setup::Dict, inputs::Dict)

<<<<<<< HEAD
    ## Use appropriate directory separator depending on Mac or Windows config
    if Sys.isunix()
        sep = "/"
    elseif Sys.iswindows()
        sep = "\U005c"
    else
        sep = "/"
    end

    if !haskey(setup, "OverwriteResults") || setup["OverwriteResults"] == 1
        # Overwrite existing results if dir exists
        # This is the default behaviour when there is no flag, to avoid breaking existing code
        if !(isdir(path))
            mkdir(path)
        end
    else
        # Find closest unused ouput directory name and create it
        path = choose_output_dir(path)
        mkdir(path)
    end

    # https://jump.dev/MathOptInterface.jl/v0.9.10/apireference/#MathOptInterface.TerminationStatusCode
    status = termination_status(EP)

    ## Check if solved sucessfully - time out is included
    if status != MOI.OPTIMAL && status != MOI.LOCALLY_SOLVED
        if status != MOI.TIME_LIMIT # Model failed to solve, so record solver status and exit
            write_status(path, sep, inputs, setup, EP)
            return
            # Model reached timelimit but failed to find a feasible solution
            #### Aaron Schwartz - Not sure if the below condition is valid anymore. We should revisit ####
        elseif isnan(objective_value(EP)) == true
            # Model failed to solve, so record solver status and exit
            write_status(path, sep, inputs, setup, EP)
            return
        end
    end

    write_status(path, sep, inputs, setup, EP)
    # write_costs(path, sep, inputs, setup, EP) # On Jan 21, 2022, seems unnecessary as below.

    if setup["MultiStage"] == 1
        dfCap = write_capacity_multi_stage(path, sep, inputs, setup, EP)
        write_costs(path, sep, inputs, setup, EP)
    else
        elapsed_time_costs = @elapsed write_costs(path, sep, inputs, setup, EP)
        println("Time elapsed for writing costs is")
        println(elapsed_time_costs)
        dfCap = write_capacity(path, sep, inputs, setup, EP)
    end
    dfPower = write_power(path, sep, inputs, setup, EP)

    dfCharge = write_charge(path, sep, inputs, setup, EP)

    dfCapacityfactor = write_capacityfactor(path, sep, inputs, setup, EP)

    elapsed_time_storage = @elapsed write_storage(path, sep, inputs, setup, EP)
    println("Time elapsed for writing storage is")
    println(elapsed_time_storage)

    dfCurtailment = write_curtailment(path, sep, inputs, setup, EP)

    elapsed_time_nse = @elapsed write_nse(path, sep, inputs, setup, EP)
    println("Time elapsed for writing nse is")
    println(elapsed_time_nse)

    elapsed_time_nse = @elapsed write_zonalnse(path, sep, inputs, setup, EP)
    println("Time elapsed for writing zonal nse is")
    println(elapsed_time_nse)

    elapsed_time_power_balance = @elapsed write_power_balance(path, sep, inputs, setup, EP)
    println("Time elapsed for writing power balance is")
    println(elapsed_time_power_balance)

    if inputs["Z"] > 1
        elapsed_time_flows = @elapsed write_transmission_flows(path, sep, setup, inputs, EP)
        println("Time elapsed for writing transmission flows is")
        println(elapsed_time_flows)
    
        elapsed_time_losses = @elapsed write_transmission_losses(path, sep, inputs, setup, EP)
        println("Time elapsed for writing transmission losses is")
        println(elapsed_time_losses)
    
        elapsed_time_zonallosses = @elapsed write_zonal_transmission_losses(path, sep, inputs, setup, EP)
        println("Time elapsed for writing zonal transmission losses is")
        println(elapsed_time_zonallosses)
    
        elapsed_time_expansion = @elapsed write_nw_expansion(path, sep, inputs, setup, EP)
        println("Time elapsed for writing network expansion is")
        println(elapsed_time_expansion)
    
    end
    # elapsed_time_emissions = @elapsed write_emissions(path, sep, inputs, setup, EP)
    elapsed_time_emissions = @elapsed write_co2(path, sep, inputs, setup, EP)
    println("Time elapsed for writing emissions is")
    println(elapsed_time_emissions)

    if has_duals(EP) == 1
        elapsed_time_reliability = @elapsed write_reliability(path, sep, inputs, setup, EP)
        println("Time elapsed for writing reliability is")
        println(elapsed_time_reliability)

        # elapsed_time_stordual = @elapsed write_storagedual(path, sep, inputs, setup, EP)
        # println("Time elapsed for writing storage duals is")
        # println(elapsed_time_stordual)
    end

    if setup["UCommit"] >= 1
        elapsed_time_commit = @elapsed write_commit(path, sep, inputs, setup, EP)
        println("Time elapsed for writing commitment is")
        println(elapsed_time_commit)

        elapsed_time_start = @elapsed write_start(path, sep, inputs, setup, EP)
        println("Time elapsed for writing startup is")
        println(elapsed_time_start)

        elapsed_time_shutdown = @elapsed write_shutdown(path, sep, inputs, setup, EP)
        println("Time elapsed for writing shutdown is")
        println(elapsed_time_shutdown)

        if setup["Reserves"] == 1
            elapsed_time_reg = @elapsed write_reg(path, sep, inputs, setup, EP)
            println("Time elapsed for writing regulation is")
            println(elapsed_time_reg)

            elapsed_time_rsv = @elapsed write_rsv(path, sep, inputs, setup, EP)
            println("Time elapsed for writing reserves is")
            println(elapsed_time_rsv)
        end
    end


    # Output additional variables related inter-period energy transfer via storage
    if setup["OperationWrapping"] == 1 && !isempty(inputs["STOR_LONG_DURATION"])
        elapsed_time_lds_init = @elapsed write_opwrap_lds_stor_init(path, sep, inputs, setup, EP)
        println("Time elapsed for writing lds init is")
        println(elapsed_time_lds_init)
        elapsed_time_lds_dstor = @elapsed write_opwrap_lds_dstor(path, sep, inputs, setup, EP)
        println("Time elapsed for writing lds dstor is")
        println(elapsed_time_lds_dstor)
    end

    # Temporary! Suppress these outputs until we know that they are compatable with multi-stage modeling
    if setup["MultiStage"] == 0
        # Energy Market & Subsidy
        dfPrice = DataFrame()
        dfEnergyRevenue = DataFrame()
        dfChargingcost = DataFrame()
        dfSubRevenue = DataFrame()
        dfRegSubRevenue = DataFrame()
        dfEnergyPayment = DataFrame()
        dfCongestionRevenue = DataFrame()
        dfTransmissionLossCost = DataFrame()
        if has_duals(EP) == 1
            dfPrice = write_price(path, sep, inputs, setup, EP)
            dfEnergyRevenue = write_energy_revenue(path, sep, inputs, setup, EP)
            dfChargingcost = write_charging_cost(path, sep, inputs, setup, EP)
            dfEnergyPayment = write_energy_payment(path, sep, inputs, setup, EP)
            dfSubRevenue = write_subsidy_revenue(path, sep, inputs, setup, EP)
            if inputs["Z"] > 1
                dfCongestionRevenue = write_congestion_revenue(path, sep, inputs, setup, EP)
                dfTransmissionLossCost = write_transmission_losscost(path, sep, inputs, setup, EP)
            end
        end

        if (haskey(setup, "MinCapReq"))
            if setup["MinCapReq"] == 1 && has_duals(EP) == 1
                dfRegSubRevenue = write_regional_subsidy_revenue(path, sep, inputs, setup, EP)
            end
        end

        elapsed_time_time_weights = @elapsed write_time_weights(path, sep, inputs)
        println("Time elapsed for writing time weights is")
        println(elapsed_time_time_weights)
    
        #Energy Share Requirement Market
        dfESR = DataFrame()
        dfESRRev = DataFrame()
        dfESRPayment = DataFrame()
        dfESRStoragelossPayment = DataFrame()
        dfESRtransmissionlosspayment = DataFrame()
        if setup["EnergyShareRequirement"] == 1 && has_duals(EP) == 1
            dfESR = write_esr_prices(path, sep, inputs, setup, EP)
            dfESRRev = write_esr_revenue(path, sep, inputs, setup, EP)
            dfESRPayment = write_esr_payment(path, sep, inputs, setup, EP)
            if !isempty(inputs["STOR_ALL"])
                if haskey(setup, "StorageLosses")
                    if setup["StorageLosses"] == 1
                        dfESRStoragelossPayment = write_esr_storagelosspayment(path, sep, inputs, setup, EP)
                    end
                else
                    dfESRStoragelossPayment = write_esr_storagelosspayment(path, sep, inputs, setup, EP)
                end
            end
            if inputs["Z"] > 1
                if haskey(setup, "PolicyTransmissionLossCoverage")
                    if setup["PolicyTransmissionLossCoverage"] == 1
                        dfESRtransmissionlosspayment = write_esr_transmissionlosspayment(path, sep, inputs, setup, EP)
                    end
                else
                    dfESRtransmissionlosspayment = write_esr_transmissionlosspayment(path, sep, inputs, setup, EP)
                end
            end
        end
        # Capacity Market
        dfResMar = DataFrame()
        dfResRevenue = DataFrame()
        dfResPayment = DataFrame()
        dfResDRSaving = DataFrame()
        dfResTransRevenue = DataFrame()
        if setup["CapacityReserveMargin"] == 1 && has_duals(EP) == 1
            dfResMar = write_reserve_margin(path, sep, inputs, setup, EP)
            dfResRevenue = write_reserve_margin_revenue(path, sep, inputs, setup, EP)
            dfResPayment = write_reserve_margin_payment(path, sep, inputs, setup, EP)
            if inputs["SEG"] >= 2
                dfResDRSaving = write_reserve_margin_demand_response_saving(path, sep, inputs, setup, EP)
            end
            if inputs["Z"] >= 2
                dfResTransRevenue = write_reserve_margin_transmission_revenue(path, sep, inputs, setup, EP)
            end
            elapsed_time_cap_value = @elapsed write_capacity_value(path, sep, inputs, setup, EP)
            println("Time elapsed for writing capacity value is")
            println(elapsed_time_cap_value)
        end
    
        dfCO2MassCapCost = DataFrame()
        dfCO2MassCapRev = DataFrame()
        dfCO2Price = DataFrame()
        if setup["CO2Cap"] == 1 && has_duals(EP) == 1
            dfCO2Price, dfCO2MassCapRev, dfCO2MassCapCost = write_co2_cap_price_revenue(path, sep, inputs, setup, EP)
        end
    
        dfCO2GenRateCapCost = DataFrame()
        dfCO2GenRatePrice = DataFrame()
        if haskey(setup, "CO2GenRateCap")
            if setup["CO2GenRateCap"] == 1 && has_duals(EP) == 1
                dfCO2GenRatePrice, dfCO2GenRateCapCost = write_co2_generation_emission_rate_cap_price_revenue(path, sep, inputs, setup, EP)
            end
        end
    
        dfCO2LoadRateCapCost = DataFrame()
        dfCO2LoadRateCapRev = DataFrame()
        dfCO2LoadRatePrice = DataFrame()
        if haskey(setup, "CO2LoadRateCap")
            if setup["CO2LoadRateCap"] == 1 && has_duals(EP) == 1
                dfCO2LoadRatePrice, dfCO2LoadRateCapRev, dfCO2LoadRateCapCost = write_co2_load_emission_rate_cap_price_revenue(path, sep, inputs, setup, EP)
            end
        end
    
        dfCO2TaxCost = DataFrame()
        if haskey(setup, "CO2Tax")
            if setup["CO2Tax"] == 1
                dfCO2TaxCost = write_co2_tax(path, sep, inputs, setup, EP)
            end
        end
        if haskey(setup, "CO2Credit")
            dfCO2CaptureCredit = DataFrame()
            if setup["CO2Credit"] == 1
                dfCO2CaptureCredit = write_credit_for_captured_emissions(path, sep, inputs, setup, EP)
            end
        end
        if haskey(setup, "TFS")
            if setup["TFS"] == 1
                write_twentyfourseven(path, sep, inputs, setup, EP)
            end
        end
    
        elapsed_time_net_rev = @elapsed write_net_revenue(path, sep, inputs, setup, EP, dfCap, dfESRRev, dfResRevenue, dfChargingcost, dfPower, dfEnergyRevenue, dfSubRevenue, dfRegSubRevenue, dfCO2MassCapCost, dfCO2LoadRateCapCost, dfCO2GenRateCapCost, dfCO2TaxCost, dfCO2CaptureCredit)
        println("Time elapsed for writing net revenue is")
        println(elapsed_time_net_rev)
    
    
    
    end
    ## Print confirmation
    println("Wrote outputs to $path$sep")
=======
	if !haskey(setup, "OverwriteResults") || setup["OverwriteResults"] == 1
		# Overwrite existing results if dir exists
		# This is the default behaviour when there is no flag, to avoid breaking existing code
		if !(isdir(path))
		mkdir(path)
		end
	else
		# Find closest unused ouput directory name and create it
		path = choose_output_dir(path)
		mkdir(path)
	end

	# https://jump.dev/MathOptInterface.jl/v0.9.10/apireference/#MathOptInterface.TerminationStatusCode
	status = termination_status(EP)

	## Check if solved sucessfully - time out is included
	if status != MOI.OPTIMAL && status != MOI.LOCALLY_SOLVED
		if status != MOI.TIME_LIMIT # Model failed to solve, so record solver status and exit
			write_status(path, inputs, setup, EP)
			return
			# Model reached timelimit but failed to find a feasible solution
	#### Aaron Schwartz - Not sure if the below condition is valid anymore. We should revisit ####
		elseif isnan(objective_value(EP))==true
			# Model failed to solve, so record solver status and exit
			write_status(path, inputs, setup, EP)
			return
		end
	end

	write_status(path, inputs, setup, EP)
	elapsed_time_costs = @elapsed write_costs(path, inputs, setup, EP)
	println("Time elapsed for writing costs is")
	println(elapsed_time_costs)
	dfCap = write_capacity(path, inputs, setup, EP)
	dfPower = write_power(path, inputs, setup, EP)
	dfCharge = write_charge(path, inputs, setup, EP)
	elapsed_time_storage = @elapsed write_storage(path, inputs, setup, EP)
	println("Time elapsed for writing storage is")
	println(elapsed_time_storage)
	dfCurtailment = write_curtailment(path, inputs, setup, EP)
	elapsed_time_nse = @elapsed write_nse(path, inputs, setup, EP)
	println("Time elapsed for writing nse is")
	println(elapsed_time_nse)
	elapsed_time_power_balance = @elapsed write_power_balance(path, inputs, setup, EP)
	println("Time elapsed for writing power balance is")
	println(elapsed_time_power_balance)
	if inputs["Z"] > 1
		elapsed_time_flows = @elapsed write_transmission_flows(path, inputs, setup, EP)
		println("Time elapsed for writing transmission flows is")
		println(elapsed_time_flows)
		elapsed_time_losses = @elapsed write_transmission_losses(path, inputs, setup, EP)
		println("Time elapsed for writing transmission losses is")
		println(elapsed_time_losses)
		if setup["NetworkExpansion"] == 1
			elapsed_time_expansion = @elapsed write_nw_expansion(path, inputs, setup, EP)
			println("Time elapsed for writing network expansion is")
			println(elapsed_time_expansion)
		end
	end
	elapsed_time_emissions = @elapsed write_emissions(path, inputs, setup, EP)
	println("Time elapsed for writing emissions is")
	println(elapsed_time_emissions)
	if has_duals(EP) == 1
		elapsed_time_reliability = @elapsed write_reliability(path, inputs, setup, EP)
		println("Time elapsed for writing reliability is")
		println(elapsed_time_reliability)
		elapsed_time_stordual = @elapsed write_storagedual(path, inputs, setup, EP)
		println("Time elapsed for writing storage duals is")
		println(elapsed_time_stordual)
	end

	if setup["UCommit"] >= 1
		elapsed_time_commit = @elapsed write_commit(path, inputs, setup, EP)
		println("Time elapsed for writing commitment is")
		println(elapsed_time_commit)
		elapsed_time_start = @elapsed write_start(path, inputs, setup, EP)
		println("Time elapsed for writing startup is")
		println(elapsed_time_start)
		elapsed_time_shutdown = @elapsed write_shutdown(path, inputs, setup, EP)
		println("Time elapsed for writing shutdown is")
		println(elapsed_time_shutdown)
		if setup["Reserves"] == 1
			elapsed_time_reg = @elapsed write_reg(path, inputs, setup, EP)
			println("Time elapsed for writing regulation is")
			println(elapsed_time_reg)
			elapsed_time_rsv = @elapsed write_rsv(path, inputs, setup, EP)
			println("Time elapsed for writing reserves is")
			println(elapsed_time_rsv)
		end
	end


	# Output additional variables related inter-period energy transfer via storage
	if setup["OperationWrapping"] == 1 && !isempty(inputs["STOR_LONG_DURATION"])
		elapsed_time_lds_init = @elapsed write_opwrap_lds_stor_init(path, inputs, setup, EP)
		println("Time elapsed for writing lds init is")
		println(elapsed_time_lds_init)
		elapsed_time_lds_dstor = @elapsed write_opwrap_lds_dstor(path, inputs, setup, EP)
		println("Time elapsed for writing lds dstor is")
		println(elapsed_time_lds_dstor)
	end

	# Temporary! Suppress these outputs until we know that they are compatable with multi-stage modeling
	if setup["MultiStage"] == 0
		dfPrice = DataFrame()
		dfEnergyRevenue = DataFrame()
		dfChargingcost = DataFrame()
		dfSubRevenue = DataFrame()
		dfRegSubRevenue = DataFrame()
		if has_duals(EP) == 1
			dfPrice = write_price(path, inputs, setup, EP)
			dfEnergyRevenue = write_energy_revenue(path, sep, inputs, setup, EP)
			dfChargingcost = write_charging_cost(path, sep, inputs, setup, EP)
			dfSubRevenue, dfRegSubRevenue = write_subsidy_revenue(path, inputs, setup, EP)
		end

		elapsed_time_time_weights = @elapsed write_time_weights(path, inputs)
	  println("Time elapsed for writing time weights is")
	  println(elapsed_time_time_weights)
		dfESR = DataFrame()
		dfESRRev = DataFrame()
		if setup["EnergyShareRequirement"]==1 && has_duals(EP) == 1
			dfESR = write_esr_prices(path, inputs, setup, EP)
			dfESRRev = write_esr_revenue(path, inputs, setup, dfPower, dfESR)
		end
		dfResMar = DataFrame()
		dfResRevenue = DataFrame()
		if setup["CapacityReserveMargin"]==1 && has_duals(EP) == 1
			dfResMar = write_reserve_margin(path, setup, EP)
			elapsed_time_rsv_margin = @elapsed write_reserve_margin_w(path, inputs, setup, EP)
		  println("Time elapsed for writing reserve margin is")
		  println(elapsed_time_rsv_margin)
			dfResRevenue = write_reserve_margin_revenue(path, sep, inputs, setup, EP)
			elapsed_time_cap_value = @elapsed write_capacity_value(path, sep, inputs, setup, EP)
		  println("Time elapsed for writing capacity value is")
		  println(elapsed_time_cap_value)
		end

		elapsed_time_net_rev = @elapsed write_net_revenue(path, inputs, setup, EP, dfCap, dfESRRev, dfResRevenue, dfChargingcost, dfPower, dfEnergyRevenue, dfSubRevenue, dfRegSubRevenue)
	  println("Time elapsed for writing net revenue is")
	  println(elapsed_time_net_rev)
	end
	## Print confirmation
	println("Wrote outputs to $path")
>>>>>>> 8d596530

end # END output()<|MERGE_RESOLUTION|>--- conflicted
+++ resolved
@@ -29,7 +29,6 @@
 """
 function write_outputs(EP::Model, path::AbstractString, setup::Dict, inputs::Dict)
 
-<<<<<<< HEAD
     ## Use appropriate directory separator depending on Mac or Windows config
     if Sys.isunix()
         sep = "/"
@@ -57,122 +56,66 @@
     ## Check if solved sucessfully - time out is included
     if status != MOI.OPTIMAL && status != MOI.LOCALLY_SOLVED
         if status != MOI.TIME_LIMIT # Model failed to solve, so record solver status and exit
-            write_status(path, sep, inputs, setup, EP)
+            write_status(path, inputs, setup, EP)
             return
             # Model reached timelimit but failed to find a feasible solution
             #### Aaron Schwartz - Not sure if the below condition is valid anymore. We should revisit ####
         elseif isnan(objective_value(EP)) == true
             # Model failed to solve, so record solver status and exit
-            write_status(path, sep, inputs, setup, EP)
+            write_status(path, inputs, setup, EP)
             return
         end
     end
 
-    write_status(path, sep, inputs, setup, EP)
-    # write_costs(path, sep, inputs, setup, EP) # On Jan 21, 2022, seems unnecessary as below.
-
-    if setup["MultiStage"] == 1
-        dfCap = write_capacity_multi_stage(path, sep, inputs, setup, EP)
-        write_costs(path, sep, inputs, setup, EP)
-    else
-        elapsed_time_costs = @elapsed write_costs(path, sep, inputs, setup, EP)
-        println("Time elapsed for writing costs is")
-        println(elapsed_time_costs)
-        dfCap = write_capacity(path, sep, inputs, setup, EP)
-    end
-    dfPower = write_power(path, sep, inputs, setup, EP)
-
-    dfCharge = write_charge(path, sep, inputs, setup, EP)
-
-    dfCapacityfactor = write_capacityfactor(path, sep, inputs, setup, EP)
-
-    elapsed_time_storage = @elapsed write_storage(path, sep, inputs, setup, EP)
-    println("Time elapsed for writing storage is")
-    println(elapsed_time_storage)
-
-    dfCurtailment = write_curtailment(path, sep, inputs, setup, EP)
-
-    elapsed_time_nse = @elapsed write_nse(path, sep, inputs, setup, EP)
-    println("Time elapsed for writing nse is")
-    println(elapsed_time_nse)
-
-    elapsed_time_nse = @elapsed write_zonalnse(path, sep, inputs, setup, EP)
-    println("Time elapsed for writing zonal nse is")
-    println(elapsed_time_nse)
-
-    elapsed_time_power_balance = @elapsed write_power_balance(path, sep, inputs, setup, EP)
-    println("Time elapsed for writing power balance is")
-    println(elapsed_time_power_balance)
+    write_status(path, inputs, setup, EP)
+    write_costs(path, inputs, setup, EP)
+    dfCap = write_capacity(path, inputs, setup, EP)
+    dfPower = write_power(path, inputs, setup, EP)
+    write_charge(path, inputs, setup, EP)
+    write_capacityfactor(path, inputs, setup, EP)
+    write_storage(path, inputs, setup, EP)
+    write_curtailment(path, inputs, setup, EP)
+    write_nse(path, inputs, setup, EP)
+    write_zonalnse(path, inputs, setup, EP)
+    write_power_balance(path, inputs, setup, EP)
 
     if inputs["Z"] > 1
-        elapsed_time_flows = @elapsed write_transmission_flows(path, sep, setup, inputs, EP)
-        println("Time elapsed for writing transmission flows is")
-        println(elapsed_time_flows)
-    
-        elapsed_time_losses = @elapsed write_transmission_losses(path, sep, inputs, setup, EP)
-        println("Time elapsed for writing transmission losses is")
-        println(elapsed_time_losses)
-    
-        elapsed_time_zonallosses = @elapsed write_zonal_transmission_losses(path, sep, inputs, setup, EP)
-        println("Time elapsed for writing zonal transmission losses is")
-        println(elapsed_time_zonallosses)
-    
-        elapsed_time_expansion = @elapsed write_nw_expansion(path, sep, inputs, setup, EP)
-        println("Time elapsed for writing network expansion is")
-        println(elapsed_time_expansion)
-    
-    end
-    # elapsed_time_emissions = @elapsed write_emissions(path, sep, inputs, setup, EP)
-    elapsed_time_emissions = @elapsed write_co2(path, sep, inputs, setup, EP)
-    println("Time elapsed for writing emissions is")
-    println(elapsed_time_emissions)
+        write_transmission_flows(path, inputs, setup, EP)
+        write_transmission_losses(path, inputs, setup, EP)
+        write_zonal_transmission_losses(path, inputs, setup, EP)
+        write_nw_expansion(path, inputs, setup, EP)
+    end
+
+    write_co2(path, inputs, setup, EP)
 
     if has_duals(EP) == 1
-        elapsed_time_reliability = @elapsed write_reliability(path, sep, inputs, setup, EP)
-        println("Time elapsed for writing reliability is")
-        println(elapsed_time_reliability)
-
-        # elapsed_time_stordual = @elapsed write_storagedual(path, sep, inputs, setup, EP)
-        # println("Time elapsed for writing storage duals is")
-        # println(elapsed_time_stordual)
+        write_reliability(path, inputs, setup, EP)
+
+        # write_storagedual(path, inputs, setup, EP)
     end
 
     if setup["UCommit"] >= 1
-        elapsed_time_commit = @elapsed write_commit(path, sep, inputs, setup, EP)
-        println("Time elapsed for writing commitment is")
-        println(elapsed_time_commit)
-
-        elapsed_time_start = @elapsed write_start(path, sep, inputs, setup, EP)
-        println("Time elapsed for writing startup is")
-        println(elapsed_time_start)
-
-        elapsed_time_shutdown = @elapsed write_shutdown(path, sep, inputs, setup, EP)
-        println("Time elapsed for writing shutdown is")
-        println(elapsed_time_shutdown)
-
-        if setup["Reserves"] == 1
-            elapsed_time_reg = @elapsed write_reg(path, sep, inputs, setup, EP)
-            println("Time elapsed for writing regulation is")
-            println(elapsed_time_reg)
-
-            elapsed_time_rsv = @elapsed write_rsv(path, sep, inputs, setup, EP)
-            println("Time elapsed for writing reserves is")
-            println(elapsed_time_rsv)
+        write_commit(path, inputs, setup, EP)
+        write_start(path, inputs, setup, EP)
+        write_shutdown(path, inputs, setup, EP)
+        if haskey(setup, "Reserves")
+            if setup["Reserves"] == 1
+                write_reg(path, inputs, setup, EP)
+                write_rsv(path, inputs, setup, EP)
+            end
         end
     end
 
 
     # Output additional variables related inter-period energy transfer via storage
     if setup["OperationWrapping"] == 1 && !isempty(inputs["STOR_LONG_DURATION"])
-        elapsed_time_lds_init = @elapsed write_opwrap_lds_stor_init(path, sep, inputs, setup, EP)
-        println("Time elapsed for writing lds init is")
-        println(elapsed_time_lds_init)
-        elapsed_time_lds_dstor = @elapsed write_opwrap_lds_dstor(path, sep, inputs, setup, EP)
-        println("Time elapsed for writing lds dstor is")
-        println(elapsed_time_lds_dstor)
+        write_opwrap_lds_stor_init(path, inputs, setup, EP)
+
+        write_opwrap_lds_dstor(path, inputs, setup, EP)
     end
 
     # Temporary! Suppress these outputs until we know that they are compatable with multi-stage modeling
+
     if setup["MultiStage"] == 0
         # Energy Market & Subsidy
         dfPrice = DataFrame()
@@ -184,53 +127,53 @@
         dfCongestionRevenue = DataFrame()
         dfTransmissionLossCost = DataFrame()
         if has_duals(EP) == 1
-            dfPrice = write_price(path, sep, inputs, setup, EP)
-            dfEnergyRevenue = write_energy_revenue(path, sep, inputs, setup, EP)
-            dfChargingcost = write_charging_cost(path, sep, inputs, setup, EP)
-            dfEnergyPayment = write_energy_payment(path, sep, inputs, setup, EP)
-            dfSubRevenue = write_subsidy_revenue(path, sep, inputs, setup, EP)
+            dfPrice = write_price(path, inputs, setup, EP)
+            dfEnergyRevenue = write_energy_revenue(path, inputs, setup, EP)
+            dfChargingcost = write_charging_cost(path, inputs, setup, EP)
+            dfEnergyPayment = write_energy_payment(path, inputs, setup, EP)
+            dfSubRevenue = write_subsidy_revenue(path, inputs, setup, EP)
             if inputs["Z"] > 1
-                dfCongestionRevenue = write_congestion_revenue(path, sep, inputs, setup, EP)
-                dfTransmissionLossCost = write_transmission_losscost(path, sep, inputs, setup, EP)
+                dfCongestionRevenue = write_congestion_revenue(path, inputs, setup, EP)
+                dfTransmissionLossCost = write_transmission_losscost(path, inputs, setup, EP)
             end
         end
 
         if (haskey(setup, "MinCapReq"))
             if setup["MinCapReq"] == 1 && has_duals(EP) == 1
-                dfRegSubRevenue = write_regional_subsidy_revenue(path, sep, inputs, setup, EP)
-            end
-        end
-
-        elapsed_time_time_weights = @elapsed write_time_weights(path, sep, inputs)
-        println("Time elapsed for writing time weights is")
-        println(elapsed_time_time_weights)
-    
+                dfRegSubRevenue = write_regional_subsidy_revenue(path, inputs, setup, EP)
+            end
+        end
+
+        write_time_weights(path, inputs)
+
         #Energy Share Requirement Market
         dfESR = DataFrame()
         dfESRRev = DataFrame()
         dfESRPayment = DataFrame()
         dfESRStoragelossPayment = DataFrame()
         dfESRtransmissionlosspayment = DataFrame()
-        if setup["EnergyShareRequirement"] == 1 && has_duals(EP) == 1
-            dfESR = write_esr_prices(path, sep, inputs, setup, EP)
-            dfESRRev = write_esr_revenue(path, sep, inputs, setup, EP)
-            dfESRPayment = write_esr_payment(path, sep, inputs, setup, EP)
-            if !isempty(inputs["STOR_ALL"])
-                if haskey(setup, "StorageLosses")
-                    if setup["StorageLosses"] == 1
-                        dfESRStoragelossPayment = write_esr_storagelosspayment(path, sep, inputs, setup, EP)
+        if haskey(setup, "EnergyShareRequirement")
+            if setup["EnergyShareRequirement"] == 1 && has_duals(EP) == 1
+                dfESR = write_esr_prices(path, inputs, setup, EP)
+                dfESRRev = write_esr_revenue(path, inputs, setup, EP)
+                dfESRPayment = write_esr_payment(path, inputs, setup, EP)
+                if !isempty(inputs["STOR_ALL"])
+                    if haskey(setup, "StorageLosses")
+                        if setup["StorageLosses"] == 1
+                            dfESRStoragelossPayment = write_esr_storagelosspayment(path, inputs, setup, EP)
+                        end
+                    else
+                        dfESRStoragelossPayment = write_esr_storagelosspayment(path, inputs, setup, EP)
                     end
-                else
-                    dfESRStoragelossPayment = write_esr_storagelosspayment(path, sep, inputs, setup, EP)
-                end
-            end
-            if inputs["Z"] > 1
-                if haskey(setup, "PolicyTransmissionLossCoverage")
-                    if setup["PolicyTransmissionLossCoverage"] == 1
-                        dfESRtransmissionlosspayment = write_esr_transmissionlosspayment(path, sep, inputs, setup, EP)
+                end
+                if inputs["Z"] > 1
+                    if haskey(setup, "PolicyTransmissionLossCoverage")
+                        if setup["PolicyTransmissionLossCoverage"] == 1
+                            dfESRtransmissionlosspayment = write_esr_transmissionlosspayment(path, inputs, setup, EP)
+                        end
+                    else
+                        dfESRtransmissionlosspayment = write_esr_transmissionlosspayment(path, inputs, setup, EP)
                     end
-                else
-                    dfESRtransmissionlosspayment = write_esr_transmissionlosspayment(path, sep, inputs, setup, EP)
                 end
             end
         end
@@ -240,217 +183,73 @@
         dfResPayment = DataFrame()
         dfResDRSaving = DataFrame()
         dfResTransRevenue = DataFrame()
-        if setup["CapacityReserveMargin"] == 1 && has_duals(EP) == 1
-            dfResMar = write_reserve_margin(path, sep, inputs, setup, EP)
-            dfResRevenue = write_reserve_margin_revenue(path, sep, inputs, setup, EP)
-            dfResPayment = write_reserve_margin_payment(path, sep, inputs, setup, EP)
-            if inputs["SEG"] >= 2
-                dfResDRSaving = write_reserve_margin_demand_response_saving(path, sep, inputs, setup, EP)
-            end
-            if inputs["Z"] >= 2
-                dfResTransRevenue = write_reserve_margin_transmission_revenue(path, sep, inputs, setup, EP)
-            end
-            elapsed_time_cap_value = @elapsed write_capacity_value(path, sep, inputs, setup, EP)
-            println("Time elapsed for writing capacity value is")
-            println(elapsed_time_cap_value)
-        end
-    
+        if haskey(setup, "CapacityReserveMargin")
+            if setup["CapacityReserveMargin"] == 1 && has_duals(EP) == 1
+                dfResMar = write_reserve_margin(path, inputs, setup, EP)
+                dfResRevenue = write_reserve_margin_revenue(path, inputs, setup, EP)
+                dfResPayment = write_reserve_margin_payment(path, inputs, setup, EP)
+                if inputs["SEG"] >= 2
+                    dfResDRSaving = write_reserve_margin_demand_response_saving(path, inputs, setup, EP)
+                end
+                if inputs["Z"] > 1
+                    dfResTransRevenue = write_reserve_margin_transmission_revenue(path, inputs, setup, EP)
+                end
+                write_capacity_value(path, inputs, setup, EP)
+            end
+        end
+
         dfCO2MassCapCost = DataFrame()
         dfCO2MassCapRev = DataFrame()
         dfCO2Price = DataFrame()
-        if setup["CO2Cap"] == 1 && has_duals(EP) == 1
-            dfCO2Price, dfCO2MassCapRev, dfCO2MassCapCost = write_co2_cap_price_revenue(path, sep, inputs, setup, EP)
-        end
-    
+        if haskey(setup, "CO2Cap")
+            if setup["CO2Cap"] == 1 && has_duals(EP) == 1
+                dfCO2Price, dfCO2MassCapRev, dfCO2MassCapCost = write_co2_cap_price_revenue(path, inputs, setup, EP)
+            end
+        end
+
+
         dfCO2GenRateCapCost = DataFrame()
         dfCO2GenRatePrice = DataFrame()
         if haskey(setup, "CO2GenRateCap")
             if setup["CO2GenRateCap"] == 1 && has_duals(EP) == 1
-                dfCO2GenRatePrice, dfCO2GenRateCapCost = write_co2_generation_emission_rate_cap_price_revenue(path, sep, inputs, setup, EP)
-            end
-        end
-    
+                dfCO2GenRatePrice, dfCO2GenRateCapCost = write_co2_generation_emission_rate_cap_price_revenue(path, inputs, setup, EP)
+            end
+        end
+
         dfCO2LoadRateCapCost = DataFrame()
         dfCO2LoadRateCapRev = DataFrame()
         dfCO2LoadRatePrice = DataFrame()
         if haskey(setup, "CO2LoadRateCap")
             if setup["CO2LoadRateCap"] == 1 && has_duals(EP) == 1
-                dfCO2LoadRatePrice, dfCO2LoadRateCapRev, dfCO2LoadRateCapCost = write_co2_load_emission_rate_cap_price_revenue(path, sep, inputs, setup, EP)
-            end
-        end
-    
+                dfCO2LoadRatePrice, dfCO2LoadRateCapRev, dfCO2LoadRateCapCost = write_co2_load_emission_rate_cap_price_revenue(path, inputs, setup, EP)
+            end
+        end
+
         dfCO2TaxCost = DataFrame()
         if haskey(setup, "CO2Tax")
             if setup["CO2Tax"] == 1
-                dfCO2TaxCost = write_co2_tax(path, sep, inputs, setup, EP)
-            end
-        end
+                dfCO2TaxCost = write_co2_tax(path, inputs, setup, EP)
+            end
+        end
+        dfCO2CaptureCredit = DataFrame()
         if haskey(setup, "CO2Credit")
-            dfCO2CaptureCredit = DataFrame()
             if setup["CO2Credit"] == 1
-                dfCO2CaptureCredit = write_credit_for_captured_emissions(path, sep, inputs, setup, EP)
-            end
-        end
+                dfCO2CaptureCredit = write_credit_for_captured_emissions(path, inputs, setup, EP)
+            end
+        end
+
         if haskey(setup, "TFS")
             if setup["TFS"] == 1
-                write_twentyfourseven(path, sep, inputs, setup, EP)
-            end
-        end
-    
-        elapsed_time_net_rev = @elapsed write_net_revenue(path, sep, inputs, setup, EP, dfCap, dfESRRev, dfResRevenue, dfChargingcost, dfPower, dfEnergyRevenue, dfSubRevenue, dfRegSubRevenue, dfCO2MassCapCost, dfCO2LoadRateCapCost, dfCO2GenRateCapCost, dfCO2TaxCost, dfCO2CaptureCredit)
-        println("Time elapsed for writing net revenue is")
-        println(elapsed_time_net_rev)
-    
-    
-    
+                write_twentyfourseven(path, inputs, setup, EP)
+            end
+        end
+
+        write_net_revenue(path, inputs, setup, EP, dfESRRev, dfResRevenue, dfChargingcost, dfEnergyRevenue, dfSubRevenue, dfRegSubRevenue, dfCO2MassCapCost, dfCO2LoadRateCapCost, dfCO2GenRateCapCost, dfCO2TaxCost, dfCO2CaptureCredit)
+
+
+
     end
     ## Print confirmation
     println("Wrote outputs to $path$sep")
-=======
-	if !haskey(setup, "OverwriteResults") || setup["OverwriteResults"] == 1
-		# Overwrite existing results if dir exists
-		# This is the default behaviour when there is no flag, to avoid breaking existing code
-		if !(isdir(path))
-		mkdir(path)
-		end
-	else
-		# Find closest unused ouput directory name and create it
-		path = choose_output_dir(path)
-		mkdir(path)
-	end
-
-	# https://jump.dev/MathOptInterface.jl/v0.9.10/apireference/#MathOptInterface.TerminationStatusCode
-	status = termination_status(EP)
-
-	## Check if solved sucessfully - time out is included
-	if status != MOI.OPTIMAL && status != MOI.LOCALLY_SOLVED
-		if status != MOI.TIME_LIMIT # Model failed to solve, so record solver status and exit
-			write_status(path, inputs, setup, EP)
-			return
-			# Model reached timelimit but failed to find a feasible solution
-	#### Aaron Schwartz - Not sure if the below condition is valid anymore. We should revisit ####
-		elseif isnan(objective_value(EP))==true
-			# Model failed to solve, so record solver status and exit
-			write_status(path, inputs, setup, EP)
-			return
-		end
-	end
-
-	write_status(path, inputs, setup, EP)
-	elapsed_time_costs = @elapsed write_costs(path, inputs, setup, EP)
-	println("Time elapsed for writing costs is")
-	println(elapsed_time_costs)
-	dfCap = write_capacity(path, inputs, setup, EP)
-	dfPower = write_power(path, inputs, setup, EP)
-	dfCharge = write_charge(path, inputs, setup, EP)
-	elapsed_time_storage = @elapsed write_storage(path, inputs, setup, EP)
-	println("Time elapsed for writing storage is")
-	println(elapsed_time_storage)
-	dfCurtailment = write_curtailment(path, inputs, setup, EP)
-	elapsed_time_nse = @elapsed write_nse(path, inputs, setup, EP)
-	println("Time elapsed for writing nse is")
-	println(elapsed_time_nse)
-	elapsed_time_power_balance = @elapsed write_power_balance(path, inputs, setup, EP)
-	println("Time elapsed for writing power balance is")
-	println(elapsed_time_power_balance)
-	if inputs["Z"] > 1
-		elapsed_time_flows = @elapsed write_transmission_flows(path, inputs, setup, EP)
-		println("Time elapsed for writing transmission flows is")
-		println(elapsed_time_flows)
-		elapsed_time_losses = @elapsed write_transmission_losses(path, inputs, setup, EP)
-		println("Time elapsed for writing transmission losses is")
-		println(elapsed_time_losses)
-		if setup["NetworkExpansion"] == 1
-			elapsed_time_expansion = @elapsed write_nw_expansion(path, inputs, setup, EP)
-			println("Time elapsed for writing network expansion is")
-			println(elapsed_time_expansion)
-		end
-	end
-	elapsed_time_emissions = @elapsed write_emissions(path, inputs, setup, EP)
-	println("Time elapsed for writing emissions is")
-	println(elapsed_time_emissions)
-	if has_duals(EP) == 1
-		elapsed_time_reliability = @elapsed write_reliability(path, inputs, setup, EP)
-		println("Time elapsed for writing reliability is")
-		println(elapsed_time_reliability)
-		elapsed_time_stordual = @elapsed write_storagedual(path, inputs, setup, EP)
-		println("Time elapsed for writing storage duals is")
-		println(elapsed_time_stordual)
-	end
-
-	if setup["UCommit"] >= 1
-		elapsed_time_commit = @elapsed write_commit(path, inputs, setup, EP)
-		println("Time elapsed for writing commitment is")
-		println(elapsed_time_commit)
-		elapsed_time_start = @elapsed write_start(path, inputs, setup, EP)
-		println("Time elapsed for writing startup is")
-		println(elapsed_time_start)
-		elapsed_time_shutdown = @elapsed write_shutdown(path, inputs, setup, EP)
-		println("Time elapsed for writing shutdown is")
-		println(elapsed_time_shutdown)
-		if setup["Reserves"] == 1
-			elapsed_time_reg = @elapsed write_reg(path, inputs, setup, EP)
-			println("Time elapsed for writing regulation is")
-			println(elapsed_time_reg)
-			elapsed_time_rsv = @elapsed write_rsv(path, inputs, setup, EP)
-			println("Time elapsed for writing reserves is")
-			println(elapsed_time_rsv)
-		end
-	end
-
-
-	# Output additional variables related inter-period energy transfer via storage
-	if setup["OperationWrapping"] == 1 && !isempty(inputs["STOR_LONG_DURATION"])
-		elapsed_time_lds_init = @elapsed write_opwrap_lds_stor_init(path, inputs, setup, EP)
-		println("Time elapsed for writing lds init is")
-		println(elapsed_time_lds_init)
-		elapsed_time_lds_dstor = @elapsed write_opwrap_lds_dstor(path, inputs, setup, EP)
-		println("Time elapsed for writing lds dstor is")
-		println(elapsed_time_lds_dstor)
-	end
-
-	# Temporary! Suppress these outputs until we know that they are compatable with multi-stage modeling
-	if setup["MultiStage"] == 0
-		dfPrice = DataFrame()
-		dfEnergyRevenue = DataFrame()
-		dfChargingcost = DataFrame()
-		dfSubRevenue = DataFrame()
-		dfRegSubRevenue = DataFrame()
-		if has_duals(EP) == 1
-			dfPrice = write_price(path, inputs, setup, EP)
-			dfEnergyRevenue = write_energy_revenue(path, sep, inputs, setup, EP)
-			dfChargingcost = write_charging_cost(path, sep, inputs, setup, EP)
-			dfSubRevenue, dfRegSubRevenue = write_subsidy_revenue(path, inputs, setup, EP)
-		end
-
-		elapsed_time_time_weights = @elapsed write_time_weights(path, inputs)
-	  println("Time elapsed for writing time weights is")
-	  println(elapsed_time_time_weights)
-		dfESR = DataFrame()
-		dfESRRev = DataFrame()
-		if setup["EnergyShareRequirement"]==1 && has_duals(EP) == 1
-			dfESR = write_esr_prices(path, inputs, setup, EP)
-			dfESRRev = write_esr_revenue(path, inputs, setup, dfPower, dfESR)
-		end
-		dfResMar = DataFrame()
-		dfResRevenue = DataFrame()
-		if setup["CapacityReserveMargin"]==1 && has_duals(EP) == 1
-			dfResMar = write_reserve_margin(path, setup, EP)
-			elapsed_time_rsv_margin = @elapsed write_reserve_margin_w(path, inputs, setup, EP)
-		  println("Time elapsed for writing reserve margin is")
-		  println(elapsed_time_rsv_margin)
-			dfResRevenue = write_reserve_margin_revenue(path, sep, inputs, setup, EP)
-			elapsed_time_cap_value = @elapsed write_capacity_value(path, sep, inputs, setup, EP)
-		  println("Time elapsed for writing capacity value is")
-		  println(elapsed_time_cap_value)
-		end
-
-		elapsed_time_net_rev = @elapsed write_net_revenue(path, inputs, setup, EP, dfCap, dfESRRev, dfResRevenue, dfChargingcost, dfPower, dfEnergyRevenue, dfSubRevenue, dfRegSubRevenue)
-	  println("Time elapsed for writing net revenue is")
-	  println(elapsed_time_net_rev)
-	end
-	## Print confirmation
-	println("Wrote outputs to $path")
->>>>>>> 8d596530
 
 end # END output()