"""
GenX: An Configurable Capacity Expansion Model
Copyright (C) 2021,  Massachusetts Institute of Technology
This program is free software; you can redistribute it and/or modify
it under the terms of the GNU General Public License as published by
the Free Software Foundation; either version 2 of the License, or
(at your option) any later version.
This program is distributed in the hope that it will be useful,
but WITHOUT ANY WARRANTY; without even the implied warranty of
MERCHANTABILITY or FITNESS FOR A PARTICULAR PURPOSE.  See the
GNU General Public License for more details.
A complete copy of the GNU General Public License v2 (GPLv2) is available
in LICENSE.txt.  Users uncompressing this from an archive may not have
received this license file.  If not, see <http://www.gnu.org/licenses/>.
"""

################################################################################
## function output
##
## description: Writes results to multiple .csv output files in path directory
##
## returns: n/a
################################################################################
@doc raw"""
	write_outputs(EP::Model, path::AbstractString, setup::Dict, inputs::Dict)

Function for the entry-point for writing the different output files. From here, onward several other functions are called, each for writing specific output files, like costs, capacities, etc.
"""
function write_outputs(EP::Model, path::AbstractString, setup::Dict, inputs::Dict)

	## Use appropriate directory separator depending on Mac or Windows config
	if Sys.isunix()
		sep = "/"
    elseif Sys.iswindows()
		sep = "\U005c"
    else
        sep = "/"
	end

    if !haskey(setup, "OverwriteResults") || setup["OverwriteResults"] == 1
        # Overwrite existing results if dir exists
        # This is the default behaviour when there is no flag, to avoid breaking existing code
        if !(isdir(path))
		    mkdir(path)
	    end
    else
        # Find closest unused ouput directory name and create it
        path = choose_output_dir(path)
        mkdir(path)
    end

	# https://jump.dev/MathOptInterface.jl/v0.9.10/apireference/#MathOptInterface.TerminationStatusCode
	status = termination_status(EP)

	## Check if solved sucessfully - time out is included
	if status != MOI.OPTIMAL && status != MOI.LOCALLY_SOLVED
		if status != MOI.TIME_LIMIT # Model failed to solve, so record solver status and exit
			write_status(path, sep, inputs, setup, EP)
			return
			# Model reached timelimit but failed to find a feasible solution
	#### Aaron Schwartz - Not sure if the below condition is valid anymore. We should revisit ####
		elseif isnan(objective_value(EP))==true
			# Model failed to solve, so record solver status and exit
			write_status(path, sep, inputs, setup, EP)
			return
		end
	end

	write_status(path, sep, inputs, setup, EP)
	elapsed_time_costs = @elapsed write_costs(path, sep, inputs, setup, EP)
	println("Time elapsed for writing costs is")
	println(elapsed_time_costs)
	if setup["MultiStage"] == 1
		dfCap = write_capacity_multi_stage(path, sep, inputs, setup, EP)
	else
		dfCap = write_capacity(path, sep, inputs, setup, EP)
	end
	dfPower = write_power(path, sep, inputs, setup, EP)
	dfCharge = write_charge(path, sep, inputs, setup, EP)
	elapsed_time_storage = @elapsed write_storage(path, sep, inputs, setup, EP)
	println("Time elapsed for writing storage is")
	println(elapsed_time_storage)
	dfCurtailment = write_curtailment(path, sep, inputs, setup, EP)
	elapsed_time_nse = @elapsed write_nse(path, sep, inputs, setup, EP)
	println("Time elapsed for writing nse is")
	println(elapsed_time_nse)
	elapsed_time_power_balance = @elapsed write_power_balance(path, sep, inputs, setup, EP)
	println("Time elapsed for writing power balance is")
	println(elapsed_time_power_balance)
	if inputs["Z"] > 1
		elapsed_time_flows = @elapsed write_transmission_flows(path, sep, setup, inputs, EP)
		println("Time elapsed for writing transmission flows is")
		println(elapsed_time_flows)
		elapsed_time_losses = @elapsed write_transmission_losses(path, sep, inputs, setup, EP)
		println("Time elapsed for writing transmission losses is")
		println(elapsed_time_losses)
		if setup["NetworkExpansion"] == 1
			elapsed_time_expansion = @elapsed write_nw_expansion(path, sep, inputs, setup, EP)
			println("Time elapsed for writing network expansion is")
			println(elapsed_time_expansion)
		end
	end
	elapsed_time_emissions = @elapsed write_emissions(path, sep, inputs, setup, EP)
	println("Time elapsed for writing emissions is")
	println(elapsed_time_emissions)
	if has_duals(EP) == 1
		elapsed_time_reliability = @elapsed write_reliability(path, sep, inputs, setup, EP)
		println("Time elapsed for writing reliability is")
		println(elapsed_time_reliability)
		elapsed_time_stordual = @elapsed write_storagedual(path, sep, inputs, setup, EP)
		println("Time elapsed for writing storage duals is")
		println(elapsed_time_stordual)
	end

	if setup["UCommit"] >= 1
		elapsed_time_commit = @elapsed write_commit(path, sep, inputs, setup, EP)
		println("Time elapsed for writing commitment is")
		println(elapsed_time_commit)
		elapsed_time_start = @elapsed write_start(path, sep, inputs, setup, EP)
		println("Time elapsed for writing startup is")
		println(elapsed_time_start)
		elapsed_time_shutdown = @elapsed write_shutdown(path, sep, inputs, setup, EP)
		println("Time elapsed for writing shutdown is")
		println(elapsed_time_shutdown)
		if setup["Reserves"] == 1
			elapsed_time_reg = @elapsed write_reg(path, sep, inputs, setup, EP)
			println("Time elapsed for writing regulation is")
			println(elapsed_time_reg)
			elapsed_time_rsv = @elapsed write_rsv(path, sep, inputs, setup, EP)
			println("Time elapsed for writing reserves is")
			println(elapsed_time_rsv)
		end
	end


	# Output additional variables related inter-period energy transfer via storage
	if setup["OperationWrapping"] == 1 && !isempty(inputs["STOR_LONG_DURATION"])
		elapsed_time_lds_init = @elapsed write_opwrap_lds_stor_init(path, sep, inputs, setup, EP)
		println("Time elapsed for writing lds init is")
		println(elapsed_time_lds_init)
		elapsed_time_lds_dstor = @elapsed write_opwrap_lds_dstor(path, sep, inputs, setup, EP)
		println("Time elapsed for writing lds dstor is")
		println(elapsed_time_lds_dstor)
	end

	# Temporary! Suppress these outputs until we know that they are compatable with multi-stage modeling
	if setup["MultiStage"] == 0
		dfPrice = DataFrame()
		dfEnergyRevenue = DataFrame()
		dfChargingcost = DataFrame()
		dfSubRevenue = DataFrame()
		dfRegSubRevenue = DataFrame()
		if has_duals(EP) == 1
			dfPrice = write_price(path, sep, inputs, setup, EP)
<<<<<<< HEAD
			dfEnergyRevenue = write_energy_revenue(path, sep, inputs, setup, EP)
			dfChargingcost = write_charging_cost(path, sep, inputs, setup, EP)
			dfSubRevenue, dfRegSubRevenue = write_subsidy_revenue(path, sep, inputs, setup, dfCap, EP)
=======
			dfEnergyRevenue = write_energy_revenue(path, sep, inputs, setup, EP, dfPower, dfPrice, dfCharge)
			dfChargingcost = write_charging_cost(path, sep, inputs, dfCharge, dfPrice, dfPower, setup)
			dfSubRevenue, dfRegSubRevenue = write_subsidy_revenue(path, sep, inputs, setup, EP)
>>>>>>> 453d6dc1
		end

		elapsed_time_time_weights = @elapsed write_time_weights(path, sep, inputs)
	  println("Time elapsed for writing time weights is")
	  println(elapsed_time_time_weights)
		dfESR = DataFrame()
		dfESRRev = DataFrame()
		if setup["EnergyShareRequirement"]==1 && has_duals(EP) == 1
			dfESR = write_esr_prices(path, sep, inputs, setup, EP)
			dfESRRev = write_esr_revenue(path, sep, inputs, setup, dfPower, dfESR)
		end
		dfResMar = DataFrame()
		dfResRevenue = DataFrame()
		if setup["CapacityReserveMargin"]==1 && has_duals(EP) == 1
			dfResMar = write_reserve_margin(path, sep, setup, EP)
			elapsed_time_rsv_margin = @elapsed write_reserve_margin_w(path, sep, inputs, setup, EP)
		  println("Time elapsed for writing reserve margin is")
		  println(elapsed_time_rsv_margin)
			dfResRevenue = write_reserve_margin_revenue(path, sep, inputs, setup, EP)
<<<<<<< HEAD
			elapsed_time_cap_value = @elapsed write_capacity_value(path, sep, inputs, setup, dfPower, dfCharge, dfResMar, dfCap)
=======
			elapsed_time_cap_value = @elapsed write_capacity_value(path, sep, inputs, setup, EP)
>>>>>>> 453d6dc1
		  println("Time elapsed for writing capacity value is")
		  println(elapsed_time_cap_value)
		end

		elapsed_time_net_rev = @elapsed write_net_revenue(path, sep, inputs, setup, EP, dfCap, dfESRRev, dfResRevenue, dfChargingcost, dfPower, dfEnergyRevenue, dfSubRevenue, dfRegSubRevenue)
	  println("Time elapsed for writing net revenue is")
	  println(elapsed_time_net_rev)
	end
	## Print confirmation
	println("Wrote outputs to $path$sep")

end # END output()<|MERGE_RESOLUTION|>--- conflicted
+++ resolved
@@ -152,15 +152,9 @@
 		dfRegSubRevenue = DataFrame()
 		if has_duals(EP) == 1
 			dfPrice = write_price(path, sep, inputs, setup, EP)
-<<<<<<< HEAD
 			dfEnergyRevenue = write_energy_revenue(path, sep, inputs, setup, EP)
 			dfChargingcost = write_charging_cost(path, sep, inputs, setup, EP)
 			dfSubRevenue, dfRegSubRevenue = write_subsidy_revenue(path, sep, inputs, setup, dfCap, EP)
-=======
-			dfEnergyRevenue = write_energy_revenue(path, sep, inputs, setup, EP, dfPower, dfPrice, dfCharge)
-			dfChargingcost = write_charging_cost(path, sep, inputs, dfCharge, dfPrice, dfPower, setup)
-			dfSubRevenue, dfRegSubRevenue = write_subsidy_revenue(path, sep, inputs, setup, EP)
->>>>>>> 453d6dc1
 		end
 
 		elapsed_time_time_weights = @elapsed write_time_weights(path, sep, inputs)
@@ -180,11 +174,7 @@
 		  println("Time elapsed for writing reserve margin is")
 		  println(elapsed_time_rsv_margin)
 			dfResRevenue = write_reserve_margin_revenue(path, sep, inputs, setup, EP)
-<<<<<<< HEAD
 			elapsed_time_cap_value = @elapsed write_capacity_value(path, sep, inputs, setup, dfPower, dfCharge, dfResMar, dfCap)
-=======
-			elapsed_time_cap_value = @elapsed write_capacity_value(path, sep, inputs, setup, EP)
->>>>>>> 453d6dc1
 		  println("Time elapsed for writing capacity value is")
 		  println(elapsed_time_cap_value)
 		end
