--- conflicted
+++ resolved
@@ -31,23 +31,23 @@
 	## Use appropriate directory separator depending on Mac or Windows config
 	if Sys.isunix()
 		sep = "/"
-    	elseif Sys.iswindows()
+    elseif Sys.iswindows()
 		sep = "\U005c"
-    	else
-        	sep = "/"
+    else
+        sep = "/"
 	end
 
-    	if !haskey(setup, "OverwriteResults") || setup["OverwriteResults"] == 1
-        	# Overwrite existing results if dir exists
-        	# This is the default behaviour when there is no flag, to avoid breaking existing code
-        	if !(isdir(path))
-			mkdir(path)
-	    	end
-    	else
-        	# Find closest unused ouput directory name and create it
-        	path = choose_output_dir(path)
-        	mkdir(path)
-    	end
+    if !haskey(setup, "OverwriteResults") || setup["OverwriteResults"] == 1
+        # Overwrite existing results if dir exists
+        # This is the default behaviour when there is no flag, to avoid breaking existing code
+        if !(isdir(path))
+		    mkdir(path)
+	    end
+    else
+        # Find closest unused ouput directory name and create it
+        path = choose_output_dir(path)
+        mkdir(path)
+    end
 
 	# https://jump.dev/MathOptInterface.jl/v0.9.10/apireference/#MathOptInterface.TerminationStatusCode
 	status = termination_status(EP)
@@ -157,9 +157,6 @@
 			dfSubRevenue, dfRegSubRevenue = write_subsidy_revenue(path, sep, inputs, setup, EP)
 		end
 
-<<<<<<< HEAD
-	#write_net_revenue(path, sep, inputs, setup, EP, dfCap, dfESRRev, dfResRevenue, dfChargingcost, dfPower, dfEnergyRevenue, dfSubRevenue, dfRegSubRevenue)
-=======
 		elapsed_time_time_weights = @elapsed write_time_weights(path, sep, inputs)
 	  println("Time elapsed for writing time weights is")
 	  println(elapsed_time_time_weights)
@@ -181,7 +178,6 @@
 		  println("Time elapsed for writing capacity value is")
 		  println(elapsed_time_cap_value)
 		end
->>>>>>> 5890238e
 
 		elapsed_time_net_rev = @elapsed write_net_revenue(path, sep, inputs, setup, EP, dfCap, dfESRRev, dfResRevenue, dfChargingcost, dfPower, dfEnergyRevenue, dfSubRevenue, dfRegSubRevenue)
 	  println("Time elapsed for writing net revenue is")
