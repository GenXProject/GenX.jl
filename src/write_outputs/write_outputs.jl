--- conflicted
+++ resolved
@@ -165,7 +165,6 @@
             end
 		end
 
-<<<<<<< HEAD
 		elapsed_time_time_weights = @elapsed write_time_weights(path, inputs)
 	  	println("Time elapsed for writing time weights is")
 	  	println(elapsed_time_time_weights)
@@ -290,25 +289,6 @@
 	elapsed_time_fuel_consumption = @elapsed write_fuel_consumption(path, inputs, setup, EP)
 	println("Time elapsed for writing fuel consumption is")
 	println(elapsed_time_fuel_consumption)
-=======
-	write_time_weights(path, sep, inputs)
-	dfESR = DataFrame()
-	dfESRRev = DataFrame()
-	if setup["EnergyShareRequirement"]==1 && has_duals(EP) == 1
-		dfESR = write_esr_prices(path, sep, inputs, setup, EP)
-		dfESRRev = write_esr_revenue(path, sep, inputs, setup, dfPower, dfESR) 
-	end
-	dfResMar = DataFrame()
-	dfResRevenue = DataFrame()
-	if setup["CapacityReserveMargin"]==1 && has_duals(EP) == 1
-		dfResMar = write_reserve_margin(path, sep, setup, EP)
-		write_reserve_margin_w(path, sep, inputs, setup, EP) 
-		dfResRevenue = write_reserve_margin_revenue(path, sep, inputs, setup, dfPower, dfCharge, dfResMar, dfCap) # changes
-		write_capacity_value(path, sep, inputs, setup, dfPower, dfCharge, dfResMar, dfCap, EP) # changes
-	end
-
-	write_net_revenue(path, sep, inputs, setup, EP, dfCap, dfESRRev, dfResRevenue, dfChargingcost, dfPower, dfEnergyRevenue, dfSubRevenue, dfRegSubRevenue) 
->>>>>>> 37ec98da
 
 	## Print confirmation
 	println("Wrote outputs to $path")
