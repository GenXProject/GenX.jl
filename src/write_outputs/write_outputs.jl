--- conflicted
+++ resolved
@@ -216,52 +216,35 @@
                 dfResTransRevenue = write_reserve_margin_transmission_revenue(path, inputs, setup, EP)
             end
 			elapsed_time_cap_value = @elapsed write_capacity_value(path, inputs, setup, EP)
-<<<<<<< HEAD
 			println("Time elapsed for writing capacity value is")
 			println(elapsed_time_cap_value)
-		end
-		
-		# Carbon Emission Credit Market -- Mase-based
-        dfCO2MassCapCost = DataFrame()
-        dfCO2MassCapRev = DataFrame()
-        dfCO2Price = DataFrame()
-        if setup["CO2Cap"] == 1 && has_duals(EP) == 1
-            dfCO2Price, dfCO2MassCapRev, dfCO2MassCapCost = write_co2_cap_price_revenue(path, inputs, setup, EP)
-        end
-
-		# Carbon Emission Credit Market -- Generation Emission Rate Based
-        dfCO2GenRateCapCost = DataFrame()
-        dfCO2GenRatePrice = DataFrame()
-        if setup["CO2GenRateCap"] == 1 && has_duals(EP) == 1
-            dfCO2GenRatePrice, dfCO2GenRateCapCost = write_co2_generation_emission_rate_cap_price_revenue(path, inputs, setup, EP)
-        end
-
-		# Carbon Emission Credit Market -- Load Emission Rate Based
-        dfCO2LoadRateCapCost = DataFrame()
-        dfCO2LoadRateCapRev = DataFrame()
-        dfCO2LoadRatePrice = DataFrame()
-        if setup["CO2LoadRateCap"] == 1 && has_duals(EP) == 1
-            dfCO2LoadRatePrice, dfCO2LoadRateCapRev, dfCO2LoadRateCapCost = write_co2_load_emission_rate_cap_price_revenue(path, inputs, setup, EP)
-        end
-=======
-		  println("Time elapsed for writing capacity value is")
-		  println(elapsed_time_cap_value)
 			if haskey(inputs, "dfCapRes_slack")
 				dfResMar_slack = write_reserve_margin_slack(path, inputs, setup, EP)
-			end		  
-		end
-		if setup["CO2Cap"]>0 && has_duals(EP) == 1
-			dfCO2Cap = write_co2_cap(path, inputs, setup, EP)
-		end
-		if setup["MinCapReq"] == 1 && has_duals(EP) == 1
-			dfMinCapReq = write_minimum_capacity_requirement(path, inputs, setup, EP)
-		end
-
-		if setup["MaxCapReq"] == 1 && has_duals(EP) == 1
-			dfMaxCapReq = write_maximum_capacity_requirement(path, inputs, setup, EP)
-		end
-
->>>>>>> 5ccb3cab
+			end	
+		end
+		
+		# # Carbon Emission Credit Market -- Mase-based
+        # dfCO2MassCapCost = DataFrame()
+        # dfCO2MassCapRev = DataFrame()
+        # dfCO2Price = DataFrame()
+        # if setup["CO2Cap"] == 1 && has_duals(EP) == 1
+        #     dfCO2Price, dfCO2MassCapRev, dfCO2MassCapCost = write_co2_cap_price_revenue(path, inputs, setup, EP)
+        # end
+
+		# # Carbon Emission Credit Market -- Generation Emission Rate Based
+        # dfCO2GenRateCapCost = DataFrame()
+        # dfCO2GenRatePrice = DataFrame()
+        # if setup["CO2GenRateCap"] == 1 && has_duals(EP) == 1
+        #     dfCO2GenRatePrice, dfCO2GenRateCapCost = write_co2_generation_emission_rate_cap_price_revenue(path, inputs, setup, EP)
+        # end
+
+		# # Carbon Emission Credit Market -- Load Emission Rate Based
+        # dfCO2LoadRateCapCost = DataFrame()
+        # dfCO2LoadRateCapRev = DataFrame()
+        # dfCO2LoadRatePrice = DataFrame()
+        # if setup["CO2LoadRateCap"] == 1 && has_duals(EP) == 1
+        #     dfCO2LoadRatePrice, dfCO2LoadRateCapRev, dfCO2LoadRateCapCost = write_co2_load_emission_rate_cap_price_revenue(path, inputs, setup, EP)
+        # end
 
         # Carbon Tax
         dfCO2TaxCost = DataFrame()
@@ -281,6 +264,18 @@
 			write_twentyfourseven(path, inputs, setup, EP)
 		end
 
+		if setup["CO2Cap"]>0 && has_duals(EP) == 1
+			dfCO2Cap = write_co2_cap(path, inputs, setup, EP)
+		end
+
+		if setup["MinCapReq"] == 1 && has_duals(EP) == 1
+			dfMinCapReq = write_minimum_capacity_requirement(path, inputs, setup, EP)
+		end
+
+		if setup["MaxCapReq"] == 1 && has_duals(EP) == 1
+			dfMaxCapReq = write_maximum_capacity_requirement(path, inputs, setup, EP)
+		end
+
 		if setup["EnergyCredit"] == 1
 			write_energy_credit(path, inputs, setup, EP)
 		end
