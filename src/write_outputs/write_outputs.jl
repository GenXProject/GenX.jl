################################################################################
## function output
##
## description: Writes results to multiple .csv output files in path directory
##
## returns: path directory
################################################################################
@doc raw"""
	write_outputs(EP::Model, path::AbstractString, setup::Dict, inputs::Dict)

Function for the entry-point for writing the different output files. From here, onward several other functions are called, each for writing specific output files, like costs, capacities, etc.
"""
function write_outputs(EP::Model, path::AbstractString, setup::Dict, inputs::Dict)

	if setup["OverwriteResults"] == 1
		# Overwrite existing results if dir exists
		# This is the default behaviour when there is no flag, to avoid breaking existing code
		if !(isdir(path))
		mkpath(path)
		end
	else
		# Find closest unused ouput directory name and create it
		path = choose_output_dir(path)
		mkpath(path)
	end

	# https://jump.dev/MathOptInterface.jl/v0.9.10/apireference/#MathOptInterface.TerminationStatusCode
	status = termination_status(EP)

	## Check if solved sucessfully - time out is included
	if status != MOI.OPTIMAL && status != MOI.LOCALLY_SOLVED
		if status != MOI.TIME_LIMIT # Model failed to solve, so record solver status and exit
			write_status(path, inputs, setup, EP)
			return
			# Model reached timelimit but failed to find a feasible solution
	#### Aaron Schwartz - Not sure if the below condition is valid anymore. We should revisit ####
		elseif isnan(objective_value(EP))==true
			# Model failed to solve, so record solver status and exit
			write_status(path, inputs, setup, EP)
			return
		end
	end

	write_status(path, inputs, setup, EP)
	elapsed_time_costs = @elapsed write_costs(path, inputs, setup, EP)
	println("Time elapsed for writing costs is")
	println(elapsed_time_costs)
	dfCap = write_capacity(path, inputs, setup, EP)
	dfPower = write_power(path, inputs, setup, EP)
	dfCharge = write_charge(path, inputs, setup, EP)
	dfCapacityfactor = write_capacityfactor(path, inputs, setup, EP)
	elapsed_time_storage = @elapsed write_storage(path, inputs, setup, EP)
	println("Time elapsed for writing storage is")
	println(elapsed_time_storage)
	dfCurtailment = write_curtailment(path, inputs, setup, EP)
	elapsed_time_nse = @elapsed write_nse(path, inputs, setup, EP)
	println("Time elapsed for writing nse is")
	println(elapsed_time_nse)
	elapsed_time_power_balance = @elapsed write_power_balance(path, inputs, setup, EP)
	println("Time elapsed for writing power balance is")
	println(elapsed_time_power_balance)
	if inputs["Z"] > 1
		elapsed_time_flows = @elapsed write_transmission_flows(path, inputs, setup, EP)
		println("Time elapsed for writing transmission flows is")
		println(elapsed_time_flows)
		elapsed_time_losses = @elapsed write_transmission_losses(path, inputs, setup, EP)
		println("Time elapsed for writing transmission losses is")
		println(elapsed_time_losses)
		if setup["NetworkExpansion"] == 1
			elapsed_time_expansion = @elapsed write_nw_expansion(path, inputs, setup, EP)
			println("Time elapsed for writing network expansion is")
			println(elapsed_time_expansion)
		end
	end
	elapsed_time_emissions = @elapsed write_emissions(path, inputs, setup, EP)
	println("Time elapsed for writing emissions is")
	println(elapsed_time_emissions)

	dfVreStor = DataFrame()
	if !isempty(inputs["VRE_STOR"])
		dfVreStor = write_vre_stor(path, inputs, setup, EP)
		VS_LDS = inputs["VS_LDS"]
		VS_STOR = inputs["VS_STOR"]
	else
		VS_LDS = []
		VS_STOR = []
	end

	if has_duals(EP) == 1
		elapsed_time_reliability = @elapsed write_reliability(path, inputs, setup, EP)
		println("Time elapsed for writing reliability is")
		println(elapsed_time_reliability)
		if !isempty(inputs["STOR_ALL"]) || !isempty(VS_STOR)
			elapsed_time_stordual = @elapsed write_storagedual(path, inputs, setup, EP)
			println("Time elapsed for writing storage duals is")
			println(elapsed_time_stordual)
		end
	end

	if setup["UCommit"] >= 1
		elapsed_time_commit = @elapsed write_commit(path, inputs, setup, EP)
		println("Time elapsed for writing commitment is")
		println(elapsed_time_commit)
		elapsed_time_start = @elapsed write_start(path, inputs, setup, EP)
		println("Time elapsed for writing startup is")
		println(elapsed_time_start)
		elapsed_time_shutdown = @elapsed write_shutdown(path, inputs, setup, EP)
		println("Time elapsed for writing shutdown is")
		println(elapsed_time_shutdown)
		if setup["Reserves"] == 1
			elapsed_time_reg = @elapsed write_reg(path, inputs, setup, EP)
			println("Time elapsed for writing regulation is")
			println(elapsed_time_reg)
			elapsed_time_rsv = @elapsed write_rsv(path, inputs, setup, EP)
			println("Time elapsed for writing reserves is")
			println(elapsed_time_rsv)
		end
	end

	# Output additional variables related inter-period energy transfer via storage
	representative_periods = inputs["REP_PERIOD"]
	if representative_periods > 1 && (!isempty(inputs["STOR_LONG_DURATION"]) || !isempty(VS_LDS))
		elapsed_time_lds_init = @elapsed write_opwrap_lds_stor_init(path, inputs, setup, EP)
		println("Time elapsed for writing lds init is")
		println(elapsed_time_lds_init)
		elapsed_time_lds_dstor = @elapsed write_opwrap_lds_dstor(path, inputs, setup, EP)
		println("Time elapsed for writing lds dstor is")
		println(elapsed_time_lds_dstor)
	end

	elapsed_time_fuel_consumption = @elapsed write_fuel_consumption(path, inputs, setup, EP)
	println("Time elapsed for writing fuel consumption is")
	println(elapsed_time_fuel_consumption)

	elapsed_time_emissions = @elapsed write_co2(path, inputs, setup, EP)
	println("Time elapsed for writing co2 is")
	println(elapsed_time_emissions)

    if has_maintenance(inputs)
        write_maintenance(path, inputs, EP)
    end

	# Temporary! Suppress these outputs until we know that they are compatable with multi-stage modeling
	if setup["MultiStage"] == 0
		dfPrice = DataFrame()
		dfEnergyRevenue = DataFrame()
		dfChargingcost = DataFrame()
		dfSubRevenue = DataFrame()
		dfRegSubRevenue = DataFrame()
		if has_duals(EP) == 1
			dfPrice = write_price(path, inputs, setup, EP)
			dfEnergyRevenue = write_energy_revenue(path, inputs, setup, EP)
			dfChargingcost = write_charging_cost(path, inputs, setup, EP)
			dfSubRevenue, dfRegSubRevenue = write_subsidy_revenue(path, inputs, setup, EP)
		end

		elapsed_time_time_weights = @elapsed write_time_weights(path, inputs)
	  	println("Time elapsed for writing time weights is")
	  	println(elapsed_time_time_weights)
		dfESR = DataFrame()
		dfESRRev = DataFrame()
		if setup["EnergyShareRequirement"]==1 && has_duals(EP)
			dfESR = write_esr_prices(path, inputs, setup, EP)
			dfESRRev = write_esr_revenue(path, inputs, setup, dfPower, dfESR, EP)
		end
		dfResMar = DataFrame()
		dfResRevenue = DataFrame()
		if setup["CapacityReserveMargin"]==1 && has_duals(EP)
			dfResMar = write_reserve_margin(path, setup, EP)
			elapsed_time_rsv_margin = @elapsed write_reserve_margin_w(path, inputs, setup, EP)
			dfVirtualDischarge = write_virtual_discharge(path, inputs, setup, EP)
		  println("Time elapsed for writing reserve margin is")
		  println(elapsed_time_rsv_margin)
			dfResRevenue = write_reserve_margin_revenue(path, inputs, setup, EP)
			elapsed_time_cap_value = @elapsed write_capacity_value(path, inputs, setup, EP)
		  println("Time elapsed for writing capacity value is")
		  println(elapsed_time_cap_value)
			if haskey(inputs, "dfCapRes_slack")
				dfResMar_slack = write_reserve_margin_slack(path, inputs, setup, EP)
			end		  
		end

<<<<<<< HEAD
		if setup["Reserves"]==1 && has_duals(EP) == 1
			dfOpRegRevenue, dfOpResRevenue = write_operating_reserve_revenue(path, inputs, setup, EP)
			elapsed_time_op_res_rev = @elapsed write_operating_reserve_revenue(path, inputs, setup, EP)
		  	println("Time elapsed for writing oerating reserve price is")
		  	println(elapsed_time_op_res_rev)
		end

		if setup["CO2Cap"]>0 && has_duals(EP) == 1
=======
		if setup["Reserves"]==1 && has_duals(EP)
			dfOpRegRevenue, dfOpRsvRevenue = write_operating_reserve_regulation_revenue(path, inputs, setup, EP)
			elapsed_time_op_res_rev = @elapsed write_operating_reserve_regulation_revenue(path, inputs, setup, EP)
		  	println("Time elapsed for writing oerating reserve and regulation revenue is")
		  	println(elapsed_time_op_res_rev)
		end

		if setup["CO2Cap"]>0 && has_duals(EP)
>>>>>>> 1f4a7f6c
			dfCO2Cap = write_co2_cap(path, inputs, setup, EP)
		end
		if setup["MinCapReq"] == 1 && has_duals(EP)
			dfMinCapReq = write_minimum_capacity_requirement(path, inputs, setup, EP)
		end

		if setup["MaxCapReq"] == 1 && has_duals(EP)
			dfMaxCapReq = write_maximum_capacity_requirement(path, inputs, setup, EP)
		end

		if !isempty(inputs["ELECTROLYZER"]) && has_duals(EP)
			dfHydrogenPrice = write_hydrogen_prices(path, inputs, setup, EP)
			if setup["HydrogenHourlyMatching"] == 1
				dfHourlyMatchingPrices = write_hourly_matching_prices(path, inputs, setup, EP)
			end
		end


<<<<<<< HEAD
		elapsed_time_net_rev = @elapsed write_net_revenue(path, inputs, setup, EP, dfCap, dfESRRev, dfResRevenue, dfChargingcost, dfPower, dfEnergyRevenue, dfSubRevenue, dfRegSubRevenue, dfVreStor, dfOpRegRevenue, dfOpResRevenue)
=======
		elapsed_time_net_rev = @elapsed write_net_revenue(path, inputs, setup, EP, dfCap, dfESRRev, dfResRevenue, dfChargingcost, dfPower, dfEnergyRevenue, dfSubRevenue, dfRegSubRevenue, dfVreStor, dfOpRegRevenue, dfOpRsvRevenue)
>>>>>>> 1f4a7f6c
	  	println("Time elapsed for writing net revenue is")
	  	println(elapsed_time_net_rev)
	end
	## Print confirmation
	println("Wrote outputs to $path")

	return path

end # END output()<|MERGE_RESOLUTION|>--- conflicted
+++ resolved
@@ -180,16 +180,6 @@
 			end		  
 		end
 
-<<<<<<< HEAD
-		if setup["Reserves"]==1 && has_duals(EP) == 1
-			dfOpRegRevenue, dfOpResRevenue = write_operating_reserve_revenue(path, inputs, setup, EP)
-			elapsed_time_op_res_rev = @elapsed write_operating_reserve_revenue(path, inputs, setup, EP)
-		  	println("Time elapsed for writing oerating reserve price is")
-		  	println(elapsed_time_op_res_rev)
-		end
-
-		if setup["CO2Cap"]>0 && has_duals(EP) == 1
-=======
 		if setup["Reserves"]==1 && has_duals(EP)
 			dfOpRegRevenue, dfOpRsvRevenue = write_operating_reserve_regulation_revenue(path, inputs, setup, EP)
 			elapsed_time_op_res_rev = @elapsed write_operating_reserve_regulation_revenue(path, inputs, setup, EP)
@@ -198,7 +188,6 @@
 		end
 
 		if setup["CO2Cap"]>0 && has_duals(EP)
->>>>>>> 1f4a7f6c
 			dfCO2Cap = write_co2_cap(path, inputs, setup, EP)
 		end
 		if setup["MinCapReq"] == 1 && has_duals(EP)
@@ -217,11 +206,7 @@
 		end
 
 
-<<<<<<< HEAD
-		elapsed_time_net_rev = @elapsed write_net_revenue(path, inputs, setup, EP, dfCap, dfESRRev, dfResRevenue, dfChargingcost, dfPower, dfEnergyRevenue, dfSubRevenue, dfRegSubRevenue, dfVreStor, dfOpRegRevenue, dfOpResRevenue)
-=======
 		elapsed_time_net_rev = @elapsed write_net_revenue(path, inputs, setup, EP, dfCap, dfESRRev, dfResRevenue, dfChargingcost, dfPower, dfEnergyRevenue, dfSubRevenue, dfRegSubRevenue, dfVreStor, dfOpRegRevenue, dfOpRsvRevenue)
->>>>>>> 1f4a7f6c
 	  	println("Time elapsed for writing net revenue is")
 	  	println(elapsed_time_net_rev)
 	end
