--- conflicted
+++ resolved
@@ -108,12 +108,8 @@
 
 
 	# Output additional variables related inter-period energy transfer via storage
-<<<<<<< HEAD
-	if setup["OperationWrapping"] == 1 && !isempty(inputs["STOR_LONG_DURATION"])
-=======
 	representative_periods = inputs["REP_PERIOD"]
 	if representative_periods > 1 && !isempty(inputs["STOR_LONG_DURATION"])
->>>>>>> 3f438442
 		elapsed_time_lds_init = @elapsed write_opwrap_lds_stor_init(path, inputs, setup, EP)
 		println("Time elapsed for writing lds init is")
 		println(elapsed_time_lds_init)
