################################################################################
## function output
##
## description: Writes results to multiple .csv output files in path directory
##
## returns: path directory
################################################################################
@doc raw"""
	write_outputs(EP::Model, path::AbstractString, setup::Dict, inputs::Dict)

Function for the entry-point for writing the different output files. From here, onward several other functions are called, each for writing specific output files, like costs, capacities, etc.
"""
function write_outputs(EP::Model, path::AbstractString, setup::Dict, inputs::Dict)

	if setup["OverwriteResults"] == 1
		# Overwrite existing results if dir exists
		# This is the default behaviour when there is no flag, to avoid breaking existing code
		if !(isdir(path))
		mkpath(path)
		end
	else
		# Find closest unused ouput directory name and create it
		path = choose_output_dir(path)
		mkpath(path)
	end

	# https://jump.dev/MathOptInterface.jl/v0.9.10/apireference/#MathOptInterface.TerminationStatusCode
	status = termination_status(EP)

	## Check if solved sucessfully - time out is included
	if status != MOI.OPTIMAL && status != MOI.LOCALLY_SOLVED
		if status != MOI.TIME_LIMIT # Model failed to solve, so record solver status and exit
			write_status(path, inputs, setup, EP)
			return
			# Model reached timelimit but failed to find a feasible solution
	#### Aaron Schwartz - Not sure if the below condition is valid anymore. We should revisit ####
		elseif isnan(objective_value(EP))==true
			# Model failed to solve, so record solver status and exit
			write_status(path, inputs, setup, EP)
			return
		end
	end

	write_status(path, inputs, setup, EP)
	elapsed_time_costs = @elapsed write_costs(path, inputs, setup, EP)
	println("Time elapsed for writing costs is")
	println(elapsed_time_costs)
	dfCap = write_capacity(path, inputs, setup, EP)
	dfCapRetro = write_capacity_retrofit(path, inputs, setup, EP)
	dfPower = write_power(path, inputs, setup, EP)
	dfCharge = write_charge(path, inputs, setup, EP)
	dfCapacityfactor = write_capacityfactor(path, inputs, setup, EP)
	elapsed_time_storage = @elapsed write_storage(path, inputs, setup, EP)
	println("Time elapsed for writing storage is")
	println(elapsed_time_storage)
	dfCurtailment = write_curtailment(path, inputs, setup, EP)
	elapsed_time_nse = @elapsed write_nse(path, inputs, setup, EP)
	println("Time elapsed for writing nse is")
	println(elapsed_time_nse)
	elapsed_time_power_balance = @elapsed write_power_balance(path, inputs, setup, EP)
	println("Time elapsed for writing power balance is")
	println(elapsed_time_power_balance)
	if inputs["Z"] > 1
		elapsed_time_flows = @elapsed write_transmission_flows(path, inputs, setup, EP)
		println("Time elapsed for writing transmission flows is")
		println(elapsed_time_flows)
		elapsed_time_losses = @elapsed write_transmission_losses(path, inputs, setup, EP)
		println("Time elapsed for writing transmission losses is")
		println(elapsed_time_losses)
		if setup["NetworkExpansion"] == 1
			elapsed_time_expansion = @elapsed write_nw_expansion(path, inputs, setup, EP)
			println("Time elapsed for writing network expansion is")
			println(elapsed_time_expansion)
		end
	end
	elapsed_time_emissions = @elapsed write_emissions(path, inputs, setup, EP)
	println("Time elapsed for writing emissions is")
	println(elapsed_time_emissions)

	dfVreStor = DataFrame()
	if !isempty(inputs["VRE_STOR"])
		dfVreStor = write_vre_stor(path, inputs, setup, EP)
		VS_LDS = inputs["VS_LDS"]
		VS_STOR = inputs["VS_STOR"]
	else
		VS_LDS = []
		VS_STOR = []
	end

	if has_duals(EP) == 1
		elapsed_time_reliability = @elapsed write_reliability(path, inputs, setup, EP)
		println("Time elapsed for writing reliability is")
		println(elapsed_time_reliability)
		if !isempty(inputs["STOR_ALL"]) || !isempty(VS_STOR)
			elapsed_time_stordual = @elapsed write_storagedual(path, inputs, setup, EP)
			println("Time elapsed for writing storage duals is")
			println(elapsed_time_stordual)
		end
	end

	if setup["UCommit"] >= 1
		elapsed_time_commit = @elapsed write_commit(path, inputs, setup, EP)
		println("Time elapsed for writing commitment is")
		println(elapsed_time_commit)
		elapsed_time_start = @elapsed write_start(path, inputs, setup, EP)
		println("Time elapsed for writing startup is")
		println(elapsed_time_start)
		elapsed_time_shutdown = @elapsed write_shutdown(path, inputs, setup, EP)
		println("Time elapsed for writing shutdown is")
		println(elapsed_time_shutdown)
		if setup["Reserves"] == 1
			elapsed_time_reg = @elapsed write_reg(path, inputs, setup, EP)
			println("Time elapsed for writing regulation is")
			println(elapsed_time_reg)
			elapsed_time_rsv = @elapsed write_rsv(path, inputs, setup, EP)
			println("Time elapsed for writing reserves is")
			println(elapsed_time_rsv)
		end
	end

	# Output additional variables related inter-period energy transfer via storage
	representative_periods = inputs["REP_PERIOD"]
	if representative_periods > 1 && (!isempty(inputs["STOR_LONG_DURATION"]) || !isempty(VS_LDS))
		elapsed_time_lds_init = @elapsed write_opwrap_lds_stor_init(path, inputs, setup, EP)
		println("Time elapsed for writing lds init is")
		println(elapsed_time_lds_init)
		elapsed_time_lds_dstor = @elapsed write_opwrap_lds_dstor(path, inputs, setup, EP)
		println("Time elapsed for writing lds dstor is")
		println(elapsed_time_lds_dstor)
	end

	elapsed_time_fuel_consumption = @elapsed write_fuel_consumption(path, inputs, setup, EP)
	println("Time elapsed for writing fuel consumption is")
	println(elapsed_time_fuel_consumption)

	elapsed_time_emissions = @elapsed write_co2(path, inputs, setup, EP)
<<<<<<< HEAD
	println("Time elapsed for writing emissions is")
=======
	println("Time elapsed for writing co2 is")
>>>>>>> 2da38b0d
	println(elapsed_time_emissions)

	# Temporary! Suppress these outputs until we know that they are compatable with multi-stage modeling
	if setup["MultiStage"] == 0
		dfPrice = DataFrame()
		dfEnergyRevenue = DataFrame()
		dfChargingcost = DataFrame()
		dfSubRevenue = DataFrame()
		dfRegSubRevenue = DataFrame()
		if has_duals(EP) == 1
			dfPrice = write_price(path, inputs, setup, EP)
			dfEnergyRevenue = write_energy_revenue(path, inputs, setup, EP)
			dfChargingcost = write_charging_cost(path, inputs, setup, EP)
			dfSubRevenue, dfRegSubRevenue = write_subsidy_revenue(path, inputs, setup, EP)
		end

		elapsed_time_time_weights = @elapsed write_time_weights(path, inputs)
	  println("Time elapsed for writing time weights is")
	  println(elapsed_time_time_weights)
		dfESR = DataFrame()
		dfESRRev = DataFrame()
		if setup["EnergyShareRequirement"]==1 && has_duals(EP) == 1
			dfESR = write_esr_prices(path, inputs, setup, EP)
			dfESRRev = write_esr_revenue(path, inputs, setup, dfPower, dfESR, EP)
		end
		dfResMar = DataFrame()
		dfResRevenue = DataFrame()
		if setup["CapacityReserveMargin"]==1 && has_duals(EP) == 1
			dfResMar = write_reserve_margin(path, setup, EP)
			elapsed_time_rsv_margin = @elapsed write_reserve_margin_w(path, inputs, setup, EP)
			dfVirtualDischarge = write_virtual_discharge(path, inputs, setup, EP)
		  println("Time elapsed for writing reserve margin is")
		  println(elapsed_time_rsv_margin)
			dfResRevenue = write_reserve_margin_revenue(path, inputs, setup, EP)
			elapsed_time_cap_value = @elapsed write_capacity_value(path, inputs, setup, EP)
		  println("Time elapsed for writing capacity value is")
		  println(elapsed_time_cap_value)
			if haskey(inputs, "dfCapRes_slack")
				dfResMar_slack = write_reserve_margin_slack(path, inputs, setup, EP)
			end		  
		end
		if setup["CO2Cap"]>0 && has_duals(EP) == 1 && setup["CO2Cap"]<4
			dfCO2Cap = write_co2_cap(path, inputs, setup, EP)
		end
		if setup["MinCapReq"] == 1 && has_duals(EP) == 1
			dfMinCapReq = write_minimum_capacity_requirement(path, inputs, setup, EP)
		end

		if setup["MaxCapReq"] == 1 && has_duals(EP) == 1
			dfMaxCapReq = write_maximum_capacity_requirement(path, inputs, setup, EP)
		end

		if !isempty(inputs["ELECTROLYZER"]) && has_duals(EP) == 1
			dfHydrogenPrice = write_hydrogen_prices(path, inputs, setup, EP)
			if setup["HydrogenHourlyMatching"] == 1
				dfHourlyMatchingPrices = write_hourly_matching_prices(path, inputs, setup, EP)
			end
		end


		elapsed_time_net_rev = @elapsed write_net_revenue(path, inputs, setup, EP, dfCap, dfESRRev, dfResRevenue, dfChargingcost, dfPower, dfEnergyRevenue, dfSubRevenue, dfRegSubRevenue, dfVreStor)
	  	println("Time elapsed for writing net revenue is")
	  	println(elapsed_time_net_rev)
	end
	## Print confirmation
	println("Wrote outputs to $path")

	return path

end # END output()<|MERGE_RESOLUTION|>--- conflicted
+++ resolved
@@ -134,11 +134,7 @@
 	println(elapsed_time_fuel_consumption)
 
 	elapsed_time_emissions = @elapsed write_co2(path, inputs, setup, EP)
-<<<<<<< HEAD
-	println("Time elapsed for writing emissions is")
-=======
 	println("Time elapsed for writing co2 is")
->>>>>>> 2da38b0d
 	println(elapsed_time_emissions)
 
 	# Temporary! Suppress these outputs until we know that they are compatable with multi-stage modeling
