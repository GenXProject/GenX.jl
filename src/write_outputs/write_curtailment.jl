"""
GenX: An Configurable Capacity Expansion Model
Copyright (C) 2021,  Massachusetts Institute of Technology
This program is free software; you can redistribute it and/or modify
it under the terms of the GNU General Public License as published by
the Free Software Foundation; either version 2 of the License, or
(at your option) any later version.
This program is distributed in the hope that it will be useful,
but WITHOUT ANY WARRANTY; without even the implied warranty of
MERCHANTABILITY or FITNESS FOR A PARTICULAR PURPOSE.  See the
GNU General Public License for more details.
A complete copy of the GNU General Public License v2 (GPLv2) is available
in LICENSE.txt.  Users uncompressing this from an archive may not have
received this license file.  If not, see <http://www.gnu.org/licenses/>.
"""

@doc raw"""
	write_curtailment(path::AbstractString, inputs::Dict, setup::Dict, EP::Model)

Function for writing the curtailment values of the different variable renewable resources.
"""
<<<<<<< HEAD
function write_curtailment(path::AbstractString, sep::AbstractString, inputs::Dict, setup::Dict, EP::Model)
    dfGen = inputs["dfGen"]
    G = inputs["G"]     # Number of resources (generators, storage, DR, and DERs)
    T = inputs["T"]     # Number of time steps (hours)
    VRE = inputs["VRE"]
    dfCurtailment = DataFrame(Resource = inputs["RESOURCES"], Zone = dfGen[!, :Zone], AnnualSum = Array{Union{Missing,Float64}}(undef, G))
    curtailment = zeros(G, T)
    curtailment[VRE, :] = ((value.(EP[:eTotalCap][VRE]) .* inputs["pP_Max"][VRE, :]) .- value.(EP[:vP][VRE, :]))
    if setup["ParameterScale"] == 1
        curtailment = curtailment * ModelScalingFactor
    end
    dfCurtailment.AnnualSum = curtailment * inputs["omega"]
    dfCurtailment = hcat(dfCurtailment, DataFrame(curtailment, :auto))
    auxNew_Names = [Symbol("Resource"); Symbol("Zone"); Symbol("AnnualSum"); [Symbol("t$t") for t in 1:T]]
    rename!(dfCurtailment, auxNew_Names)

    total = DataFrame(["Total" 0 sum(dfCurtailment[!, :AnnualSum]) fill(0.0, (1, T))], :auto)
	if v"1.3" <= VERSION < v"1.4"
	    total[!, 4:T+3] .= sum(curtailment, dims = 1) # summing over the first dimension, g, so the result is a horizonalal array with dimension t
	elseif v"1.4" <= VERSION < v"1.7"
	    total[:, 4:T+3] .= sum(curtailment, dims = 1)
	end
    rename!(total, auxNew_Names)
    dfCurtailment = vcat(dfCurtailment, total)
    CSV.write(string(path, sep, "curtail.csv"), dftranspose(dfCurtailment, false), writeheader = false)
    return dfCurtailment
=======
function write_curtailment(path::AbstractString, inputs::Dict, setup::Dict, EP::Model)
	dfGen = inputs["dfGen"]
	G = inputs["G"]     # Number of resources (generators, storage, DR, and DERs)
	T = inputs["T"]     # Number of time steps (hours)
	VRE = inputs["VRE"]
	dfCurtailment = DataFrame(Resource = inputs["RESOURCES"], Zone = dfGen[!, :Zone], AnnualSum = Array{Union{Missing,Float64}}(undef, G))
	curtailment = zeros(G, T)
	if setup["ParameterScale"] == 1
		curtailment[VRE, :] = ModelScalingFactor * value.(EP[:eTotalCap][VRE]) .* inputs["pP_Max"][VRE, :] .- value.(EP[:vP][VRE, :])
	else
		curtailment[VRE, :] = value.(EP[:eTotalCap][VRE]) .* inputs["pP_Max"][VRE, :] .- value.(EP[:vP][VRE, :])
	end
	dfCurtailment.AnnualSum = curtailment * inputs["omega"]
	dfCurtailment = hcat(dfCurtailment, DataFrame(curtailment, :auto))
	auxNew_Names=[Symbol("Resource");Symbol("Zone");Symbol("AnnualSum");[Symbol("t$t") for t in 1:T]]
	rename!(dfCurtailment,auxNew_Names)

	total = DataFrame(["Total" 0 sum(dfCurtailment[!,:AnnualSum]) fill(0.0, (1,T))], :auto)
	total[:, 4:T+3] .= sum(curtailment, dims = 1)
	rename!(total,auxNew_Names)
	dfCurtailment = vcat(dfCurtailment, total)
	CSV.write(joinpath(path, "curtail.csv"), dftranspose(dfCurtailment, false), writeheader=false)
	return dfCurtailment
>>>>>>> 8d596530
end<|MERGE_RESOLUTION|>--- conflicted
+++ resolved
@@ -19,56 +19,26 @@
 
 Function for writing the curtailment values of the different variable renewable resources.
 """
-<<<<<<< HEAD
-function write_curtailment(path::AbstractString, sep::AbstractString, inputs::Dict, setup::Dict, EP::Model)
+function write_curtailment(path::AbstractString, inputs::Dict, setup::Dict, EP::Model)
     dfGen = inputs["dfGen"]
     G = inputs["G"]     # Number of resources (generators, storage, DR, and DERs)
     T = inputs["T"]     # Number of time steps (hours)
     VRE = inputs["VRE"]
-    dfCurtailment = DataFrame(Resource = inputs["RESOURCES"], Zone = dfGen[!, :Zone], AnnualSum = Array{Union{Missing,Float64}}(undef, G))
+    dfCurtailment = DataFrame(Resource=inputs["RESOURCES"], Zone=dfGen[!, :Zone], AnnualSum = zeros(G))
     curtailment = zeros(G, T)
     curtailment[VRE, :] = ((value.(EP[:eTotalCap][VRE]) .* inputs["pP_Max"][VRE, :]) .- value.(EP[:vP][VRE, :]))
     if setup["ParameterScale"] == 1
-        curtailment = curtailment * ModelScalingFactor
+        curtailment *= ModelScalingFactor
     end
     dfCurtailment.AnnualSum = curtailment * inputs["omega"]
     dfCurtailment = hcat(dfCurtailment, DataFrame(curtailment, :auto))
     auxNew_Names = [Symbol("Resource"); Symbol("Zone"); Symbol("AnnualSum"); [Symbol("t$t") for t in 1:T]]
     rename!(dfCurtailment, auxNew_Names)
 
-    total = DataFrame(["Total" 0 sum(dfCurtailment[!, :AnnualSum]) fill(0.0, (1, T))], :auto)
-	if v"1.3" <= VERSION < v"1.4"
-	    total[!, 4:T+3] .= sum(curtailment, dims = 1) # summing over the first dimension, g, so the result is a horizonalal array with dimension t
-	elseif v"1.4" <= VERSION < v"1.7"
-	    total[:, 4:T+3] .= sum(curtailment, dims = 1)
-	end
-    rename!(total, auxNew_Names)
+    total = DataFrame(["Total" 0 sum(dfCurtailment.AnnualSum) fill(0.0, (1, T))], auxNew_Names)
+    total[:, 4:T+3] .= sum(curtailment, dims=1)
     dfCurtailment = vcat(dfCurtailment, total)
-    CSV.write(string(path, sep, "curtail.csv"), dftranspose(dfCurtailment, false), writeheader = false)
+	
+    CSV.write(joinpath(path, "curtail.csv"), dftranspose(dfCurtailment, false), writeheader=false)
     return dfCurtailment
-=======
-function write_curtailment(path::AbstractString, inputs::Dict, setup::Dict, EP::Model)
-	dfGen = inputs["dfGen"]
-	G = inputs["G"]     # Number of resources (generators, storage, DR, and DERs)
-	T = inputs["T"]     # Number of time steps (hours)
-	VRE = inputs["VRE"]
-	dfCurtailment = DataFrame(Resource = inputs["RESOURCES"], Zone = dfGen[!, :Zone], AnnualSum = Array{Union{Missing,Float64}}(undef, G))
-	curtailment = zeros(G, T)
-	if setup["ParameterScale"] == 1
-		curtailment[VRE, :] = ModelScalingFactor * value.(EP[:eTotalCap][VRE]) .* inputs["pP_Max"][VRE, :] .- value.(EP[:vP][VRE, :])
-	else
-		curtailment[VRE, :] = value.(EP[:eTotalCap][VRE]) .* inputs["pP_Max"][VRE, :] .- value.(EP[:vP][VRE, :])
-	end
-	dfCurtailment.AnnualSum = curtailment * inputs["omega"]
-	dfCurtailment = hcat(dfCurtailment, DataFrame(curtailment, :auto))
-	auxNew_Names=[Symbol("Resource");Symbol("Zone");Symbol("AnnualSum");[Symbol("t$t") for t in 1:T]]
-	rename!(dfCurtailment,auxNew_Names)
-
-	total = DataFrame(["Total" 0 sum(dfCurtailment[!,:AnnualSum]) fill(0.0, (1,T))], :auto)
-	total[:, 4:T+3] .= sum(curtailment, dims = 1)
-	rename!(total,auxNew_Names)
-	dfCurtailment = vcat(dfCurtailment, total)
-	CSV.write(joinpath(path, "curtail.csv"), dftranspose(dfCurtailment, false), writeheader=false)
-	return dfCurtailment
->>>>>>> 8d596530
 end