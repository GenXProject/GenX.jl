--- conflicted
+++ resolved
@@ -21,103 +21,99 @@
 
 """
 function write_emissions(path::AbstractString, inputs::Dict, setup::Dict, EP::Model)
-	dfGen = inputs["dfGen"]
-	G = inputs["G"]     # Number of resources (generators, storage, DR, and DERs)
-	T = inputs["T"]     # Number of time steps (hours)
-	Z = inputs["Z"]     # Number of zones
-	L = inputs["L"]     # Number of transmission lines
-	W = inputs["REP_PERIOD"]     # Number of subperiods
-    SEG = inputs["SEG"] # Number of load curtailment segments
+# 	dfGen = inputs["dfGen"]
+# 	G = inputs["G"]     # Number of resources (generators, storage, DR, and DERs)
+# 	T = inputs["T"]     # Number of time steps (hours)
+# 	Z = inputs["Z"]     # Number of zones
+# 	L = inputs["L"]     # Number of transmission lines
+# 	W = inputs["REP_PERIOD"]     # Number of subperiods
+#     SEG = inputs["SEG"] # Number of load curtailment segments
 
 
-	if (setup["WriteShadowPrices"]==1 || setup["UCommit"]==0 || (setup["UCommit"]==2 && (setup["Reserves"]==0 || (setup["Reserves"]>0 && inputs["pDynamic_Contingency"]==0)))) # fully linear model
-		# CO2 emissions by zone
+# 	if (setup["WriteShadowPrices"]==1 || setup["UCommit"]==0 || (setup["UCommit"]==2 && (setup["Reserves"]==0 || (setup["Reserves"]>0 && inputs["pDynamic_Contingency"]==0)))) # fully linear model
+# 		# CO2 emissions by zone
 
-		if setup["CO2Cap"]>=1
-			# Dual variable of CO2 constraint = shadow price of CO2
-			tempCO2Price = zeros(Z,inputs["NCO2Cap"])
-			if has_duals(EP) == 1
-				for cap in 1:inputs["NCO2Cap"]
-					for z in findall(x->x==1, inputs["dfCO2CapZones"][:,cap])
-						tempCO2Price[z,cap] = dual.(EP[:cCO2Emissions_systemwide])[cap]
-						# when scaled, The objective function is in unit of Million US$/kton, thus k$/ton, to get $/ton, multiply 1000
-						if setup["ParameterScale"] ==1
-							tempCO2Price[z,cap] = tempCO2Price[z,cap]* ModelScalingFactor
-						end
-					end
-				end
-			end
-			dfEmissions = hcat(DataFrame(Zone = 1:Z), DataFrame(tempCO2Price, :auto), DataFrame(AnnualSum = Array{Float64}(undef, Z)))
-			auxNew_Names=[Symbol("Zone"); [Symbol("CO2_Price_$cap") for cap in 1:inputs["NCO2Cap"]]; Symbol("AnnualSum")]
-			rename!(dfEmissions,auxNew_Names)
-		else
-<<<<<<< HEAD
-			dfEmissions = DataFrame(Zone = 1:Z, AnnualSum = Array{Union{Missing,Float64}}(undef, Z))
-=======
-			dfEmissions = DataFrame(Zone = 1:Z, AnnualSum = Array{Float64}(undef, Z))
->>>>>>> 8d596530
-		end
+# 		if setup["CO2Cap"]>=1
+# 			# Dual variable of CO2 constraint = shadow price of CO2
+# 			tempCO2Price = zeros(Z,inputs["NCO2Cap"])
+# 			if has_duals(EP) == 1
+# 				for cap in 1:inputs["NCO2Cap"]
+# 					for z in findall(x->x==1, inputs["dfCO2CapZones"][:,cap])
+# 						tempCO2Price[z,cap] = dual.(EP[:cCO2Emissions_systemwide])[cap]
+# 						# when scaled, The objective function is in unit of Million US$/kton, thus k$/ton, to get $/ton, multiply 1000
+# 						if setup["ParameterScale"] ==1
+# 							tempCO2Price[z,cap] = tempCO2Price[z,cap]* ModelScalingFactor
+# 						end
+# 					end
+# 				end
+# 			end
+# 			dfEmissions = hcat(DataFrame(Zone = 1:Z), DataFrame(tempCO2Price, :auto), DataFrame(AnnualSum = Array{Float64}(undef, Z)))
+# 			auxNew_Names=[Symbol("Zone"); [Symbol("CO2_Price_$cap") for cap in 1:inputs["NCO2Cap"]]; Symbol("AnnualSum")]
+# 			rename!(dfEmissions,auxNew_Names)
+# 		else
+# 			dfEmissions = DataFrame(Zone = 1:Z, AnnualSum = Array{Float64}(undef, Z))
+# 		end
 
-		for i in 1:Z
-			if setup["ParameterScale"]==1
-				dfEmissions[i,:AnnualSum] = sum(inputs["omega"].*value.(EP[:eEmissionsByZone][i,:]))*ModelScalingFactor
-			else
-				dfEmissions[i,:AnnualSum] = sum(inputs["omega"].*value.(EP[:eEmissionsByZone][i,:]))/ModelScalingFactor
-			end
-		end
+# 		for i in 1:Z
+# 			if setup["ParameterScale"]==1
+# 				dfEmissions[i,:AnnualSum] = sum(inputs["omega"].*value.(EP[:eEmissionsByZone][i,:]))*ModelScalingFactor
+# 			else
+# 				dfEmissions[i,:AnnualSum] = sum(inputs["omega"].*value.(EP[:eEmissionsByZone][i,:]))/ModelScalingFactor
+# 			end
+# 		end
 
-		if setup["ParameterScale"]==1
-			dfEmissions = hcat(dfEmissions, DataFrame(value.(EP[:eEmissionsByZone])*ModelScalingFactor, :auto))
-		else
-			dfEmissions = hcat(dfEmissions, DataFrame(value.(EP[:eEmissionsByZone])/ModelScalingFactor, :auto))
-		end
+# 		if setup["ParameterScale"]==1
+# 			dfEmissions = hcat(dfEmissions, DataFrame(value.(EP[:eEmissionsByZone])*ModelScalingFactor, :auto))
+# 		else
+# 			dfEmissions = hcat(dfEmissions, DataFrame(value.(EP[:eEmissionsByZone])/ModelScalingFactor, :auto))
+# 		end
 
 
-		if setup["CO2Cap"]>=1
-			auxNew_Names=[Symbol("Zone");[Symbol("CO2_Price_$cap") for cap in 1:inputs["NCO2Cap"]];Symbol("AnnualSum");[Symbol("t$t") for t in 1:T]]
-			rename!(dfEmissions,auxNew_Names)
-			total = DataFrame(["Total" zeros(1,inputs["NCO2Cap"]) sum(dfEmissions[!,:AnnualSum]) fill(0.0, (1,T))], :auto)
-			for t in 1:T
-				total[:,t+inputs["NCO2Cap"]+2] .= sum(dfEmissions[:,Symbol("t$t")][1:Z])
-			end
-			rename!(total,auxNew_Names)
-			dfEmissions = vcat(dfEmissions, total)
-		else
-			auxNew_Names=[Symbol("Zone"); Symbol("AnnualSum"); [Symbol("t$t") for t in 1:T]]
-			rename!(dfEmissions,auxNew_Names)
-			total = DataFrame(["Total" sum(dfEmissions[!,:AnnualSum]) fill(0.0, (1,T))], :auto)
-			for t in 1:T
-				total[:,t+2] .= sum(dfEmissions[:,Symbol("t$t")][1:Z])
-			end
-			rename!(total,auxNew_Names)
-			dfEmissions = vcat(dfEmissions, total)
-		end
+# 		if setup["CO2Cap"]>=1
+# 			auxNew_Names=[Symbol("Zone");[Symbol("CO2_Price_$cap") for cap in 1:inputs["NCO2Cap"]];Symbol("AnnualSum");[Symbol("t$t") for t in 1:T]]
+# 			rename!(dfEmissions,auxNew_Names)
+# 			total = DataFrame(["Total" zeros(1,inputs["NCO2Cap"]) sum(dfEmissions[!,:AnnualSum]) fill(0.0, (1,T))], :auto)
+# 			for t in 1:T
+# 				total[:,t+inputs["NCO2Cap"]+2] .= sum(dfEmissions[:,Symbol("t$t")][1:Z])
+# 			end
+# 			rename!(total,auxNew_Names)
+# 			dfEmissions = vcat(dfEmissions, total)
+# 		else
+# 			auxNew_Names=[Symbol("Zone"); Symbol("AnnualSum"); [Symbol("t$t") for t in 1:T]]
+# 			rename!(dfEmissions,auxNew_Names)
+# 			total = DataFrame(["Total" sum(dfEmissions[!,:AnnualSum]) fill(0.0, (1,T))], :auto)
+# 			for t in 1:T
+# 				total[:,t+2] .= sum(dfEmissions[:,Symbol("t$t")][1:Z])
+# 			end
+# 			rename!(total,auxNew_Names)
+# 			dfEmissions = vcat(dfEmissions, total)
+# 		end
 
 
-## Aaron - Combined elseif setup["Dual_MIP"]==1 block with the first block since they were identical. Why do we have this third case? What is different about it?
-	else
-		# CO2 emissions by zone
-		dfEmissions = hcat(DataFrame(Zone = 1:Z), DataFrame(AnnualSum = Array{Float64}(undef, Z)))
-		for i in 1:Z
-			if setup["ParameterScale"]==1
-				dfEmissions[!,:AnnualSum][i] = sum(inputs["omega"].*value.(EP[:eEmissionsByZone][i,:])) *ModelScalingFactor
-			else
-				dfEmissions[!,:AnnualSum][i] = sum(inputs["omega"].*value.(EP[:eEmissionsByZone][i,:]))/ModelScalingFactor
-			end
-		end
-		if setup["ParameterScale"]==1
-			dfEmissions = hcat(dfEmissions, DataFrame(value.(EP[:eEmissionsByZone])*ModelScalingFactor, :auto))
-		else
-			dfEmissions = hcat(dfEmissions, DataFrame(value.(EP[:eEmissionsByZone])/ModelScalingFactor, :auto))
-		end
-		auxNew_Names=[Symbol("Zone");Symbol("AnnualSum");[Symbol("t$t") for t in 1:T]]
-		rename!(dfEmissions,auxNew_Names)
-		total = DataFrame(["Total" sum(dfEmissions[!,:AnnualSum]) fill(0.0, (1,T))], :auto)
-		for t in 1:T
-			total[:,t+2] .= sum(dfEmissions[:,Symbol("t$t")][1:Z])
-		end
-		rename!(total,auxNew_Names)
-		dfEmissions = vcat(dfEmissions, total)
-	end
-	CSV.write(joinpath(path, "emissions.csv"), dftranspose(dfEmissions, false), writeheader=false)
+# ## Aaron - Combined elseif setup["Dual_MIP"]==1 block with the first block since they were identical. Why do we have this third case? What is different about it?
+# 	else
+# 		# CO2 emissions by zone
+# 		dfEmissions = hcat(DataFrame(Zone = 1:Z), DataFrame(AnnualSum = Array{Float64}(undef, Z)))
+# 		for i in 1:Z
+# 			if setup["ParameterScale"]==1
+# 				dfEmissions[!,:AnnualSum][i] = sum(inputs["omega"].*value.(EP[:eEmissionsByZone][i,:])) *ModelScalingFactor
+# 			else
+# 				dfEmissions[!,:AnnualSum][i] = sum(inputs["omega"].*value.(EP[:eEmissionsByZone][i,:]))/ModelScalingFactor
+# 			end
+# 		end
+# 		if setup["ParameterScale"]==1
+# 			dfEmissions = hcat(dfEmissions, DataFrame(value.(EP[:eEmissionsByZone])*ModelScalingFactor, :auto))
+# 		else
+# 			dfEmissions = hcat(dfEmissions, DataFrame(value.(EP[:eEmissionsByZone])/ModelScalingFactor, :auto))
+# 		end
+# 		auxNew_Names=[Symbol("Zone");Symbol("AnnualSum");[Symbol("t$t") for t in 1:T]]
+# 		rename!(dfEmissions,auxNew_Names)
+# 		total = DataFrame(["Total" sum(dfEmissions[!,:AnnualSum]) fill(0.0, (1,T))], :auto)
+# 		for t in 1:T
+# 			total[:,t+2] .= sum(dfEmissions[:,Symbol("t$t")][1:Z])
+# 		end
+# 		rename!(total,auxNew_Names)
+# 		dfEmissions = vcat(dfEmissions, total)
+# 	end
+# 	CSV.write(joinpath(path, "emissions.csv"), dftranspose(dfEmissions, false), writeheader=false)
 end