--- conflicted
+++ resolved
@@ -16,120 +16,70 @@
 
 @doc raw"""
 	write_capacity(path::AbstractString, inputs::Dict, setup::Dict, EP::Model))
-
 Function for writing the diferent capacities for the different generation technologies (starting capacities or, existing capacities, retired capacities, and new-built capacities).
 """
-<<<<<<< HEAD
-function write_capacity(path::AbstractString, sep::AbstractString, inputs::Dict, setup::Dict, EP::Model)
+function write_capacity(path::AbstractString, inputs::Dict, setup::Dict, EP::Model)
     # Capacity decisions
     dfGen = inputs["dfGen"]
-    G = inputs["G"]     # Number of resources (generators, storage, DR, and DERs)
-    NEW_CAP = inputs["NEW_CAP"] # Set of all resources eligible for new capacity
-    RET_CAP = inputs["RET_CAP"] # Set of all resources eligible for capacity retirements
-    COMMIT = inputs["COMMIT"] # Set of all resources eligible for unit commitment
-    STOR_ASYMMETRIC = inputs["STOR_ASYMMETRIC"]
-    NEW_CAP_CHARGE = inputs["NEW_CAP_CHARGE"]
-    RET_CAP_CHARGE = inputs["RET_CAP_CHARGE"]
-    STOR_ALL = inputs["STOR_ALL"]
-    NEW_CAP_ENERGY = inputs["NEW_CAP_ENERGY"]
-    RET_CAP_ENERGY = inputs["RET_CAP_ENERGY"]
-=======
-function write_capacity(path::AbstractString, inputs::Dict, setup::Dict, EP::Model)
-	# Capacity decisions
-	dfGen = inputs["dfGen"]
-	MultiStage = setup["MultiStage"]
-	
-	capdischarge = zeros(size(inputs["RESOURCES"]))
-	for i in inputs["NEW_CAP"]
-		if i in inputs["COMMIT"]
-			capdischarge[i] = value(EP[:vCAP][i])*dfGen[!,:Cap_Size][i]
-		else
-			capdischarge[i] = value(EP[:vCAP][i])
-		end
-	end
->>>>>>> 8d596530
+    MultiStage = setup["MultiStage"]
 
-    endcapdischarge = value.(EP[:eTotalCap])
-    capdischarge = zeros(G)
-    if !isempty(NEW_CAP)
-        capdischarge[NEW_CAP] = value.(EP[:vCAP][NEW_CAP]).data
-        if !isempty(intersect(NEW_CAP, COMMIT))
-            capdischarge[intersect(NEW_CAP, COMMIT)] = (value.(EP[:vCAP][intersect(NEW_CAP, COMMIT)]).data) .* dfGen[intersect(NEW_CAP, COMMIT), :Cap_Size]
-        end
-    end
-    retcapdischarge = zeros(G)
-    if !isempty(RET_CAP)
-        retcapdischarge[RET_CAP] = value.(EP[:vRETCAP][RET_CAP]).data
-		if !isempty(intersect(RET_CAP, COMMIT))
-		    retcapdischarge[intersect(RET_CAP, COMMIT)] = value.(EP[:vRETCAP][intersect(RET_CAP, COMMIT)]).data .* dfGen[intersect(RET_CAP, COMMIT), :Cap_Size]
-		end
-    end
-
-<<<<<<< HEAD
-    endcapcharge = zeros(G)
-    capcharge = zeros(G)
-    retcapcharge = zeros(G)
-    if !isempty(STOR_ASYMMETRIC)
-        endcapcharge[STOR_ASYMMETRIC] = value.(EP[:eTotalCapCharge][STOR_ASYMMETRIC]).data
-        if !isempty(NEW_CAP_CHARGE)
-            capcharge[NEW_CAP_CHARGE] = value.(EP[:vCAPCHARGE][NEW_CAP_CHARGE]).data
-        end
-        if !isempty(RET_CAP_CHARGE)
-            retcapcharge[RET_CAP_CHARGE] = value.(EP[:vRETCAPCHARGE][RET_CAP_CHARGE]).data
+    capdischarge = zeros(size(inputs["RESOURCES"]))
+    for i in inputs["NEW_CAP"]
+        if i in inputs["COMMIT"]
+            capdischarge[i] = value(EP[:vCAP][i]) * dfGen[!, :Cap_Size][i]
+        else
+            capdischarge[i] = value(EP[:vCAP][i])
         end
     end
 
-    endcapenergy = zeros(G)
-    capenergy = zeros(G)
-    retcapenergy = zeros(G)
-	if !isempty(STOR_ALL)
-		endcapenergy[STOR_ALL] = value.(EP[:eTotalCapEnergy][STOR_ALL].data)
-		if !isempty(NEW_CAP_ENERGY)
-		    capenergy[NEW_CAP_ENERGY] = value.(EP[:vCAPENERGY][NEW_CAP_ENERGY]).data
-=======
-	capcharge = zeros(size(inputs["RESOURCES"]))
-	retcapcharge = zeros(size(inputs["RESOURCES"]))
-	existingcapcharge = zeros(size(inputs["RESOURCES"]))
-	for i in inputs["STOR_ASYMMETRIC"]
-		if i in inputs["NEW_CAP_CHARGE"]
-			capcharge[i] = value(EP[:vCAPCHARGE][i])
-		end
-		if i in inputs["RET_CAP_CHARGE"]
-			retcapcharge[i] = value(EP[:vRETCAPCHARGE][i])
-		end
-		existingcapcharge[i] = MultiStage == 1 ? value(EP[:vEXISTINGCAPCHARGE][i]) : dfGen[!,:Existing_Charge_Cap_MW][i]
-	end
+    retcapdischarge = zeros(size(inputs["RESOURCES"]))
+    for i in inputs["RET_CAP"]
+        if i in inputs["COMMIT"]
+            retcapdischarge[i] = first(value.(EP[:vRETCAP][i])) * dfGen[!, :Cap_Size][i]
+        else
+            retcapdischarge[i] = first(value.(EP[:vRETCAP][i]))
+        end
+    end
 
-	capenergy = zeros(size(inputs["RESOURCES"]))
-	retcapenergy = zeros(size(inputs["RESOURCES"]))
-	existingcapenergy = zeros(size(inputs["RESOURCES"]))
-	for i in inputs["STOR_ALL"]
-		if i in inputs["NEW_CAP_ENERGY"]
-			capenergy[i] = value(EP[:vCAPENERGY][i])
->>>>>>> 8d596530
-		end
-		if !isempty(RET_CAP_ENERGY)
-			retcapenergy[RET_CAP_ENERGY] = value.(EP[:vRETCAPENERGY][RET_CAP_ENERGY]).data
-		end
-		existingcapenergy[i] = MultiStage == 1 ? value(EP[:vEXISTINGCAPENERGY][i]) :  dfGen[!,:Existing_Cap_MWh][i]
-	end
-<<<<<<< HEAD
+    capcharge = zeros(size(inputs["RESOURCES"]))
+    retcapcharge = zeros(size(inputs["RESOURCES"]))
+    existingcapcharge = zeros(size(inputs["RESOURCES"]))
+    for i in inputs["STOR_ASYMMETRIC"]
+        if i in inputs["NEW_CAP_CHARGE"]
+            capcharge[i] = value(EP[:vCAPCHARGE][i])
+        end
+        if i in inputs["RET_CAP_CHARGE"]
+            retcapcharge[i] = value(EP[:vRETCAPCHARGE][i])
+        end
+        existingcapcharge[i] = MultiStage == 1 ? value(EP[:vEXISTINGCAPCHARGE][i]) : dfGen[!, :Existing_Charge_Cap_MW][i]
+    end
 
+    capenergy = zeros(size(inputs["RESOURCES"]))
+    retcapenergy = zeros(size(inputs["RESOURCES"]))
+    existingcapenergy = zeros(size(inputs["RESOURCES"]))
+    for i in inputs["STOR_ALL"]
+        if i in inputs["NEW_CAP_ENERGY"]
+            capenergy[i] = value(EP[:vCAPENERGY][i])
+        end
+        if i in inputs["RET_CAP_ENERGY"]
+            retcapenergy[i] = value(EP[:vRETCAPENERGY][i])
+        end
+        existingcapenergy[i] = MultiStage == 1 ? value(EP[:vEXISTINGCAPENERGY][i]) : dfGen[!, :Existing_Cap_MWh][i]
+    end
     dfCap = DataFrame(
-        Resource = inputs["RESOURCES"],
-        Zone = dfGen[!, :Zone],
-        StartCap = dfGen[!, :Existing_Cap_MW],
-        RetCap = retcapdischarge[:],
-        NewCap = capdischarge[:],
-        EndCap = endcapdischarge[:],
-        StartEnergyCap = dfGen[!, :Existing_Cap_MWh],
-        RetEnergyCap = retcapenergy[:],
-        NewEnergyCap = capenergy[:],
-        EndEnergyCap = endcapenergy[:],
-        StartChargeCap = dfGen[!, :Existing_Charge_Cap_MW],
-        RetChargeCap = retcapcharge[:],
-        NewChargeCap = capcharge[:],
-        EndChargeCap = endcapcharge[:]
+        Resource=inputs["RESOURCES"], Zone=dfGen[!, :Zone],
+        StartCap=MultiStage == 1 ? value.(EP[:vEXISTINGCAP]) : dfGen[!, :Existing_Cap_MW],
+        RetCap=retcapdischarge[:],
+        NewCap=capdischarge[:],
+        EndCap=value.(EP[:eTotalCap]),
+        StartEnergyCap=existingcapenergy[:],
+        RetEnergyCap=retcapenergy[:],
+        NewEnergyCap=capenergy[:],
+        EndEnergyCap=existingcapenergy[:] - retcapenergy[:] + capenergy[:],
+        StartChargeCap=existingcapcharge[:],
+        RetChargeCap=retcapcharge[:],
+        NewChargeCap=capcharge[:],
+        EndChargeCap=existingcapcharge[:] - retcapcharge[:] + capcharge[:]
     )
     if setup["ParameterScale"] == 1
         dfCap.StartCap = dfCap.StartCap * ModelScalingFactor
@@ -146,67 +96,16 @@
         dfCap.EndChargeCap = dfCap.EndChargeCap * ModelScalingFactor
     end
     total = DataFrame(
-        Resource = "Total",
-        Zone = "n/a",
-        StartCap = sum(dfCap[!, :StartCap]),
-        RetCap = sum(dfCap[!, :RetCap]),
-        NewCap = sum(dfCap[!, :NewCap]),
-        EndCap = sum(dfCap[!, :EndCap]),
-        StartEnergyCap = sum(dfCap[!, :StartEnergyCap]),
-        RetEnergyCap = sum(dfCap[!, :RetEnergyCap]),
-        NewEnergyCap = sum(dfCap[!, :NewEnergyCap]),
-        EndEnergyCap = sum(dfCap[!, :EndEnergyCap]),
-        StartChargeCap = sum(dfCap[!, :StartChargeCap]),
-        RetChargeCap = sum(dfCap[!, :RetChargeCap]),
-        NewChargeCap = sum(dfCap[!, :NewChargeCap]),
-        EndChargeCap = sum(dfCap[!, :EndChargeCap])
+        Resource="Total", Zone="n/a",
+        StartCap=sum(dfCap[!, :StartCap]), RetCap=sum(dfCap[!, :RetCap]),
+        NewCap=sum(dfCap[!, :NewCap]), EndCap=sum(dfCap[!, :EndCap]),
+        StartEnergyCap=sum(dfCap[!, :StartEnergyCap]), RetEnergyCap=sum(dfCap[!, :RetEnergyCap]),
+        NewEnergyCap=sum(dfCap[!, :NewEnergyCap]), EndEnergyCap=sum(dfCap[!, :EndEnergyCap]),
+        StartChargeCap=sum(dfCap[!, :StartChargeCap]), RetChargeCap=sum(dfCap[!, :RetChargeCap]),
+        NewChargeCap=sum(dfCap[!, :NewChargeCap]), EndChargeCap=sum(dfCap[!, :EndChargeCap])
     )
 
     dfCap = vcat(dfCap, total)
-    CSV.write(string(path, sep, "capacity.csv"), dfCap)
+    CSV.write(joinpath(path, "capacity.csv"), dfCap)
     return dfCap
-=======
-	dfCap = DataFrame(
-		Resource = inputs["RESOURCES"], Zone = dfGen[!,:Zone],
-		StartCap = MultiStage == 1 ? value.(EP[:vEXISTINGCAP]) : dfGen[!,:Existing_Cap_MW],
-		RetCap = retcapdischarge[:],
-		NewCap = capdischarge[:],
-		EndCap = value.(EP[:eTotalCap]),
-		StartEnergyCap = existingcapenergy[:],
-		RetEnergyCap = retcapenergy[:],
-		NewEnergyCap = capenergy[:],
-		EndEnergyCap = existingcapenergy[:] - retcapenergy[:] + capenergy[:],
-		StartChargeCap = existingcapcharge[:],
-		RetChargeCap = retcapcharge[:],
-		NewChargeCap = capcharge[:],
-		EndChargeCap = existingcapcharge[:] - retcapcharge[:] + capcharge[:]
-	)
-	if setup["ParameterScale"] ==1
-		dfCap.StartCap = dfCap.StartCap * ModelScalingFactor
-		dfCap.RetCap = dfCap.RetCap * ModelScalingFactor
-		dfCap.NewCap = dfCap.NewCap * ModelScalingFactor
-		dfCap.EndCap = dfCap.EndCap * ModelScalingFactor
-		dfCap.StartEnergyCap = dfCap.StartEnergyCap * ModelScalingFactor
-		dfCap.RetEnergyCap = dfCap.RetEnergyCap * ModelScalingFactor
-		dfCap.NewEnergyCap = dfCap.NewEnergyCap * ModelScalingFactor
-		dfCap.EndEnergyCap = dfCap.EndEnergyCap * ModelScalingFactor
-		dfCap.StartChargeCap = dfCap.StartChargeCap * ModelScalingFactor
-		dfCap.RetChargeCap = dfCap.RetChargeCap * ModelScalingFactor
-		dfCap.NewChargeCap = dfCap.NewChargeCap * ModelScalingFactor
-		dfCap.EndChargeCap = dfCap.EndChargeCap * ModelScalingFactor
-	end
-	total = DataFrame(
-			Resource = "Total", Zone = "n/a",
-			StartCap = sum(dfCap[!,:StartCap]), RetCap = sum(dfCap[!,:RetCap]),
-			NewCap = sum(dfCap[!,:NewCap]), EndCap = sum(dfCap[!,:EndCap]),
-			StartEnergyCap = sum(dfCap[!,:StartEnergyCap]), RetEnergyCap = sum(dfCap[!,:RetEnergyCap]),
-			NewEnergyCap = sum(dfCap[!,:NewEnergyCap]), EndEnergyCap = sum(dfCap[!,:EndEnergyCap]),
-			StartChargeCap = sum(dfCap[!,:StartChargeCap]), RetChargeCap = sum(dfCap[!,:RetChargeCap]),
-			NewChargeCap = sum(dfCap[!,:NewChargeCap]), EndChargeCap = sum(dfCap[!,:EndChargeCap])
-		)
-
-	dfCap = vcat(dfCap, total)
-	CSV.write(joinpath(path, "capacity.csv"), dfCap)
-	return dfCap
->>>>>>> 8d596530
 end