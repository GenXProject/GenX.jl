"""
GenX: An Configurable Capacity Expansion Model
Copyright (C) 2021,  Massachusetts Institute of Technology
This program is free software; you can redistribute it and/or modify
it under the terms of the GNU General Public License as published by
the Free Software Foundation; either version 2 of the License, or
(at your option) any later version.
This program is distributed in the hope that it will be useful,
but WITHOUT ANY WARRANTY; without even the implied warranty of
MERCHANTABILITY or FITNESS FOR A PARTICULAR PURPOSE.  See the
GNU General Public License for more details.
A complete copy of the GNU General Public License v2 (GPLv2) is available
in LICENSE.txt.  Users uncompressing this from an archive may not have
received this license file.  If not, see <http://www.gnu.org/licenses/>.
"""

@doc raw"""
	write_esr_revenue(path::AbstractString, inputs::Dict, setup::Dict, dfPower::DataFrame, dfESR::DataFrame)

Function for reporting the renewable/clean credit revenue earned by each generator listed in the input file. GenX will print this file only when RPS/CES is modeled and the shadow price can be obtained form the solver. Each row corresponds to a generator, and each column starting from the 6th to the second last is the total revenue earned from each RPS constraint. The revenue is calculated as the total annual generation (if elgible for the corresponding constraint) multiplied by the RPS/CES price. The last column is the total revenue received from all constraint. The unit is \$.
"""
function write_esr_revenue(path::AbstractString, inputs::Dict, setup::Dict, EP::Model)
	dfGen = inputs["dfGen"]
<<<<<<< HEAD
	G = inputs["G"]
	dfESRRev = DataFrame(Region = dfGen[!,:region], Resource = inputs["RESOURCES"], Zone = dfGen[!,:Zone], Cluster = dfGen[!,:cluster], AnnualSum = zeros(G))

	for i in 1:inputs["nESR"]
	    tempesrrevenue = zeros(G)
	    tempesrrevenue = (value.(EP[:vP]) * inputs["omega"]) .* dfGen[:, Symbol("ESR_$i")] .* dual.(EP[:cESRShare][i])
	    if setup["ParameterScale"] == 1
	        tempesrrevenue *= (ModelScalingFactor^2)
	    end
	    dfESRRev.AnnualSum .+= tempesrrevenue
	    dfESRRev = hcat(dfESRRev, DataFrame([tempesrrevenue], [Symbol("ESR_$i")]))
=======
	dfESRRev = DataFrame(region = dfGen[!,:region], Resource = inputs["RESOURCES"], zone = dfGen[!,:Zone], Cluster = dfGen[!,:cluster], R_ID = dfGen[!,:R_ID])
	if setup["VreStor"] == 1
		dfGen_VRE_STOR = inputs["dfGen_VRE_STOR"]
		dfESRRevVRESTOR = DataFrame(region = dfGen_VRE_STOR[!,:region], Resource = inputs["RESOURCES_VRE_STOR"], zone = dfGen_VRE_STOR[!,:Zone], Cluster = dfGen_VRE_STOR[!,:cluster], R_ID = dfGen_VRE_STOR[!,:R_ID])
		dfESRRev = vcat(dfESRRev, dfESRRevVRESTOR)
	end

	for i in 1:inputs["nESR"]
		tempESR = dfGen[!,Symbol("ESR_$i")]
		if setup["VreStor"] == 1
			tempESR = vcat(tempESR, dfGen_VRE_STOR[!,Symbol("ESR_$i")])
		end
		dfESRRev =  hcat(dfESRRev, dfPower[1:end-1,:AnnualSum] .* tempESR * dfESR[i,:ESR_Price])
		# dfpower is in MWh already, price is in $/MWh already, no need to scale
		# if setup["ParameterScale"] == 1
		# 	#dfESRRev[!,:x1] = dfESRRev[!,:x1] * (1e+3) # MillionUS$ to US$
		# 	dfESRRev[!,:x1] = dfESRRev[!,:x1] * ModelScalingFactor # MillionUS$ to US$  # Is this right? -Jack 4/29/2021
		# end
		rename!(dfESRRev, Dict(:x1 => Symbol("ESR_$i")))
>>>>>>> 37ec98da
	end
	CSV.write(joinpath(path, "ESR_Revenue.csv"), dfESRRev)
	return dfESRRev
end<|MERGE_RESOLUTION|>--- conflicted
+++ resolved
@@ -21,7 +21,6 @@
 """
 function write_esr_revenue(path::AbstractString, inputs::Dict, setup::Dict, EP::Model)
 	dfGen = inputs["dfGen"]
-<<<<<<< HEAD
 	G = inputs["G"]
 	dfESRRev = DataFrame(Region = dfGen[!,:region], Resource = inputs["RESOURCES"], Zone = dfGen[!,:Zone], Cluster = dfGen[!,:cluster], AnnualSum = zeros(G))
 
@@ -33,27 +32,22 @@
 	    end
 	    dfESRRev.AnnualSum .+= tempesrrevenue
 	    dfESRRev = hcat(dfESRRev, DataFrame([tempesrrevenue], [Symbol("ESR_$i")]))
-=======
-	dfESRRev = DataFrame(region = dfGen[!,:region], Resource = inputs["RESOURCES"], zone = dfGen[!,:Zone], Cluster = dfGen[!,:cluster], R_ID = dfGen[!,:R_ID])
+	end
+
 	if setup["VreStor"] == 1
 		dfGen_VRE_STOR = inputs["dfGen_VRE_STOR"]
-		dfESRRevVRESTOR = DataFrame(region = dfGen_VRE_STOR[!,:region], Resource = inputs["RESOURCES_VRE_STOR"], zone = dfGen_VRE_STOR[!,:Zone], Cluster = dfGen_VRE_STOR[!,:cluster], R_ID = dfGen_VRE_STOR[!,:R_ID])
+		dfESRRevVRESTOR = DataFrame(Region = dfGen_VRE_STOR[!,:region], Resource = inputs["RESOURCES_VRE_STOR"], Zone = dfGen_VRE_STOR[!,:Zone], Cluster = dfGen_VRE_STOR[!,:cluster], AnnualSum = zeros(VRE_STOR))
+		for i in 1:inputs["nESR"]
+			tempesrrevenue_VRE_STOR = zeros(VRE_STOR)
+			tempesrrevenue_VRE_STOR = (value.(EP[:vP_VRE_STOR]) * inputs["omega"]) .* dfGen_VRE_STOR[:, Symbol("ESR_$i")] .* dual.(EP[:cESRShare][i])
+			if setup["ParameterScale"] == 1
+				tempesrrevenue_VRE_STOR *= (ModelScalingFactor^2)
+			end
+			dfESRRevVRESTOR.AnnualSum .+= tempesrrevenue_VRE_STOR
+			dfESRRevVRESTOR = hcat(dfESRRevVRESTOR, DataFrame([tempesrrevenue_VRE_STOR], [Symbol("ESR_$i")]))
+		end
+
 		dfESRRev = vcat(dfESRRev, dfESRRevVRESTOR)
-	end
-
-	for i in 1:inputs["nESR"]
-		tempESR = dfGen[!,Symbol("ESR_$i")]
-		if setup["VreStor"] == 1
-			tempESR = vcat(tempESR, dfGen_VRE_STOR[!,Symbol("ESR_$i")])
-		end
-		dfESRRev =  hcat(dfESRRev, dfPower[1:end-1,:AnnualSum] .* tempESR * dfESR[i,:ESR_Price])
-		# dfpower is in MWh already, price is in $/MWh already, no need to scale
-		# if setup["ParameterScale"] == 1
-		# 	#dfESRRev[!,:x1] = dfESRRev[!,:x1] * (1e+3) # MillionUS$ to US$
-		# 	dfESRRev[!,:x1] = dfESRRev[!,:x1] * ModelScalingFactor # MillionUS$ to US$  # Is this right? -Jack 4/29/2021
-		# end
-		rename!(dfESRRev, Dict(:x1 => Symbol("ESR_$i")))
->>>>>>> 37ec98da
 	end
 	CSV.write(joinpath(path, "ESR_Revenue.csv"), dfESRRev)
 	return dfESRRev
