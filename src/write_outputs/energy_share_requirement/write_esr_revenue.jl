"""
GenX: An Configurable Capacity Expansion Model
Copyright (C) 2021,  Massachusetts Institute of Technology
This program is free software; you can redistribute it and/or modify
it under the terms of the GNU General Public License as published by
the Free Software Foundation; either version 2 of the License, or
(at your option) any later version.
This program is distributed in the hope that it will be useful,
but WITHOUT ANY WARRANTY; without even the implied warranty of
MERCHANTABILITY or FITNESS FOR A PARTICULAR PURPOSE.  See the
GNU General Public License for more details.
A complete copy of the GNU General Public License v2 (GPLv2) is available
in LICENSE.txt.  Users uncompressing this from an archive may not have
received this license file.  If not, see <http://www.gnu.org/licenses/>.
"""

@doc raw"""
	write_esr_revenue(path::AbstractString, inputs::Dict, setup::Dict, dfPower::DataFrame, dfESR::DataFrame)

Function for reporting the renewable/clean credit revenue earned by each generator listed in the input file. GenX will print this file only when RPS/CES is modeled and the shadow price can be obtained form the solver. Each row corresponds to a generator, and each column starting from the 6th to the second last is the total revenue earned from each RPS constraint. The revenue is calculated as the total annual generation (if elgible for the corresponding constraint) multiplied by the RPS/CES price. The last column is the total revenue received from all constraint. The unit is \$.
"""
<<<<<<< HEAD
function write_esr_revenue(path::AbstractString, sep::AbstractString, inputs::Dict, setup::Dict, EP::Model)
=======
function write_esr_revenue(path::AbstractString, inputs::Dict, setup::Dict, dfPower::DataFrame, dfESR::DataFrame)
>>>>>>> 8d596530
	dfGen = inputs["dfGen"]
	G = inputs["G"]
	dfESRRev = DataFrame(Region = dfGen[!,:region], Resource = inputs["RESOURCES"], Zone = dfGen[!,:Zone], Cluster = dfGen[!,:cluster], AnnualSum = zeros(G))
	for i in 1:inputs["nESR"]
	    # dfESRRev =  hcat(dfESRRev, dfPower[1:end-1,:AnnualSum] .* dfGen[!,Symbol("ESR_$i")] * dfESR[i,:ESR_Price])
	    tempesrrevenue = zeros(G)
	    tempesrrevenue = (value.(EP[:vP]) * inputs["omega"]) .* dfGen[:, Symbol("ESR_$i")] .* dual.(EP[:cESRShare][i])
	    if setup["ParameterScale"] == 1
	        tempesrrevenue = tempesrrevenue * (ModelScalingFactor^2)
	    end
	    dfESRRev.AnnualSum .= dfESRRev.AnnualSum + tempesrrevenue
	    dfESRRev = hcat(dfESRRev, DataFrame([tempesrrevenue], [Symbol("ESR_$i")]))
	    #  rename!(dfESRRev, Dict(:x1 => Symbol("ESR_$i")))
	end
<<<<<<< HEAD
	# dfESRRev.AnnualSum = sum(eachcol(dfESRRev[:,6:inputs["nESR"]+5]))
	CSV.write(string(path,sep,"ESR_Revenue.csv"), dfESRRev)
=======
	dfESRRev.AnnualSum = sum(eachcol(dfESRRev[:,6:inputs["nESR"]+5]))
	CSV.write(joinpath(path, "ESR_Revenue.csv"), dfESRRev)
>>>>>>> 8d596530
	return dfESRRev
end<|MERGE_RESOLUTION|>--- conflicted
+++ resolved
@@ -15,35 +15,23 @@
 """
 
 @doc raw"""
-	write_esr_revenue(path::AbstractString, inputs::Dict, setup::Dict, dfPower::DataFrame, dfESR::DataFrame)
+	write_esr_revenue(path::AbstractString, inputs::Dict, setup::Dict, EP::Model)
 
 Function for reporting the renewable/clean credit revenue earned by each generator listed in the input file. GenX will print this file only when RPS/CES is modeled and the shadow price can be obtained form the solver. Each row corresponds to a generator, and each column starting from the 6th to the second last is the total revenue earned from each RPS constraint. The revenue is calculated as the total annual generation (if elgible for the corresponding constraint) multiplied by the RPS/CES price. The last column is the total revenue received from all constraint. The unit is \$.
 """
-<<<<<<< HEAD
-function write_esr_revenue(path::AbstractString, sep::AbstractString, inputs::Dict, setup::Dict, EP::Model)
-=======
-function write_esr_revenue(path::AbstractString, inputs::Dict, setup::Dict, dfPower::DataFrame, dfESR::DataFrame)
->>>>>>> 8d596530
-	dfGen = inputs["dfGen"]
-	G = inputs["G"]
-	dfESRRev = DataFrame(Region = dfGen[!,:region], Resource = inputs["RESOURCES"], Zone = dfGen[!,:Zone], Cluster = dfGen[!,:cluster], AnnualSum = zeros(G))
-	for i in 1:inputs["nESR"]
-	    # dfESRRev =  hcat(dfESRRev, dfPower[1:end-1,:AnnualSum] .* dfGen[!,Symbol("ESR_$i")] * dfESR[i,:ESR_Price])
-	    tempesrrevenue = zeros(G)
-	    tempesrrevenue = (value.(EP[:vP]) * inputs["omega"]) .* dfGen[:, Symbol("ESR_$i")] .* dual.(EP[:cESRShare][i])
-	    if setup["ParameterScale"] == 1
-	        tempesrrevenue = tempesrrevenue * (ModelScalingFactor^2)
-	    end
-	    dfESRRev.AnnualSum .= dfESRRev.AnnualSum + tempesrrevenue
-	    dfESRRev = hcat(dfESRRev, DataFrame([tempesrrevenue], [Symbol("ESR_$i")]))
-	    #  rename!(dfESRRev, Dict(:x1 => Symbol("ESR_$i")))
-	end
-<<<<<<< HEAD
-	# dfESRRev.AnnualSum = sum(eachcol(dfESRRev[:,6:inputs["nESR"]+5]))
-	CSV.write(string(path,sep,"ESR_Revenue.csv"), dfESRRev)
-=======
-	dfESRRev.AnnualSum = sum(eachcol(dfESRRev[:,6:inputs["nESR"]+5]))
-	CSV.write(joinpath(path, "ESR_Revenue.csv"), dfESRRev)
->>>>>>> 8d596530
-	return dfESRRev
+function write_esr_revenue(path::AbstractString, inputs::Dict, setup::Dict, EP::Model)
+    dfGen = inputs["dfGen"]
+    G = inputs["G"]
+    dfESRRev = DataFrame(Region=dfGen[!, :region], Resource=inputs["RESOURCES"], Zone=dfGen[!, :Zone], Cluster=dfGen[!, :cluster], AnnualSum=zeros(G))
+    for i in 1:inputs["nESR"]
+        tempesrrevenue = zeros(G)
+        tempesrrevenue = (value.(EP[:vP]) * inputs["omega"]) .* dfGen[:, Symbol("ESR_$i")] .* dual.(EP[:cESRShare][i])
+        if setup["ParameterScale"] == 1
+            tempesrrevenue *= ModelScalingFactor^2
+        end
+        dfESRRev.AnnualSum .= dfESRRev.AnnualSum + tempesrrevenue
+        dfESRRev = hcat(dfESRRev, DataFrame([tempesrrevenue], [Symbol("ESR_$i")]))
+    end
+    CSV.write(joinpath(path, "ESR_Revenue.csv"), dfESRRev)
+    return dfESRRev
 end