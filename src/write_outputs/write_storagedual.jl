--- conflicted
+++ resolved
@@ -19,53 +19,6 @@
 
 Function for reporting dual of storage level (state of charge) balance of each resource in each time step.
 """
-<<<<<<< HEAD
-function write_storagedual(path::AbstractString, sep::AbstractString, inputs::Dict, setup::Dict, EP::Model)
-    dfGen = inputs["dfGen"]
-
-    G = inputs["G"]     # Number of resources (generators, storage, DR, and DERs)
-    T = inputs["T"]     # Number of time steps (hours)
-    Z = inputs["Z"]     # Number of zones
-
-    START_SUBPERIODS = inputs["START_SUBPERIODS"]
-    INTERIOR_SUBPERIODS = inputs["INTERIOR_SUBPERIODS"]
-    REP_PERIOD = inputs["REP_PERIOD"]
-    STOR_ALL = inputs["STOR_ALL"]
-    hours_per_subperiod = inputs["hours_per_subperiod"] #total number of hours per subperiod
-
-    # # Dual of storage level (state of charge) balance of each resource in each time step
-    dfStorageDual = DataFrame(Resource = inputs["RESOURCES"], Zone = dfGen[!, :Zone])
-    # Define an empty array
-    # x1 = Array{Float64}(undef, G, T)
-    # dual_values =Array{Float64}(undef, G, T)
-    dual_values = zeros(G, T)
-
-    # Loop over W separately hours_per_subperiod
-    STOR_ALL_NONLDS = setdiff(STOR_ALL, inputs["STOR_LONG_DURATION"])
-    STOR_ALL_LDS = intersect(STOR_ALL, inputs["STOR_LONG_DURATION"])
-    # print(((dual.(EP[:cSoCBalInterior][INTERIOR_SUBPERIODS, STOR_ALL])).data))
-    dual_values[STOR_ALL, INTERIOR_SUBPERIODS] = (((dual.(EP[:cSoCBalInterior][INTERIOR_SUBPERIODS, STOR_ALL])).data) ./ inputs["omega"][INTERIOR_SUBPERIODS])'
-    dual_values[STOR_ALL_NONLDS, START_SUBPERIODS] = (((dual.(EP[:cSoCBalStart][START_SUBPERIODS, STOR_ALL_NONLDS])).data) ./ inputs["omega"][START_SUBPERIODS])'
-    if !isempty(STOR_ALL_LDS)
-		if setup["OperationWrapping"] == 1
-			REP_HOUR = hours_per_subperiod * (collect(1:REP_PERIOD) - repeat(1:1, REP_PERIOD)) + repeat(1:1, REP_PERIOD) # first hour of each period
-			dual_values[STOR_ALL_LDS, REP_HOUR] = (((dual.(EP[:cSoCBalLongDurationStorageStart][REP_HOUR, STOR_ALL_LDS])).data) ./ inputs["omega"][REP_HOUR])'
-		else
-			dual_values[STOR_ALL_LDS, START_SUBPERIODS] = (((dual.(EP[:cSoCBalStart][START_SUBPERIODS, STOR_ALL_LDS])).data) ./ inputs["omega"][START_SUBPERIODS])'
-		end
-	end
-
-
-    if setup["ParameterScale"] == 1
-        dual_values = dual_values * ModelScalingFactor
-    end
-
-
-    dfStorageDual = hcat(dfStorageDual, DataFrame(dual_values, :auto))
-    rename!(dfStorageDual, [Symbol("Resource"); Symbol("Zone"); [Symbol("t$t") for t in 1:T]])
-
-    CSV.write(string(path, sep, "storagebal_duals.csv"), dftranspose(dfStorageDual, false), writeheader = false)
-=======
 function write_storagedual(path::AbstractString, inputs::Dict, setup::Dict, EP::Model)
 	dfGen = inputs["dfGen"]
 
@@ -104,5 +57,4 @@
 	rename!(dfStorageDual,[Symbol("Resource");Symbol("Zone");[Symbol("t$t") for t in 1:T]])
 
 	CSV.write(joinpath(path, "storagebal_duals.csv"), dftranspose(dfStorageDual, false), writeheader=false)
->>>>>>> 8d596530
 end