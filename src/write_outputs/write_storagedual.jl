--- conflicted
+++ resolved
@@ -54,17 +54,6 @@
 		end
 	end
 
-<<<<<<< HEAD
-=======
-	# Incorporating effect of time step weights (When OperationWrapping=1) and Parameter scaling (ParameterScale=1) on dual variables
-	for y in 1:G
-		if setup["ParameterScale"]==1
-			dual_values[y,:] = x1[y,:]./inputs["omega"] *ModelScalingFactor
-		else
-			dual_values[y,:] = x1[y,:]./inputs["omega"]
-		end
-	end
->>>>>>> 7f1668b3
 
     # for y in 1:G
     #     if y in inputs["STOR_ALL"]
