--- conflicted
+++ resolved
@@ -46,28 +46,21 @@
 	dfStorage = hcat(dfStorage, DataFrame(storagevcapvalue, :auto))
 	auxNew_Names=[Symbol("Resource");Symbol("Zone");[Symbol("t$t") for t in 1:T]]
 	rename!(dfStorage,auxNew_Names)
-<<<<<<< HEAD
-	CSV.write(joinpath(path, "storage.csv"), dftranspose(dfStorage, false), writeheader=false)
-=======
 
 	if setup["VreStor"]==1
 		dfGen_VRE_STOR = inputs["dfGen_VRE_STOR"]
 		VRE_STOR = inputs["VRE_STOR"]
 		dfStorageVRESTOR = DataFrame(Resource = inputs["RESOURCES_VRE_STOR"], Zone = dfGen_VRE_STOR[!,:Zone])
 		s_vre_storage = zeros(VRE_STOR,T)
-		for i in 1:VRE_STOR
-			s_vre_storage[i,:] = value.(EP[:vS_VRE_STOR])[i,:] 
-			if setup["ParameterScale"]==1
-				s_vre_storage[i,:] =  s_vre_storage[i,:] .* ModelScalingFactor
-			end
+		s_vre_storage = value.(EP[:vS])
+		if setup["ParameterScale"] == 1
+			s_vre_storage *= ModelScalingFactor
 		end
-
 		dfStorageVRESTOR = hcat(dfStorageVRESTOR, DataFrame(s_vre_storage, :auto))
 		auxNew_Names=[Symbol("Resource");Symbol("Zone");[Symbol("t$t") for t in 1:T]]
 		rename!(dfStorageVRESTOR,auxNew_Names)
 		dfStorage = vcat(dfStorage, dfStorageVRESTOR)
 	end
 
-	CSV.write(string(path,sep,"storage.csv"), dftranspose(dfStorage, false), writeheader=false)
->>>>>>> 37ec98da
+	CSV.write(string(path,"storage.csv"), dftranspose(dfStorage, false), writeheader=false)
 end