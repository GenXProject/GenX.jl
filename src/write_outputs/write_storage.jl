"""
GenX: An Configurable Capacity Expansion Model
Copyright (C) 2021,  Massachusetts Institute of Technology
This program is free software; you can redistribute it and/or modify
it under the terms of the GNU General Public License as published by
the Free Software Foundation; either version 2 of the License, or
(at your option) any later version.
This program is distributed in the hope that it will be useful,
but WITHOUT ANY WARRANTY; without even the implied warranty of
MERCHANTABILITY or FITNESS FOR A PARTICULAR PURPOSE.  See the
GNU General Public License for more details.
A complete copy of the GNU General Public License v2 (GPLv2) is available
in LICENSE.txt.  Users uncompressing this from an archive may not have
received this license file.  If not, see <http://www.gnu.org/licenses/>.
"""

@doc raw"""
	write_storage(path::AbstractString, sep::AbstractString, inputs::Dict,setup::Dict, EP::Model)

Function for writing the capacities of different storage technologies, including hydro reservoir, flexible storage tech etc.
"""
function write_storage(path::AbstractString, sep::AbstractString, inputs::Dict,setup::Dict, EP::Model)
	dfGen = inputs["dfGen"]
	T = inputs["T"]     # Number of time steps (hours)
	G = inputs["G"]

	# Storage level (state of charge) of each resource in each time step
	dfStorage = DataFrame(Resource = inputs["RESOURCES"], Zone = dfGen[!,:Zone])
	s = zeros(G,T)
	storagevcapvalue = zeros(G,T)
	for i in 1:G
		if i in inputs["STOR_ALL"]
			s[i,:] = value.(EP[:vS])[i,:]
		elseif i in inputs["HYDRO_RES"]
			s[i,:] = value.(EP[:vS_HYDRO])[i,:]
		elseif i in inputs["FLEX"]
			s[i,:] = value.(EP[:vS_FLEX])[i,:]
		end
	end

	# Incorporating effect of Parameter scaling (ParameterScale=1) on output values
	for y in 1:G
		if setup["ParameterScale"]==1
			storagevcapvalue[y,:] = s[y,:].*ModelScalingFactor
		else
			storagevcapvalue[y,:] = s[y,:]
		end
	end

<<<<<<< HEAD
	dfStorage = hcat(dfStorage, convert(DataFrame, storagevcapvalue))
=======

	dfStorage = hcat(dfStorage, DataFrame(storagevcapvalue, :auto))
>>>>>>> 46b0baff
	auxNew_Names=[Symbol("Resource");Symbol("Zone");[Symbol("t$t") for t in 1:T]]
	rename!(dfStorage,auxNew_Names)

	if setup["VreStor"]==1
		dfGen_VRE_STOR = inputs["dfGen_VRE_STOR"]
		VRE_STOR = inputs["VRE_STOR"]
		dfStorageVRESTOR = DataFrame(Resource = inputs["RESOURCES_VRE_STOR"], Zone = dfGen_VRE_STOR[!,:Zone])
		s_vre_storage = zeros(VRE_STOR,T)
		for i in 1:VRE_STOR
			s_vre_storage[i,:] = value.(EP[:vS_VRE_STOR])[i,:] 
			if setup["ParameterScale"]==1
				s_vre_storage[i,:] =  s_vre_storage[i,:] .* ModelScalingFactor
			end
		end

		dfStorageVRESTOR = hcat(dfStorageVRESTOR, convert(DataFrame, s_vre_storage))
		auxNew_Names=[Symbol("Resource");Symbol("Zone");[Symbol("t$t") for t in 1:T]]
		rename!(dfStorageVRESTOR,auxNew_Names)
		dfStorage = vcat(dfStorage, dfStorageVRESTOR)
	end

	CSV.write(string(path,sep,"storage.csv"), dftranspose(dfStorage, false), writeheader=false)
end<|MERGE_RESOLUTION|>--- conflicted
+++ resolved
@@ -47,12 +47,8 @@
 		end
 	end
 
-<<<<<<< HEAD
-	dfStorage = hcat(dfStorage, convert(DataFrame, storagevcapvalue))
-=======
 
 	dfStorage = hcat(dfStorage, DataFrame(storagevcapvalue, :auto))
->>>>>>> 46b0baff
 	auxNew_Names=[Symbol("Resource");Symbol("Zone");[Symbol("t$t") for t in 1:T]]
 	rename!(dfStorage,auxNew_Names)
 
