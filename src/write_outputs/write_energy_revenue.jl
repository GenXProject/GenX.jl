"""
GenX: An Configurable Capacity Expansion Model
Copyright (C) 2021,  Massachusetts Institute of Technology
This program is free software; you can redistribute it and/or modify
it under the terms of the GNU General Public License as published by
the Free Software Foundation; either version 2 of the License, or
(at your option) any later version.
This program is distributed in the hope that it will be useful,
but WITHOUT ANY WARRANTY; without even the implied warranty of
MERCHANTABILITY or FITNESS FOR A PARTICULAR PURPOSE.  See the
GNU General Public License for more details.
A complete copy of the GNU General Public License v2 (GPLv2) is available
in LICENSE.txt.  Users uncompressing this from an archive may not have
received this license file.  If not, see <http://www.gnu.org/licenses/>.
"""

@doc raw"""
	write_energy_revenue(path::AbstractString, sep::AbstractString, inputs::Dict, setup::Dict, EP::Model)

Function for writing energy revenue from the different generation technologies.
"""
function write_energy_revenue(path::AbstractString, sep::AbstractString, inputs::Dict, setup::Dict, EP::Model)
<<<<<<< HEAD
    dfGen = inputs["dfGen"]
    G = inputs["G"]     # Number of resources (generators, storage, DR, and DERs)
    T = inputs["T"]     # Number of time steps (hours)
    Z = inputs["Z"]
    FLEX = inputs["FLEX"]
    NONFLEX = setdiff(collect(1:G), FLEX)
    dfEnergyRevenue = DataFrame(Region = dfGen[!, :region], Resource = inputs["RESOURCES"], Zone = dfGen[!, :Zone], Cluster = dfGen[!, :cluster], AnnualSum = Array{Union{Missing,Float64}}(undef, G),)
    energyrevenue = zeros(G, T)
    energyrevenue[NONFLEX, :] = value.(EP[:vP][NONFLEX, :]) .* transpose(dual.(EP[:cPowerBalance]) ./ inputs["omega"])[dfGen[NONFLEX, :Zone], :]
    if !isempty(FLEX)
        energyrevenue[FLEX, :] = (value.(EP[:vCHARGE_FLEX][FLEX, :]).data) .* transpose(dual.(EP[:cPowerBalance]) ./ inputs["omega"])[dfGen[FLEX, :Zone], :]
    end
    if setup["ParameterScale"] == 1
        energyrevenue = energyrevenue * (ModelScalingFactor^2)
    end
    dfEnergyRevenue.AnnualSum .= energyrevenue * inputs["omega"]
    dfEnergyRevenue = hcat(dfEnergyRevenue, DataFrame(energyrevenue, [Symbol("t$t") for t in 1:T]))
    CSV.write(string(path, sep, "EnergyRevenue.csv"), dftranspose(dfEnergyRevenue, false), writeheader = false)
    return dfEnergyRevenue
=======
	dfGen = inputs["dfGen"]
	G = inputs["G"]     # Number of resources (generators, storage, DR, and DERs)
	T = inputs["T"]     # Number of time steps (hours)
	FLEX = inputs["FLEX"]
	NONFLEX = setdiff(collect(1:G), FLEX)
	dfEnergyRevenue = DataFrame(Region = dfGen.region, Resource = inputs["RESOURCES"], Zone = dfGen.Zone, Cluster = dfGen.cluster, AnnualSum = Array{Float64}(undef, G),)
	energyrevenue = zeros(G, T)
	energyrevenue[NONFLEX, :] = value.(EP[:vP][NONFLEX, :]) .* transpose(dual.(EP[:cPowerBalance]) ./ inputs["omega"])[dfGen[NONFLEX, :Zone], :]
	if !isempty(FLEX)
		energyrevenue[FLEX, :] = value.(EP[:vCHARGE_FLEX][FLEX, :]).data .* transpose(dual.(EP[:cPowerBalance]) ./ inputs["omega"])[dfGen[FLEX, :Zone], :]
	end
	if setup["ParameterScale"] == 1
		energyrevenue *= ModelScalingFactor^2
	end
	dfEnergyRevenue.AnnualSum .= energyrevenue * inputs["omega"]
	CSV.write(string(path,sep,"EnergyRevenue.csv"), dfEnergyRevenue)
	return dfEnergyRevenue
>>>>>>> 8d596530
end<|MERGE_RESOLUTION|>--- conflicted
+++ resolved
@@ -19,28 +19,7 @@
 
 Function for writing energy revenue from the different generation technologies.
 """
-function write_energy_revenue(path::AbstractString, sep::AbstractString, inputs::Dict, setup::Dict, EP::Model)
-<<<<<<< HEAD
-    dfGen = inputs["dfGen"]
-    G = inputs["G"]     # Number of resources (generators, storage, DR, and DERs)
-    T = inputs["T"]     # Number of time steps (hours)
-    Z = inputs["Z"]
-    FLEX = inputs["FLEX"]
-    NONFLEX = setdiff(collect(1:G), FLEX)
-    dfEnergyRevenue = DataFrame(Region = dfGen[!, :region], Resource = inputs["RESOURCES"], Zone = dfGen[!, :Zone], Cluster = dfGen[!, :cluster], AnnualSum = Array{Union{Missing,Float64}}(undef, G),)
-    energyrevenue = zeros(G, T)
-    energyrevenue[NONFLEX, :] = value.(EP[:vP][NONFLEX, :]) .* transpose(dual.(EP[:cPowerBalance]) ./ inputs["omega"])[dfGen[NONFLEX, :Zone], :]
-    if !isempty(FLEX)
-        energyrevenue[FLEX, :] = (value.(EP[:vCHARGE_FLEX][FLEX, :]).data) .* transpose(dual.(EP[:cPowerBalance]) ./ inputs["omega"])[dfGen[FLEX, :Zone], :]
-    end
-    if setup["ParameterScale"] == 1
-        energyrevenue = energyrevenue * (ModelScalingFactor^2)
-    end
-    dfEnergyRevenue.AnnualSum .= energyrevenue * inputs["omega"]
-    dfEnergyRevenue = hcat(dfEnergyRevenue, DataFrame(energyrevenue, [Symbol("t$t") for t in 1:T]))
-    CSV.write(string(path, sep, "EnergyRevenue.csv"), dftranspose(dfEnergyRevenue, false), writeheader = false)
-    return dfEnergyRevenue
-=======
+function write_energy_revenue(path::AbstractString, inputs::Dict, setup::Dict, EP::Model)
 	dfGen = inputs["dfGen"]
 	G = inputs["G"]     # Number of resources (generators, storage, DR, and DERs)
 	T = inputs["T"]     # Number of time steps (hours)
@@ -56,7 +35,6 @@
 		energyrevenue *= ModelScalingFactor^2
 	end
 	dfEnergyRevenue.AnnualSum .= energyrevenue * inputs["omega"]
-	CSV.write(string(path,sep,"EnergyRevenue.csv"), dfEnergyRevenue)
+	CSV.write(joinpath(path, "EnergyRevenue.csv"), dfEnergyRevenue)
 	return dfEnergyRevenue
->>>>>>> 8d596530
 end