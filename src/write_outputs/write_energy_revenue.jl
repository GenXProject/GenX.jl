"""
GenX: An Configurable Capacity Expansion Model
Copyright (C) 2021,  Massachusetts Institute of Technology
This program is free software; you can redistribute it and/or modify
it under the terms of the GNU General Public License as published by
the Free Software Foundation; either version 2 of the License, or
(at your option) any later version.
This program is distributed in the hope that it will be useful,
but WITHOUT ANY WARRANTY; without even the implied warranty of
MERCHANTABILITY or FITNESS FOR A PARTICULAR PURPOSE.  See the
GNU General Public License for more details.
A complete copy of the GNU General Public License v2 (GPLv2) is available
in LICENSE.txt.  Users uncompressing this from an archive may not have
received this license file.  If not, see <http://www.gnu.org/licenses/>.
"""

@doc raw"""
	write_energy_revenue(path::AbstractString, sep::AbstractString, inputs::Dict, setup::Dict, EP::Model, dfPower::DataFrame, dfPrice::DataFrame, dfCharge::DataFrame)

Function for writing energy revenue from the different generation technologies.
"""
function write_energy_revenue(path::AbstractString, sep::AbstractString, inputs::Dict, setup::Dict, EP::Model, dfPower::DataFrame, dfPrice::DataFrame, dfCharge::DataFrame)
	dfGen = inputs["dfGen"]
	G = inputs["G"]     # Number of resources (generators, storage, DR, and DERs)
	T = inputs["T"]     # Number of time steps (hours)
	# dfEnergyRevenue = DataFrame(Resource = inputs["RESOURCES"], Zone = dfGen[!,:Zone], AnnualSum = Array{Union{Missing,Float32}}(undef, G))
	# the price is already US$/MWh, and dfPower and dfCharge is already in MW, so no scaling is needed
	dfEnergyRevenue = DataFrame(Region = dfGen[!,:region], Resource = inputs["RESOURCES"], Zone = dfGen[!,:Zone], Cluster = dfGen[!,:cluster], AnnualSum = Array{Union{Missing,Float32}}(undef, G), )
	if setup["VreStor"] == 1
		dfGen_VRE_STOR = inputs["dfGen_VRE_STOR"]
		dfEnergyRevenueVRESTOR = DataFrame(Region = dfGen_VRE_STOR[!,:region], Resource = inputs["RESOURCES_VRE_STOR"], Zone = dfGen_VRE_STOR[!,:Zone], Cluster = dfGen_VRE_STOR[!,:cluster], AnnualSum = Array{Union{Missing,Float32}}(undef, inputs["VRE_STOR"]), )
		dfEnergyRevenue = vcat(dfEnergyRevenue, dfEnergyRevenueVRESTOR)
	end
	# initiation
	i = 1
	dfEnergyRevenue_ = (DataFrame([[names(dfPower)]; collect.(eachrow(dfPower))], [:column; Symbol.(axes(dfPower, 1))])[4:T+3,2] .*
	DataFrame([[names(dfPrice)]; collect.(eachrow(dfPrice))], [:column; Symbol.(axes(dfPrice, 1))])[2:T+1,dfPower[1,:][:Zone]+1].*
	inputs["omega"])
	if i in inputs["FLEX"]
		dfEnergyRevenue_ = (DataFrame([[names(dfCharge)]; collect.(eachrow(dfCharge))], [:column; Symbol.(axes(dfCharge, 1))])[4:T+3,2] .*
		DataFrame([[names(dfPrice)]; collect.(eachrow(dfPrice))], [:column; Symbol.(axes(dfPrice, 1))])[2:T+1,dfPower[1,:][:Zone]+1].*
		inputs["omega"])
	end
	if setup["VreStor"]==1
		temp_G = G + inputs["VRE_STOR"]
	else
		temp_G = G
	end
	for i in 2:temp_G
		if i in inputs["FLEX"]
			dfEnergyRevenue_1 = (DataFrame([[names(dfCharge)]; collect.(eachrow(dfCharge))], [:column; Symbol.(axes(dfCharge, 1))])[4:T+3,i+1] .*
			DataFrame([[names(dfPrice)]; collect.(eachrow(dfPrice))], [:column; Symbol.(axes(dfPrice, 1))])[2:T+1,dfPower[i,:][:Zone]+1].*
			inputs["omega"])
		else
			dfEnergyRevenue_1 = (DataFrame([[names(dfPower)]; collect.(eachrow(dfPower))], [:column; Symbol.(axes(dfPower, 1))])[4:T+3,i+1] .*
			DataFrame([[names(dfPrice)]; collect.(eachrow(dfPrice))], [:column; Symbol.(axes(dfPrice, 1))])[2:T+1,dfPower[i,:][:Zone]+1].*
			inputs["omega"])
		end
		dfEnergyRevenue_ = hcat(dfEnergyRevenue_, dfEnergyRevenue_1)
	end
<<<<<<< HEAD
	dfEnergyRevenue = hcat(dfEnergyRevenue, convert(DataFrame, dfEnergyRevenue_'))
	for i in 1:temp_G
=======
	dfEnergyRevenue = hcat(dfEnergyRevenue, DataFrame(dfEnergyRevenue_', :auto))
	for i in 1:G
>>>>>>> 46b0baff
		dfEnergyRevenue[!,:AnnualSum][i] = sum(dfEnergyRevenue[i,6:T+5])
	end
	dfEnergyRevenue_annualonly = dfEnergyRevenue[!,1:5]
	CSV.write(string(path,sep,"EnergyRevenue.csv"), dfEnergyRevenue_annualonly)
	return dfEnergyRevenue
end
#=function write_energy_revenue(path::AbstractString, sep::AbstractString, inputs::Dict, setup::Dict, EP::Model, dfPower::DataFrame, dfPrice::DataFrame, dfCharge::DataFrame)
	dfGen = inputs["dfGen"]
	G = inputs["G"]     # Number of resources (generators, storage, DR, and DERs)
	T = inputs["T"]     # Number of time steps (hours)
	dfEnergyRevenue = DataFrame(Resource = inputs["RESOURCES"], Zone = dfGen[!,:Zone], AnnualSum = Array{Union{Missing,Float32}}(undef, G))
	# the price is already US$/MWh, and dfPower and dfCharge is already in MW, so no scaling is needed

	# dfEnergyRevenue_ = (DataFrame([[names(dfPower)]; collect.(eachrow(dfPower))], [:column; Symbol.(axes(dfPower, 1))])[4:T+3,2] .*
	# DataFrame([[names(dfPrice)]; collect.(eachrow(dfPrice))], [:column; Symbol.(axes(dfPrice, 1))])[2:T+1,dfPower[1,:][:Zone]+1] .*
	# inputs["omega"])
	# for i in 2:G
	# 	dfEnergyRevenue_1 = (DataFrame([[names(dfPower)]; collect.(eachrow(dfPower))], [:column; Symbol.(axes(dfPower, 1))])[4:T+3,i+1] .*
	# 	DataFrame([[names(dfPrice)]; collect.(eachrow(dfPrice))], [:column; Symbol.(axes(dfPrice, 1))])[2:T+1,dfPower[i,:][:Zone]+1] .*
	# 	inputs["omega"])
	# 	dfEnergyRevenue_ = hcat(dfEnergyRevenue_, dfEnergyRevenue_1)
	# end
	for i in 1:G
		if i in inputs["FLEX"]
			dfEnergyRevenue_1 = (DataFrame([[names(dfCharge)]; collect.(eachrow(dfCharge))], [:column; Symbol.(axes(dfCharge, 1))])[4:T+3,i+1] .*
			DataFrame([[names(dfPrice)]; collect.(eachrow(dfPrice))], [:column; Symbol.(axes(dfPrice, 1))])[2:T+1,dfPower[i,:][:Zone]+1] .*
			inputs["omega"])
		else
			dfEnergyRevenue_1 = (DataFrame([[names(dfPower)]; collect.(eachrow(dfPower))], [:column; Symbol.(axes(dfPower, 1))])[4:T+3,i+1] .*
			DataFrame([[names(dfPrice)]; collect.(eachrow(dfPrice))], [:column; Symbol.(axes(dfPrice, 1))])[2:T+1,dfPower[i,:][:Zone]+1] .*
			inputs["omega"])
		end
		dfEnergyRevenue = hcat(dfEnergyRevenue, convert(DataFrame, dfEnergyRevenue_1'))
	end

	# dfEnergyRevenue = hcat(dfEnergyRevenue, convert(DataFrame, dfEnergyRevenue_'))
	for i in 1:G
		dfEnergyRevenue[!,:AnnualSum][i] = sum(dfEnergyRevenue[i,6:T+5])
	end
	CSV.write(string(path,sep,"EnergyRevenue.csv"), dfEnergyRevenue)
	return dfEnergyRevenue
end
=#<|MERGE_RESOLUTION|>--- conflicted
+++ resolved
@@ -58,13 +58,8 @@
 		end
 		dfEnergyRevenue_ = hcat(dfEnergyRevenue_, dfEnergyRevenue_1)
 	end
-<<<<<<< HEAD
-	dfEnergyRevenue = hcat(dfEnergyRevenue, convert(DataFrame, dfEnergyRevenue_'))
+	dfEnergyRevenue = hcat(dfEnergyRevenue, DataFrame(dfEnergyRevenue_', :auto))
 	for i in 1:temp_G
-=======
-	dfEnergyRevenue = hcat(dfEnergyRevenue, DataFrame(dfEnergyRevenue_', :auto))
-	for i in 1:G
->>>>>>> 46b0baff
 		dfEnergyRevenue[!,:AnnualSum][i] = sum(dfEnergyRevenue[i,6:T+5])
 	end
 	dfEnergyRevenue_annualonly = dfEnergyRevenue[!,1:5]
