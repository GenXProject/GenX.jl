"""
GenX: An Configurable Capacity Expansion Model
Copyright (C) 2021,  Massachusetts Institute of Technology
This program is free software; you can redistribute it and/or modify
it under the terms of the GNU General Public License as published by
the Free Software Foundation; either version 2 of the License, or
(at your option) any later version.
This program is distributed in the hope that it will be useful,
but WITHOUT ANY WARRANTY; without even the implied warranty of
MERCHANTABILITY or FITNESS FOR A PARTICULAR PURPOSE.  See the
GNU General Public License for more details.
A complete copy of the GNU General Public License v2 (GPLv2) is available
in LICENSE.txt.  Users uncompressing this from an archive may not have
received this license file.  If not, see <http://www.gnu.org/licenses/>.
"""

<<<<<<< HEAD
function write_reserve_margin(path::AbstractString, sep::AbstractString, inputs::Dict, setup::Dict, EP::Model)
    NCRM = inputs["NCapacityReserveMargin"]
    T = inputs["T"]     # Number of time steps (hours)
    #dfResMar dataframe with weights included for calculations
    dfResMar = DataFrame(Constraint = [Symbol("t$t") for t in 1:T])
    temp_ResMar = transpose(dual.(EP[:cCapacityResMargin])) ./ inputs["omega"]
    if setup["ParameterScale"] == 1
        temp_ResMar = temp_ResMar * ModelScalingFactor # Convert from MillionUS$/GWh to US$/MWh
    end
    dfResMar = hcat(dfResMar, DataFrame(temp_ResMar, [Symbol("CapRes_$i") for i in 1:NCRM]))
    # auxNew_Names = [Symbol("Constraint"); [Symbol("CapRes_$i") for i in 1:NCRM]]
    # rename!(dfResMar, auxNew_Names)
    CSV.write(string(path, sep, "ReserveMargin.csv"), dfResMar)
=======
function write_reserve_margin(path::AbstractString, setup::Dict, EP::Model)
	temp_ResMar = dual.(EP[:cCapacityResMargin])
	if setup["ParameterScale"] == 1
		temp_ResMar = temp_ResMar * ModelScalingFactor # Convert from MillionUS$/GWh to US$/MWh
	end
	dfResMar = DataFrame(temp_ResMar, :auto)
	CSV.write(joinpath(path, "ReserveMargin.csv"), dfResMar)
	return dfResMar
>>>>>>> 8d596530
end<|MERGE_RESOLUTION|>--- conflicted
+++ resolved
@@ -14,28 +14,14 @@
 received this license file.  If not, see <http://www.gnu.org/licenses/>.
 """
 
-<<<<<<< HEAD
-function write_reserve_margin(path::AbstractString, sep::AbstractString, inputs::Dict, setup::Dict, EP::Model)
+function write_reserve_margin(path::AbstractString, inputs::Dict, setup::Dict, EP::Model)
     NCRM = inputs["NCapacityReserveMargin"]
     T = inputs["T"]     # Number of time steps (hours)
-    #dfResMar dataframe with weights included for calculations
     dfResMar = DataFrame(Constraint = [Symbol("t$t") for t in 1:T])
     temp_ResMar = transpose(dual.(EP[:cCapacityResMargin])) ./ inputs["omega"]
     if setup["ParameterScale"] == 1
-        temp_ResMar = temp_ResMar * ModelScalingFactor # Convert from MillionUS$/GWh to US$/MWh
+        temp_ResMar *= ModelScalingFactor # Convert from MillionUS$/GWh to US$/MWh
     end
     dfResMar = hcat(dfResMar, DataFrame(temp_ResMar, [Symbol("CapRes_$i") for i in 1:NCRM]))
-    # auxNew_Names = [Symbol("Constraint"); [Symbol("CapRes_$i") for i in 1:NCRM]]
-    # rename!(dfResMar, auxNew_Names)
-    CSV.write(string(path, sep, "ReserveMargin.csv"), dfResMar)
-=======
-function write_reserve_margin(path::AbstractString, setup::Dict, EP::Model)
-	temp_ResMar = dual.(EP[:cCapacityResMargin])
-	if setup["ParameterScale"] == 1
-		temp_ResMar = temp_ResMar * ModelScalingFactor # Convert from MillionUS$/GWh to US$/MWh
-	end
-	dfResMar = DataFrame(temp_ResMar, :auto)
-	CSV.write(joinpath(path, "ReserveMargin.csv"), dfResMar)
-	return dfResMar
->>>>>>> 8d596530
+    CSV.write(joinpath(path, "ReserveMargin.csv"), dfResMar)
 end