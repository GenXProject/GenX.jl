<<<<<<< HEAD
"""
GenX: An Configurable Capacity Expansion Model
Copyright (C) 2021,  Massachusetts Institute of Technology
This program is free software; you can redistribute it and/or modify
it under the terms of the GNU General Public License as published by
the Free Software Foundation; either version 2 of the License, or
(at your option) any later version.
This program is distributed in the hope that it will be useful,
but WITHOUT ANY WARRANTY; without even the implied warranty of
MERCHANTABILITY or FITNESS FOR A PARTICULAR PURPOSE.  See the
GNU General Public License for more details.
A complete copy of the GNU General Public License v2 (GPLv2) is available
in LICENSE.txt.  Users uncompressing this from an archive may not have
received this license file.  If not, see <http://www.gnu.org/licenses/>.
"""

function write_reserve_margin(path::AbstractString, inputs::Dict, setup::Dict, EP::Model)
    NCRM = inputs["NCapacityReserveMargin"]
    T = inputs["T"]     # Number of time steps (hours)
    dfResMar = DataFrame(Constraint = [Symbol("t$t") for t in 1:T])
    temp_ResMar = transpose(dual.(EP[:cCapacityResMargin])) ./ inputs["omega"]
    if setup["ParameterScale"] == 1
        temp_ResMar *= ModelScalingFactor # Convert from MillionUS$/GWh to US$/MWh
    end
    dfResMar = hcat(dfResMar, DataFrame(temp_ResMar, [Symbol("CapRes_$i") for i in 1:NCRM]))
    CSV.write(joinpath(path,  "ReserveMargin.csv"), dfResMar)
    return dfResMar
end
=======
function write_reserve_margin(path::AbstractString, setup::Dict, EP::Model)
	temp_ResMar = dual.(EP[:cCapacityResMargin])
	if setup["ParameterScale"] == 1
		temp_ResMar = temp_ResMar * ModelScalingFactor # Convert from MillionUS$/GWh to US$/MWh
	end
	dfResMar = DataFrame(temp_ResMar, :auto)
	CSV.write(joinpath(path, "ReserveMargin.csv"), dfResMar)
	return dfResMar
end
>>>>>>> 5ccb3cab
<|MERGE_RESOLUTION|>--- conflicted
+++ resolved
@@ -1,4 +1,3 @@
-<<<<<<< HEAD
 """
 GenX: An Configurable Capacity Expansion Model
 Copyright (C) 2021,  Massachusetts Institute of Technology
@@ -27,14 +26,3 @@
     CSV.write(joinpath(path,  "ReserveMargin.csv"), dfResMar)
     return dfResMar
 end
-=======
-function write_reserve_margin(path::AbstractString, setup::Dict, EP::Model)
-	temp_ResMar = dual.(EP[:cCapacityResMargin])
-	if setup["ParameterScale"] == 1
-		temp_ResMar = temp_ResMar * ModelScalingFactor # Convert from MillionUS$/GWh to US$/MWh
-	end
-	dfResMar = DataFrame(temp_ResMar, :auto)
-	CSV.write(joinpath(path, "ReserveMargin.csv"), dfResMar)
-	return dfResMar
-end
->>>>>>> 5ccb3cab
