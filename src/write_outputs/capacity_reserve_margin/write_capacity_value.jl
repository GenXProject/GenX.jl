"""
GenX: An Configurable Capacity Expansion Model
Copyright (C) 2021,  Massachusetts Institute of Technology
This program is free software; you can redistribute it and/or modify
it under the terms of the GNU General Public License as published by
the Free Software Foundation; either version 2 of the License, or
(at your option) any later version.
This program is distributed in the hope that it will be useful,
but WITHOUT ANY WARRANTY; without even the implied warranty of
MERCHANTABILITY or FITNESS FOR A PARTICULAR PURPOSE.  See the
GNU General Public License for more details.
A complete copy of the GNU General Public License v2 (GPLv2) is available
in LICENSE.txt.  Users uncompressing this from an archive may not have
received this license file.  If not, see <http://www.gnu.org/licenses/>.
"""

function write_capacity_value(path::AbstractString, sep::AbstractString, inputs::Dict, setup::Dict, EP::Model)
<<<<<<< HEAD
    dfGen = inputs["dfGen"]
    G = inputs["G"]     # Number of resources (generators, storage, DR, and DERs)
    T = inputs["T"]     # Number of time steps (hours)
    SEG = inputs["SEG"]  # Number of lines
    Z = inputs["Z"]     # Number of zonests
    L = inputs["L"] # Number of lines
    THERM_ALL = inputs["THERM_ALL"]
    VRE = inputs["VRE"]
    HYDRO_RES = inputs["HYDRO_RES"]
    STOR_ALL = inputs["STOR_ALL"]
    FLEX = inputs["FLEX"]
    MUST_RUN = inputs["MUST_RUN"]
    #calculating capacity value under reserve margin constraint, added by NP on 10/21/2020; modified by QX on Jan 23, 2022
    if setup["ParameterScale"] == 1
        existingplant_position = findall(x -> x >= 1, (value.(EP[:eTotalCap])) * ModelScalingFactor)
    else
        existingplant_position = findall(x -> x >= 1, (value.(EP[:eTotalCap])))
    end
    THERM_ALL_EX = intersect(THERM_ALL, existingplant_position)
    VRE_EX = intersect(VRE, existingplant_position)
    HYDRO_RES_EX = intersect(HYDRO_RES, existingplant_position)
    STOR_ALL_EX = intersect(STOR_ALL, existingplant_position)
    FLEX_EX = intersect(FLEX, existingplant_position)
    MUST_RUN_EX = intersect(MUST_RUN, existingplant_position)
    totalcap = repeat((value.(EP[:eTotalCap])), 1, T)
    dfCapValue = DataFrame()
    for i in 1:inputs["NCapacityReserveMargin"]
        temp_dfCapValue = DataFrame(Region = dfGen[!, :region], Resource = inputs["RESOURCES"], Zone = dfGen[!, :Zone], Cluster = dfGen[!, :cluster], Reserve = fill(Symbol("CapRes_$i"), G), AnnualAverage = zeros(G))
        temp_capvalue = zeros(G, T)
        temp_riskyhour = zeros(G, T)
        temp_cap_derate = zeros(G, T)
        if setup["ParameterScale"] == 1
            riskyhour_position = findall(x -> x >= 1, ((dual.(EP[:cCapacityResMargin][i, :])) ./ inputs["omega"] * ModelScalingFactor))
        else
            riskyhour_position = findall(x -> x >= 1, ((dual.(EP[:cCapacityResMargin][i, :])) ./ inputs["omega"]))
        end
        temp_riskyhour[:, riskyhour_position] = repeat(transpose(repeat(1:1, inner = length(riskyhour_position))), G, 1)
        temp_cap_derate[existingplant_position, :] = repeat(dfGen[existingplant_position, Symbol("CapRes_$i")], 1, T)
    
        temp_capvalue[THERM_ALL_EX, :] = temp_cap_derate[THERM_ALL_EX, :] .* temp_riskyhour[THERM_ALL_EX, :]
        temp_capvalue[VRE_EX, :] = temp_cap_derate[VRE_EX, :] .* (inputs["pP_Max"][VRE_EX, :]) .* temp_riskyhour[VRE_EX, :]
        temp_capvalue[MUST_RUN_EX, :] = temp_cap_derate[MUST_RUN_EX, :] .* (inputs["pP_Max"][MUST_RUN_EX, :]) .* temp_riskyhour[MUST_RUN_EX, :]
        temp_capvalue[HYDRO_RES_EX, :] = temp_cap_derate[HYDRO_RES_EX, :] .* (value.(EP[:vP][HYDRO_RES_EX, :])) .* temp_riskyhour[HYDRO_RES_EX, :] ./ totalcap[HYDRO_RES_EX, :]
        temp_capvalue[STOR_ALL_EX, :] = temp_cap_derate[STOR_ALL_EX, :] .* ((value.(EP[:vP][STOR_ALL_EX, :]) - value.(EP[:vCHARGE][STOR_ALL_EX, :]).data)) .* temp_riskyhour[STOR_ALL_EX, :] ./ totalcap[STOR_ALL_EX, :]
        temp_capvalue[FLEX_EX, :] = temp_cap_derate[FLEX_EX, :] .* ((value.(EP[:vCHARGE_FLEX][FLEX_EX, :]).data - value.(EP[:vP][FLEX_EX, :]))) .* temp_riskyhour[FLEX_EX, :] ./ totalcap[FLEX_EX, :]
		if !isempty(riskyhour_position)
        	temp_dfCapValue.AnnualAverage .= temp_capvalue * inputs["omega"] / sum(inputs["omega"][riskyhour_position])
		end
        temp_dfCapValue = hcat(temp_dfCapValue, DataFrame(temp_capvalue, :auto))
        auxNew_Names = [Symbol("Region"); Symbol("Resource"); Symbol("Zone"); Symbol("Cluster"); Symbol("Reserve"); Symbol("AnnualAverage"); [Symbol("t$t") for t in 1:T]]
        rename!(temp_dfCapValue, auxNew_Names)
        # dfCapValue_ = dfPower[1:end-1,:]
        # dfCapValue_ = select!(dfCapValue_, Not(:AnnualSum))
        # if v"1.3" <= VERSION < v"1.4"
        # 	dfCapValue_[!,:Reserve] .= Symbol("CapRes_$i")
        # elseif v"1.4" <= VERSION < v"1.7"
        # 	#dfCapValue_.Reserve = Symbol("CapRes_$i")
        # 	dfCapValue_.Reserve = fill(Symbol("CapRes_$i"), size(dfCapValue_, 1))
        # end
        # for t in 1:T
        # 	if dfResMar[i,t] > 0.0001
        # 		for y in 1:G
        # 			if (dfCap[y, :EndCap] > 0.0001) .& (y in STOR_ALL) # including storage
        # 			    dfCapValue_[y, Symbol("t$t")] = ((dfPower[y, Symbol("t$t")] - dfCharge[y, Symbol("t$t")]) * dfGen[y, Symbol("CapRes_$i")]) / dfCap[y, :EndCap]
        # 			elseif (dfCap[y, :EndCap] > 0.0001) .& (y in HYDRO_RES) # including hydro and VRE
        # 			    dfCapValue_[y, Symbol("t$t")] = ((dfPower[y, Symbol("t$t")]) * dfGen[y, Symbol("CapRes_$i")]) / dfCap[y, :EndCap]
        # 			elseif (dfCap[y, :EndCap] > 0.0001) .& (y in VRE) # including hydro and VRE
        # 			    dfCapValue_[y, Symbol("t$t")] = ((inputs["pP_Max"][y, t]) * dfGen[y, Symbol("CapRes_$i")])
        # 			elseif (dfCap[y, :EndCap] > 0.0001) .& (y in FLEX) # including flexible load
        # 			    dfCapValue_[y, Symbol("t$t")] = ((dfCharge[y, Symbol("t$t")] - dfPower[y, Symbol("t$t")]) * dfGen[y, Symbol("CapRes_$i")]) / dfCap[y, :EndCap]
        # 			elseif (dfCap[y, :EndCap] > 0.0001) .& (y in THERM_ALL) # including thermal
        # 			    dfCapValue_[y, Symbol("t$t")] = dfGen[y, Symbol("CapRes_$i")]
        # 			elseif (dfCap[y, :EndCap] > 0.0001) .& (y in MUST_RUN) # Must run technologies are not considered for reserve margin
        # 			    dfCapValue_[y, Symbol("t$t")] = ((inputs["pP_Max"][y, t]) * dfGen[y, Symbol("CapRes_$i")])
        # 			end
        # 		end
        # 	else
        # 		dfCapValue_[!,Symbol("t$t")] .= 0
        # 	end
        # end
        dfCapValue = vcat(dfCapValue, temp_dfCapValue)
    end
    CSV.write(string(path, sep, "CapacityValue.csv"), dfCapValue)
=======
	dfGen = inputs["dfGen"]
	G = inputs["G"]     # Number of resources (generators, storage, DR, and DERs)
	T = inputs["T"]     # Number of time steps (hours)
	SEG = inputs["SEG"]  # Number of lines
	L = inputs["L"] # Number of lines
	THERM_ALL = inputs["THERM_ALL"]
	VRE = inputs["VRE"]
	HYDRO_RES = inputs["HYDRO_RES"]
	STOR_ALL = inputs["STOR_ALL"]
	FLEX = inputs["FLEX"]
	MUST_RUN = inputs["MUST_RUN"]
	if setup["ParameterScale"] == 1
		existingplant_position = findall(x -> x >= 1, (value.(EP[:eTotalCap])) * ModelScalingFactor)
	else
		existingplant_position = findall(x -> x >= 1, (value.(EP[:eTotalCap])))
	end
	THERM_ALL_EX = intersect(THERM_ALL, existingplant_position)
	VRE_EX = intersect(VRE, existingplant_position)
	HYDRO_RES_EX = intersect(HYDRO_RES, existingplant_position)
	STOR_ALL_EX = intersect(STOR_ALL, existingplant_position)
	FLEX_EX = intersect(FLEX, existingplant_position)
	MUST_RUN_EX = intersect(MUST_RUN, existingplant_position)
	totalcap = repeat((value.(EP[:eTotalCap])), 1, T)
	dfCapValue = DataFrame()
	for i in 1:inputs["NCapacityReserveMargin"]
		temp_dfCapValue = DataFrame(Resource = inputs["RESOURCES"], Zone = dfGen[!, :Zone], Reserve = fill(Symbol("CapRes_$i"), G))
		temp_capvalue = zeros(G, T)
		temp_riskyhour = zeros(G, T)
		temp_cap_derate = zeros(G, T)
		if setup["ParameterScale"] == 1
			riskyhour_position = findall(x -> x >= 1, ((dual.(EP[:cCapacityResMargin][i, :])) ./ inputs["omega"] * ModelScalingFactor))
		else
			riskyhour_position = findall(x -> x >= 1, ((dual.(EP[:cCapacityResMargin][i, :])) ./ inputs["omega"]))
		end
		temp_riskyhour[:, riskyhour_position] = ones(Int, G, length(riskyhour_position))
		temp_cap_derate[existingplant_position, :] = repeat(dfGen[existingplant_position, Symbol("CapRes_$i")], 1, T)

		temp_capvalue[THERM_ALL_EX, :] = temp_cap_derate[THERM_ALL_EX, :] .* temp_riskyhour[THERM_ALL_EX, :]
		temp_capvalue[VRE_EX, :] = temp_cap_derate[VRE_EX, :] .* (inputs["pP_Max"][VRE_EX, :]) .* temp_riskyhour[VRE_EX, :]
		temp_capvalue[MUST_RUN_EX, :] = temp_cap_derate[MUST_RUN_EX, :] .* (inputs["pP_Max"][MUST_RUN_EX, :]) .* temp_riskyhour[MUST_RUN_EX, :]
		temp_capvalue[HYDRO_RES_EX, :] = temp_cap_derate[HYDRO_RES_EX, :] .* (value.(EP[:vP][HYDRO_RES_EX, :])) .* temp_riskyhour[HYDRO_RES_EX, :] ./ totalcap[HYDRO_RES_EX, :]
		if !isempty(STOR_ALL_EX)
			temp_capvalue[STOR_ALL_EX, :] = temp_cap_derate[STOR_ALL_EX, :] .* ((value.(EP[:vP][STOR_ALL_EX, :]) - value.(EP[:vCHARGE][STOR_ALL_EX, :]).data)) .* temp_riskyhour[STOR_ALL_EX, :] ./ totalcap[STOR_ALL_EX, :]
		end
		if !isempty(FLEX_EX)
			temp_capvalue[FLEX_EX, :] = temp_cap_derate[FLEX_EX, :] .* ((value.(EP[:vCHARGE_FLEX][FLEX_EX, :]).data - value.(EP[:vP][FLEX_EX, :]))) .* temp_riskyhour[FLEX_EX, :] ./ totalcap[FLEX_EX, :]
		end
		temp_dfCapValue = hcat(temp_dfCapValue, DataFrame(temp_capvalue, :auto))
		auxNew_Names = [Symbol("Resource"); Symbol("Zone"); Symbol("Reserve"); [Symbol("t$t") for t in 1:T]]
		rename!(temp_dfCapValue, auxNew_Names)
		append!(dfCapValue, temp_dfCapValue)
	end
	CSV.write(string(path,sep,"CapacityValue.csv"), dfCapValue)
>>>>>>> 8d596530
end<|MERGE_RESOLUTION|>--- conflicted
+++ resolved
@@ -14,92 +14,7 @@
 received this license file.  If not, see <http://www.gnu.org/licenses/>.
 """
 
-function write_capacity_value(path::AbstractString, sep::AbstractString, inputs::Dict, setup::Dict, EP::Model)
-<<<<<<< HEAD
-    dfGen = inputs["dfGen"]
-    G = inputs["G"]     # Number of resources (generators, storage, DR, and DERs)
-    T = inputs["T"]     # Number of time steps (hours)
-    SEG = inputs["SEG"]  # Number of lines
-    Z = inputs["Z"]     # Number of zonests
-    L = inputs["L"] # Number of lines
-    THERM_ALL = inputs["THERM_ALL"]
-    VRE = inputs["VRE"]
-    HYDRO_RES = inputs["HYDRO_RES"]
-    STOR_ALL = inputs["STOR_ALL"]
-    FLEX = inputs["FLEX"]
-    MUST_RUN = inputs["MUST_RUN"]
-    #calculating capacity value under reserve margin constraint, added by NP on 10/21/2020; modified by QX on Jan 23, 2022
-    if setup["ParameterScale"] == 1
-        existingplant_position = findall(x -> x >= 1, (value.(EP[:eTotalCap])) * ModelScalingFactor)
-    else
-        existingplant_position = findall(x -> x >= 1, (value.(EP[:eTotalCap])))
-    end
-    THERM_ALL_EX = intersect(THERM_ALL, existingplant_position)
-    VRE_EX = intersect(VRE, existingplant_position)
-    HYDRO_RES_EX = intersect(HYDRO_RES, existingplant_position)
-    STOR_ALL_EX = intersect(STOR_ALL, existingplant_position)
-    FLEX_EX = intersect(FLEX, existingplant_position)
-    MUST_RUN_EX = intersect(MUST_RUN, existingplant_position)
-    totalcap = repeat((value.(EP[:eTotalCap])), 1, T)
-    dfCapValue = DataFrame()
-    for i in 1:inputs["NCapacityReserveMargin"]
-        temp_dfCapValue = DataFrame(Region = dfGen[!, :region], Resource = inputs["RESOURCES"], Zone = dfGen[!, :Zone], Cluster = dfGen[!, :cluster], Reserve = fill(Symbol("CapRes_$i"), G), AnnualAverage = zeros(G))
-        temp_capvalue = zeros(G, T)
-        temp_riskyhour = zeros(G, T)
-        temp_cap_derate = zeros(G, T)
-        if setup["ParameterScale"] == 1
-            riskyhour_position = findall(x -> x >= 1, ((dual.(EP[:cCapacityResMargin][i, :])) ./ inputs["omega"] * ModelScalingFactor))
-        else
-            riskyhour_position = findall(x -> x >= 1, ((dual.(EP[:cCapacityResMargin][i, :])) ./ inputs["omega"]))
-        end
-        temp_riskyhour[:, riskyhour_position] = repeat(transpose(repeat(1:1, inner = length(riskyhour_position))), G, 1)
-        temp_cap_derate[existingplant_position, :] = repeat(dfGen[existingplant_position, Symbol("CapRes_$i")], 1, T)
-    
-        temp_capvalue[THERM_ALL_EX, :] = temp_cap_derate[THERM_ALL_EX, :] .* temp_riskyhour[THERM_ALL_EX, :]
-        temp_capvalue[VRE_EX, :] = temp_cap_derate[VRE_EX, :] .* (inputs["pP_Max"][VRE_EX, :]) .* temp_riskyhour[VRE_EX, :]
-        temp_capvalue[MUST_RUN_EX, :] = temp_cap_derate[MUST_RUN_EX, :] .* (inputs["pP_Max"][MUST_RUN_EX, :]) .* temp_riskyhour[MUST_RUN_EX, :]
-        temp_capvalue[HYDRO_RES_EX, :] = temp_cap_derate[HYDRO_RES_EX, :] .* (value.(EP[:vP][HYDRO_RES_EX, :])) .* temp_riskyhour[HYDRO_RES_EX, :] ./ totalcap[HYDRO_RES_EX, :]
-        temp_capvalue[STOR_ALL_EX, :] = temp_cap_derate[STOR_ALL_EX, :] .* ((value.(EP[:vP][STOR_ALL_EX, :]) - value.(EP[:vCHARGE][STOR_ALL_EX, :]).data)) .* temp_riskyhour[STOR_ALL_EX, :] ./ totalcap[STOR_ALL_EX, :]
-        temp_capvalue[FLEX_EX, :] = temp_cap_derate[FLEX_EX, :] .* ((value.(EP[:vCHARGE_FLEX][FLEX_EX, :]).data - value.(EP[:vP][FLEX_EX, :]))) .* temp_riskyhour[FLEX_EX, :] ./ totalcap[FLEX_EX, :]
-		if !isempty(riskyhour_position)
-        	temp_dfCapValue.AnnualAverage .= temp_capvalue * inputs["omega"] / sum(inputs["omega"][riskyhour_position])
-		end
-        temp_dfCapValue = hcat(temp_dfCapValue, DataFrame(temp_capvalue, :auto))
-        auxNew_Names = [Symbol("Region"); Symbol("Resource"); Symbol("Zone"); Symbol("Cluster"); Symbol("Reserve"); Symbol("AnnualAverage"); [Symbol("t$t") for t in 1:T]]
-        rename!(temp_dfCapValue, auxNew_Names)
-        # dfCapValue_ = dfPower[1:end-1,:]
-        # dfCapValue_ = select!(dfCapValue_, Not(:AnnualSum))
-        # if v"1.3" <= VERSION < v"1.4"
-        # 	dfCapValue_[!,:Reserve] .= Symbol("CapRes_$i")
-        # elseif v"1.4" <= VERSION < v"1.7"
-        # 	#dfCapValue_.Reserve = Symbol("CapRes_$i")
-        # 	dfCapValue_.Reserve = fill(Symbol("CapRes_$i"), size(dfCapValue_, 1))
-        # end
-        # for t in 1:T
-        # 	if dfResMar[i,t] > 0.0001
-        # 		for y in 1:G
-        # 			if (dfCap[y, :EndCap] > 0.0001) .& (y in STOR_ALL) # including storage
-        # 			    dfCapValue_[y, Symbol("t$t")] = ((dfPower[y, Symbol("t$t")] - dfCharge[y, Symbol("t$t")]) * dfGen[y, Symbol("CapRes_$i")]) / dfCap[y, :EndCap]
-        # 			elseif (dfCap[y, :EndCap] > 0.0001) .& (y in HYDRO_RES) # including hydro and VRE
-        # 			    dfCapValue_[y, Symbol("t$t")] = ((dfPower[y, Symbol("t$t")]) * dfGen[y, Symbol("CapRes_$i")]) / dfCap[y, :EndCap]
-        # 			elseif (dfCap[y, :EndCap] > 0.0001) .& (y in VRE) # including hydro and VRE
-        # 			    dfCapValue_[y, Symbol("t$t")] = ((inputs["pP_Max"][y, t]) * dfGen[y, Symbol("CapRes_$i")])
-        # 			elseif (dfCap[y, :EndCap] > 0.0001) .& (y in FLEX) # including flexible load
-        # 			    dfCapValue_[y, Symbol("t$t")] = ((dfCharge[y, Symbol("t$t")] - dfPower[y, Symbol("t$t")]) * dfGen[y, Symbol("CapRes_$i")]) / dfCap[y, :EndCap]
-        # 			elseif (dfCap[y, :EndCap] > 0.0001) .& (y in THERM_ALL) # including thermal
-        # 			    dfCapValue_[y, Symbol("t$t")] = dfGen[y, Symbol("CapRes_$i")]
-        # 			elseif (dfCap[y, :EndCap] > 0.0001) .& (y in MUST_RUN) # Must run technologies are not considered for reserve margin
-        # 			    dfCapValue_[y, Symbol("t$t")] = ((inputs["pP_Max"][y, t]) * dfGen[y, Symbol("CapRes_$i")])
-        # 			end
-        # 		end
-        # 	else
-        # 		dfCapValue_[!,Symbol("t$t")] .= 0
-        # 	end
-        # end
-        dfCapValue = vcat(dfCapValue, temp_dfCapValue)
-    end
-    CSV.write(string(path, sep, "CapacityValue.csv"), dfCapValue)
-=======
+function write_capacity_value(path::AbstractString, inputs::Dict, setup::Dict, EP::Model)
 	dfGen = inputs["dfGen"]
 	G = inputs["G"]     # Number of resources (generators, storage, DR, and DERs)
 	T = inputs["T"]     # Number of time steps (hours)
@@ -152,6 +67,5 @@
 		rename!(temp_dfCapValue, auxNew_Names)
 		append!(dfCapValue, temp_dfCapValue)
 	end
-	CSV.write(string(path,sep,"CapacityValue.csv"), dfCapValue)
->>>>>>> 8d596530
+	CSV.write(joinpath(path, "CapacityValue.csv"), dfCapValue)
 end