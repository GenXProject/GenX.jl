--- conflicted
+++ resolved
@@ -14,28 +14,6 @@
 received this license file.  If not, see <http://www.gnu.org/licenses/>.
 """
 
-<<<<<<< HEAD
-function write_reg(path::AbstractString, sep::AbstractString, inputs::Dict, setup::Dict, EP::Model)
-    dfGen = inputs["dfGen"]
-
-    G = inputs["G"]     # Number of resources (generators, storage, DR, and DERs)
-    T = inputs["T"]     # Number of time steps (hours)
-    REG = inputs["REG"]
-    # Regulation contributions for each resource in each time step
-    dfReg = DataFrame(Resource = inputs["RESOURCES"], Zone = dfGen[!, :Zone], AnnualSum = Array{Union{Missing,Float64}}(undef, G))
-    reg = zeros(G, T)
-    reg[REG, :] = value.(EP[:vREG][REG, :])
-    dfReg.AnnualSum = reg * inputs["omega"]
-    dfReg = hcat(dfReg, DataFrame(reg, :auto))
-    auxNew_Names = [Symbol("Resource"); Symbol("Zone"); Symbol("AnnualSum"); [Symbol("t$t") for t in 1:T]]
-    rename!(dfReg, auxNew_Names)
-
-    total = DataFrame(["Total" 0 sum(dfReg[!, :AnnualSum]) fill(0.0, (1, T))], :auto)
-    total[!, 4:T+3] .= sum(reg, dims = 1)
-    rename!(total, auxNew_Names)
-    dfReg = vcat(dfReg, total)
-    CSV.write(string(path, sep, "reg.csv"), dftranspose(dfReg, false), writeheader = false)
-=======
 function write_reg(path::AbstractString, inputs::Dict, setup::Dict, EP::Model)
 	dfGen = inputs["dfGen"]
 
@@ -52,10 +30,9 @@
 	auxNew_Names=[Symbol("Resource");Symbol("Zone");Symbol("AnnualSum");[Symbol("t$t") for t in 1:T]]
 	rename!(dfReg,auxNew_Names)
 
-	total = DataFrame(["Total" 0 sum(dfReg.AnnualSum) fill(0.0, (1,T))], :auto)
+	total = DataFrame(["Total" 0 sum(dfReg.AnnualSum) fill(0.0, (1, T))], auxNew_Names)
 	total[!, 4:T+3] .= sum(reg, dims = 1)
-	rename!(total,auxNew_Names)
 	dfReg = vcat(dfReg, total)
+    
 	CSV.write(joinpath(path, "reg.csv"), dftranspose(dfReg, false), writeheader=false)
->>>>>>> 8d596530
 end