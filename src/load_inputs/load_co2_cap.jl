"""
GenX: An Configurable Capacity Expansion Model
Copyright (C) 2021,  Massachusetts Institute of Technology
This program is free software; you can redistribute it and/or modify
it under the terms of the GNU General Public License as published by
the Free Software Foundation; either version 2 of the License, or
(at your option) any later version.
This program is distributed in the hope that it will be useful,
but WITHOUT ANY WARRANTY; without even the implied warranty of
MERCHANTABILITY or FITNESS FOR A PARTICULAR PURPOSE.  See the
GNU General Public License for more details.
A complete copy of the GNU General Public License v2 (GPLv2) is available
in LICENSE.txt.  Users uncompressing this from an archive may not have
received this license file.  If not, see <http://www.gnu.org/licenses/>.
"""

@doc raw"""
	load_co2_cap(setup::Dict, path::AbstractString, inputs_co2::Dict)

Function for reading input parameters related to CO$_2$ emissions mass-based cap constraints
"""
<<<<<<< HEAD
function load_co2_cap(setup::Dict, path::AbstractString, sep::AbstractString, inputs_co2::Dict)
    # Definition of Cap requirements by zone (as Max Mtons)
    inputs_co2["dfCO2Cap"] = DataFrame(CSV.File(string(path, sep, "CO2_cap.csv"), header = true), copycols = true)

    # determine the number of caps
=======
function load_co2_cap(setup::Dict, path::AbstractString, inputs_co2::Dict)
	# Definition of Cap requirements by zone (as Max Mtons)
	inputs_co2["dfCO2Cap"] = DataFrame(CSV.File(joinpath(path,"CO2_cap.csv"), header=true), copycols=true)
>>>>>>> 8d596530
	cap = count(s -> startswith(String(s), "CO_2_Cap_Zone"), names(inputs_co2["dfCO2Cap"]))
    inputs_co2["NCO2Cap"] = cap
    
	# read in the zone-cap membership
	first_col = findall(s -> s == "CO_2_Cap_Zone_1", names(inputs_co2["dfCO2Cap"]))[1]
    last_col = findall(s -> s == "CO_2_Cap_Zone_$cap", names(inputs_co2["dfCO2Cap"]))[1]
    inputs_co2["dfCO2CapZones"] = Matrix{Float64}(inputs_co2["dfCO2Cap"][:, first_col:last_col])

    #  CO2 emissions cap in metric tons
    first_col = findall(s -> s == "CO_2_Max_Mtons_1", names(inputs_co2["dfCO2Cap"]))[1]
    last_col = findall(s -> s == "CO_2_Max_Mtons_$cap", names(inputs_co2["dfCO2Cap"]))[1]
    # note the default inputs is in million tons
    if setup["ParameterScale"] == 1
        inputs_co2["dfMaxCO2"] = Matrix{Float64}(inputs_co2["dfCO2Cap"][:, first_col:last_col]) * (1e6) / ModelScalingFactor
        # when scaled, the constraint unit is kton
    else
        inputs_co2["dfMaxCO2"] = Matrix{Float64}(inputs_co2["dfCO2Cap"][:, first_col:last_col]) * (1e6)
        # when not scaled, the constraint unit is ton
    end
    println("CO2_cap.csv Successfully Read!")
    return inputs_co2
end<|MERGE_RESOLUTION|>--- conflicted
+++ resolved
@@ -19,22 +19,14 @@
 
 Function for reading input parameters related to CO$_2$ emissions mass-based cap constraints
 """
-<<<<<<< HEAD
-function load_co2_cap(setup::Dict, path::AbstractString, sep::AbstractString, inputs_co2::Dict)
+function load_co2_cap(setup::Dict, path::AbstractString, inputs_co2::Dict)
     # Definition of Cap requirements by zone (as Max Mtons)
-    inputs_co2["dfCO2Cap"] = DataFrame(CSV.File(string(path, sep, "CO2_cap.csv"), header = true), copycols = true)
+    inputs_co2["dfCO2Cap"] = DataFrame(CSV.File(joinpath(path, "CO2_cap.csv"), header=true), copycols=true)
+    cap = count(s -> startswith(String(s), "CO_2_Cap_Zone"), names(inputs_co2["dfCO2Cap"]))
+    inputs_co2["NCO2Cap"] = cap
 
-    # determine the number of caps
-=======
-function load_co2_cap(setup::Dict, path::AbstractString, inputs_co2::Dict)
-	# Definition of Cap requirements by zone (as Max Mtons)
-	inputs_co2["dfCO2Cap"] = DataFrame(CSV.File(joinpath(path,"CO2_cap.csv"), header=true), copycols=true)
->>>>>>> 8d596530
-	cap = count(s -> startswith(String(s), "CO_2_Cap_Zone"), names(inputs_co2["dfCO2Cap"]))
-    inputs_co2["NCO2Cap"] = cap
-    
-	# read in the zone-cap membership
-	first_col = findall(s -> s == "CO_2_Cap_Zone_1", names(inputs_co2["dfCO2Cap"]))[1]
+    # read in the zone-cap membership
+    first_col = findall(s -> s == "CO_2_Cap_Zone_1", names(inputs_co2["dfCO2Cap"]))[1]
     last_col = findall(s -> s == "CO_2_Cap_Zone_$cap", names(inputs_co2["dfCO2Cap"]))[1]
     inputs_co2["dfCO2CapZones"] = Matrix{Float64}(inputs_co2["dfCO2Cap"][:, first_col:last_col])
 
@@ -42,12 +34,11 @@
     first_col = findall(s -> s == "CO_2_Max_Mtons_1", names(inputs_co2["dfCO2Cap"]))[1]
     last_col = findall(s -> s == "CO_2_Max_Mtons_$cap", names(inputs_co2["dfCO2Cap"]))[1]
     # note the default inputs is in million tons
+    # thus, when not scaled, the constraint unit is ton
+    inputs_co2["dfMaxCO2"] = Matrix{Float64}(inputs_co2["dfCO2Cap"][:, first_col:last_col]) * (1e6)
     if setup["ParameterScale"] == 1
-        inputs_co2["dfMaxCO2"] = Matrix{Float64}(inputs_co2["dfCO2Cap"][:, first_col:last_col]) * (1e6) / ModelScalingFactor
+        inputs_co2["dfMaxCO2"] /= ModelScalingFactor
         # when scaled, the constraint unit is kton
-    else
-        inputs_co2["dfMaxCO2"] = Matrix{Float64}(inputs_co2["dfCO2Cap"][:, first_col:last_col]) * (1e6)
-        # when not scaled, the constraint unit is ton
     end
     println("CO2_cap.csv Successfully Read!")
     return inputs_co2
