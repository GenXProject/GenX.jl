@doc raw"""
	load_load_data!(setup::Dict, path::AbstractString, inputs::Dict)

Read input parameters related to electricity load (demand)
"""
function load_load_data!(setup::Dict, path::AbstractString, inputs::Dict)

	# Load related inputs
	data_directory = joinpath(path, setup["TimeDomainReductionFolder"])
    if setup["TimeDomainReduction"] == 1  && time_domain_reduced_files_exist(data_directory)
        my_dir = data_directory
	else
        my_dir = path
	end
    filename = "Load_data.csv"
    load_in = load_dataframe(joinpath(my_dir, filename))

    as_vector(col::Symbol) = collect(skipmissing(load_in[!, col]))

	# Number of time steps (periods)
    T = length(as_vector(:Time_Index))
	# Number of demand curtailment/lost load segments
    SEG = length(as_vector(:Demand_Segment))

	## Set indices for internal use
<<<<<<< HEAD
	T = inputs_load["T"]   # Total number of time steps (hours)
	Z = inputs_load["Z"]   # Number of zones
	L = inputs_load["L"]   # Number of lines

	inputs_load["omega"] = zeros(Float64, T) # weights associated with operational sub-period in the model - sum of weight = 8760
	inputs_load["REP_PERIOD"] = 1   # Number of periods initialized
	inputs_load["H"] = 1   # Number of sub-periods within each period

	if setup["OperationWrapping"]==0 # Modeling full year chronologically at hourly resolution
		# Total number of subtime periods
		inputs_load["REP_PERIOD"] = 1
		# Simple scaling factor for number of subperiods
		inputs_load["omega"][:] .= 1 #changes all rows of inputs["omega"] from 0.0 to 1.0
	elseif setup["OperationWrapping"]==1
		# Weights for each period - assumed same weights for each sub-period within a period
		inputs_load["Weights"] = collect(skipmissing(load_in[!,:Sub_Weights])) # Weights each period

		# Total number of periods and subperiods
		inputs_load["REP_PERIOD"] = convert(Int16, collect(skipmissing(load_in[!,:Rep_Periods]))[1])
		inputs_load["H"] = convert(Int64, collect(skipmissing(load_in[!,:Timesteps_per_Rep_Period]))[1])

		# Creating sub-period weights from weekly weights
		for w in 1:inputs_load["REP_PERIOD"]
			for h in 1:inputs_load["H"]
				t = inputs_load["H"]*(w-1)+h
				inputs_load["omega"][t] = inputs_load["Weights"][w]/inputs_load["H"]
			end
		end
		n_totalhour = sum(inputs_load["omega"])
		inputs_load["omega"] .*= (8760/n_totalhour)
	end
=======
    inputs["T"] = T
    inputs["SEG"] = SEG
	Z = inputs["Z"]   # Number of zones

	inputs["omega"] = zeros(Float64, T) # weights associated with operational sub-period in the model - sum of weight = 8760
    # Weights for each period - assumed same weights for each sub-period within a period
    inputs["Weights"] = as_vector(:Sub_Weights) # Weights each period

    # Total number of periods and subperiods
    inputs["REP_PERIOD"] = convert(Int16, as_vector(:Rep_Periods)[1])
    inputs["H"] = convert(Int64, as_vector(:Timesteps_per_Rep_Period)[1])

    # Creating sub-period weights from weekly weights
    for w in 1:inputs["REP_PERIOD"]
        for h in 1:inputs["H"]
            t = inputs["H"]*(w-1)+h
            inputs["omega"][t] = inputs["Weights"][w]/inputs["H"]
        end
    end
>>>>>>> 5ccb3cab

	# Create time set steps indicies
	inputs["hours_per_subperiod"] = div.(T,inputs["REP_PERIOD"]) # total number of hours per subperiod
	hours_per_subperiod = inputs["hours_per_subperiod"] # set value for internal use

	inputs["START_SUBPERIODS"] = 1:hours_per_subperiod:T 	# set of indexes for all time periods that start a subperiod (e.g. sample day/week)
	inputs["INTERIOR_SUBPERIODS"] = setdiff(1:T, inputs["START_SUBPERIODS"]) # set of indexes for all time periods that do not start a subperiod

	# Demand in MW for each zone
	#println(names(load_in))
	start = findall(s -> s == "Load_MW_z1", names(load_in))[1] #gets the starting column number of all the columns, with header "Load_MW_z1"
    scale_factor = setup["ParameterScale"] == 1 ? ModelScalingFactor : 1
    # Max value of non-served energy
    inputs["Voll"] = as_vector(:Voll) / scale_factor # convert from $/MWh $ million/GWh (assuming objective is divided by 1000)
    # Demand in MW
    inputs["pD"] =Matrix(load_in[1:T, start:start+Z-1]) / scale_factor  # convert to GW

	# Cost of non-served energy/demand curtailment
    # Cost of each segment reported as a fraction of value of non-served energy - scaled implicitly
    inputs["pC_D_Curtail"] = as_vector(:Cost_of_Demand_Curtailment_per_MW) * inputs["Voll"][1]
    # Maximum hourly demand curtailable as % of the max demand (for each segment)
    inputs["pMax_D_Curtail"] = as_vector(:Max_Demand_Curtailment)

	println(filename * " Successfully Read!")
end

# ensure that the length of load data exactly matches
# the number of subperiods times their length
# and that the number of subperiods equals the list of provided weights
function validatetimebasis(inputs::Dict)
    println("Validating time basis")
    demand_length = size(inputs["pD"], 1)
    generators_variability_length = size(inputs["pP_Max"], 2)

    typical_fuel = first(inputs["fuels"])
    fuel_costs_length = size(inputs["fuel_costs"][typical_fuel], 1)

    T = inputs["T"]
    hours_per_subperiod = inputs["hours_per_subperiod"]
    number_of_representative_periods = inputs["REP_PERIOD"]
    expected_length_1 = hours_per_subperiod * number_of_representative_periods

    H = inputs["H"]
    expected_length_2 = H * number_of_representative_periods

    check_equal = [T,
                   demand_length,
                   generators_variability_length,
                   fuel_costs_length,
                   expected_length_1,
                   expected_length_2]

    allequal(x) = all(y->y==x[1], x)
    ok = allequal(check_equal)

    if ~ok
        error("""Critical error in time series construction:
                 lengths of the various time series, and/or the expected
                 total length based on the number of representative periods and their length,
                 are not all equal.

                 Expected length:                    $T
                     (set by the Time index in demand_data.csv [or load_data.csv])
                 Demand series length:               $demand_length
                     (demand_data.csv [or load_data.csv])
                 Resource time profiles length:      $generators_variability_length
                     (generators_variability.csv)
                 Fuel costs length:                  $fuel_costs_length
                     (fuels_data.csv)

                 Metrics from demand_data.csv [load_data.csv]:
                 Detected time steps:            $T
                 No. of representative periods:  $number_of_representative_periods
                     Euclidean quotient of these:    $hours_per_subperiod

                 No. of representative periods:  $number_of_representative_periods
                 Time steps per rep. period:     $H
                     Product of these:               $expected_length_2
              """)
    end

    if "Weights" in keys(inputs)
        weights = inputs["Weights"]
        num_weights = length(weights)
        if num_weights != number_of_representative_periods
            error("""Critical error in time series construction:
                  In demand_data.csv [or load_data.csv],
                  the number of subperiod weights ($num_weights) does not match
                  the expected number of representative periods, ($number_of_representative_periods).""")
        end
    end
end


@doc raw"""
    prevent_doubled_timedomainreduction(path::AbstractString)

This function prevents TimeDomainReduction from running on a case which
already has more than one Representative Period or has more than one Sub_Weight specified.
"""
function prevent_doubled_timedomainreduction(path::AbstractString)

    filename = "Load_data.csv"
    load_in = load_dataframe(joinpath(path, filename))
    as_vector(col::Symbol) = collect(skipmissing(load_in[!, col]))
    representative_periods = convert(Int16, as_vector(:Rep_Periods)[1])
    sub_weights = as_vector(:Sub_Weights)
    num_sub_weights = length(sub_weights)
    if representative_periods != 1 || num_sub_weights > 1
        error("""Critical error in time series construction:
              Time domain reduction (clustering) is being called for,
              on data which may already be clustered. In demand_data.csv [or load_data.csv],
              the number of representative periods (:Rep_Period) is ($representative_periods)
              and the number of subperiod weight entries (:Sub_Weights) is ($num_sub_weights).
              Each of these must be 1: only a single period can have TimeDomainReduction applied.""")
    end

end

<|MERGE_RESOLUTION|>--- conflicted
+++ resolved
@@ -23,23 +23,17 @@
     SEG = length(as_vector(:Demand_Segment))
 
 	## Set indices for internal use
-<<<<<<< HEAD
-	T = inputs_load["T"]   # Total number of time steps (hours)
-	Z = inputs_load["Z"]   # Number of zones
-	L = inputs_load["L"]   # Number of lines
+    inputs["T"] = T
+    inputs["SEG"] = SEG
+	Z = inputs["Z"]   # Number of zones
 
-	inputs_load["omega"] = zeros(Float64, T) # weights associated with operational sub-period in the model - sum of weight = 8760
-	inputs_load["REP_PERIOD"] = 1   # Number of periods initialized
-	inputs_load["H"] = 1   # Number of sub-periods within each period
+	inputs["omega"] = zeros(Float64, T) # weights associated with operational sub-period in the model - sum of weight = 8760
+    # Weights for each period - assumed same weights for each sub-period within a period
+    inputs["Weights"] = as_vector(:Sub_Weights) # Weights each period
 
-	if setup["OperationWrapping"]==0 # Modeling full year chronologically at hourly resolution
-		# Total number of subtime periods
-		inputs_load["REP_PERIOD"] = 1
-		# Simple scaling factor for number of subperiods
-		inputs_load["omega"][:] .= 1 #changes all rows of inputs["omega"] from 0.0 to 1.0
-	elseif setup["OperationWrapping"]==1
-		# Weights for each period - assumed same weights for each sub-period within a period
-		inputs_load["Weights"] = collect(skipmissing(load_in[!,:Sub_Weights])) # Weights each period
+    # Total number of periods and subperiods
+    inputs["REP_PERIOD"] = convert(Int16, as_vector(:Rep_Periods)[1])
+    inputs["H"] = convert(Int64, as_vector(:Timesteps_per_Rep_Period)[1])
 
 		# Total number of periods and subperiods
 		inputs_load["REP_PERIOD"] = convert(Int16, collect(skipmissing(load_in[!,:Rep_Periods]))[1])
@@ -55,27 +49,6 @@
 		n_totalhour = sum(inputs_load["omega"])
 		inputs_load["omega"] .*= (8760/n_totalhour)
 	end
-=======
-    inputs["T"] = T
-    inputs["SEG"] = SEG
-	Z = inputs["Z"]   # Number of zones
-
-	inputs["omega"] = zeros(Float64, T) # weights associated with operational sub-period in the model - sum of weight = 8760
-    # Weights for each period - assumed same weights for each sub-period within a period
-    inputs["Weights"] = as_vector(:Sub_Weights) # Weights each period
-
-    # Total number of periods and subperiods
-    inputs["REP_PERIOD"] = convert(Int16, as_vector(:Rep_Periods)[1])
-    inputs["H"] = convert(Int64, as_vector(:Timesteps_per_Rep_Period)[1])
-
-    # Creating sub-period weights from weekly weights
-    for w in 1:inputs["REP_PERIOD"]
-        for h in 1:inputs["H"]
-            t = inputs["H"]*(w-1)+h
-            inputs["omega"][t] = inputs["Weights"][w]/inputs["H"]
-        end
-    end
->>>>>>> 5ccb3cab
 
 	# Create time set steps indicies
 	inputs["hours_per_subperiod"] = div.(T,inputs["REP_PERIOD"]) # total number of hours per subperiod
