@doc raw"""
	load_load_data!(setup::Dict, path::AbstractString, inputs::Dict)

Read input parameters related to electricity load (demand)
"""
function load_load_data!(setup::Dict, path::AbstractString, inputs::Dict)

	# Load related inputs
	data_directory = joinpath(path, setup["TimeDomainReductionFolder"])
    if setup["TimeDomainReduction"] == 1  && time_domain_reduced_files_exist(data_directory)
        my_dir = data_directory
	else
        my_dir = path
	end
    filename = "Load_data.csv"
<<<<<<< HEAD
    load_in = load_dataframe(joinpath(my_dir, filename))
=======
    file_path = joinpath(my_dir, filename)
    load_in = DataFrame(CSV.File(file_path, header=true), copycols=true)
>>>>>>> f54c8b3a

    as_vector(col::Symbol) = collect(skipmissing(load_in[!, col]))

	# Number of time steps (periods)
    T = length(as_vector(:Time_Index))
	# Number of demand curtailment/lost load segments
    SEG = length(as_vector(:Demand_Segment))

	## Set indices for internal use
    inputs["T"] = T
    inputs["SEG"] = SEG
	Z = inputs["Z"]   # Number of zones

	inputs["omega"] = zeros(Float64, T) # weights associated with operational sub-period in the model - sum of weight = 8760
	inputs["REP_PERIOD"] = 1   # Number of periods initialized
<<<<<<< HEAD
	inputs["H"] = T   # Number of sub-periods within each period
=======
	inputs["H"] = 1   # Number of sub-periods within each period
>>>>>>> f54c8b3a

	if setup["OperationWrapping"]==0 # Modeling full year chronologically at hourly resolution
		# Simple scaling factor for number of subperiods
		inputs["omega"] .= 1 #changes all rows of inputs["omega"] from 0.0 to 1.0
	elseif setup["OperationWrapping"]==1
		# Weights for each period - assumed same weights for each sub-period within a period
		inputs["Weights"] = as_vector(:Sub_Weights) # Weights each period

		# Total number of periods and subperiods
		inputs["REP_PERIOD"] = convert(Int16, as_vector(:Rep_Periods)[1])
		inputs["H"] = convert(Int64, as_vector(:Timesteps_per_Rep_Period)[1])

		# Creating sub-period weights from weekly weights
		for w in 1:inputs["REP_PERIOD"]
			for h in 1:inputs["H"]
				t = inputs["H"]*(w-1)+h
				inputs["omega"][t] = inputs["Weights"][w]/inputs["H"]
			end
		end
	end

	# Create time set steps indicies
	inputs["hours_per_subperiod"] = div.(T,inputs["REP_PERIOD"]) # total number of hours per subperiod
	hours_per_subperiod = inputs["hours_per_subperiod"] # set value for internal use

	inputs["START_SUBPERIODS"] = 1:hours_per_subperiod:T 	# set of indexes for all time periods that start a subperiod (e.g. sample day/week)
	inputs["INTERIOR_SUBPERIODS"] = setdiff(1:T, inputs["START_SUBPERIODS"]) # set of indexes for all time periods that do not start a subperiod

	# Demand in MW for each zone
	#println(names(load_in))
	start = findall(s -> s == "Load_MW_z1", names(load_in))[1] #gets the starting column number of all the columns, with header "Load_MW_z1"
    scale_factor = setup["ParameterScale"] == 1 ? ModelScalingFactor : 1
    # Max value of non-served energy
    inputs["Voll"] = as_vector(:Voll) / scale_factor # convert from $/MWh $ million/GWh (assuming objective is divided by 1000)
    # Demand in MW
    inputs["pD"] =Matrix(load_in[1:T, start:start+Z-1]) / scale_factor  # convert to GW

	# Cost of non-served energy/demand curtailment
    # Cost of each segment reported as a fraction of value of non-served energy - scaled implicitly
    inputs["pC_D_Curtail"] = as_vector(:Cost_of_Demand_Curtailment_per_MW) * inputs["Voll"][1]
    # Maximum hourly demand curtailable as % of the max demand (for each segment)
    inputs["pMax_D_Curtail"] = as_vector(:Max_Demand_Curtailment)

	println(filename * " Successfully Read!")
<<<<<<< HEAD
end

# ensure that the length of load data exactly matches
# the number of subperiods times their length
# and that the number of subperiods equals the list of provided weights
function validatetimebasis(inputs::Dict)
    println("Validating time basis")
    demand_length = size(inputs["pD"], 1)
    generators_variability_length = size(inputs["pP_Max"], 2)

    typical_fuel = first(inputs["fuels"])
    fuel_costs_length = size(inputs["fuel_costs"][typical_fuel], 1)

    T = inputs["T"]
    hours_per_subperiod = inputs["hours_per_subperiod"]
    number_of_representative_periods = inputs["REP_PERIOD"]
    expected_length_1 = hours_per_subperiod * number_of_representative_periods

    H = inputs["H"]
    expected_length_2 = H * number_of_representative_periods

    check_equal = [T,
                   demand_length,
                   generators_variability_length,
                   fuel_costs_length,
                   expected_length_1,
                   expected_length_2]

    allequal(x) = all(y->y==x[1], x)
    ok = allequal(check_equal)

    if ~ok
        error("""Critical error in time series construction:
                 lengths of the various time series, and/or the expected
                 total length based on the number of representative periods and their length,
                 are not all equal.

                 Expected length:                    $T
                     (set by the Time index in demand_data.csv [or load_data.csv])
                 Demand series length:               $demand_length
                     (demand_data.csv [or load_data.csv])
                 Resource time profiles length:      $generators_variability_length
                     (generators_variability.csv)
                 Fuel costs length:                  $fuel_costs_length
                     (fuels_data.csv)

                 Metrics from demand_data.csv [load_data.csv]:
                 Detected time steps:            $T
                 No. of representative periods:  $number_of_representative_periods
                     Euclidean quotient of these:    $hours_per_subperiod

                 No. of representative periods:  $number_of_representative_periods
                 Time steps per rep. period:     $H
                     Product of these:               $expected_length_2
              """)
    end

    if "Weights" in keys(inputs)
        weights = inputs["Weights"]
        num_weights = length(weights)
        if num_weights != number_of_representative_periods
            error("""Critical error in time series construction:
                  In demand_data.csv [or load_data.csv],
                  the number of subperiod weights ($num_weights) does not match
                  the expected number of representative periods, ($number_of_representative_periods).""")
        end
    end
=======
>>>>>>> f54c8b3a
end<|MERGE_RESOLUTION|>--- conflicted
+++ resolved
@@ -13,12 +13,7 @@
         my_dir = path
 	end
     filename = "Load_data.csv"
-<<<<<<< HEAD
     load_in = load_dataframe(joinpath(my_dir, filename))
-=======
-    file_path = joinpath(my_dir, filename)
-    load_in = DataFrame(CSV.File(file_path, header=true), copycols=true)
->>>>>>> f54c8b3a
 
     as_vector(col::Symbol) = collect(skipmissing(load_in[!, col]))
 
@@ -34,11 +29,7 @@
 
 	inputs["omega"] = zeros(Float64, T) # weights associated with operational sub-period in the model - sum of weight = 8760
 	inputs["REP_PERIOD"] = 1   # Number of periods initialized
-<<<<<<< HEAD
 	inputs["H"] = T   # Number of sub-periods within each period
-=======
-	inputs["H"] = 1   # Number of sub-periods within each period
->>>>>>> f54c8b3a
 
 	if setup["OperationWrapping"]==0 # Modeling full year chronologically at hourly resolution
 		# Simple scaling factor for number of subperiods
@@ -83,7 +74,6 @@
     inputs["pMax_D_Curtail"] = as_vector(:Max_Demand_Curtailment)
 
 	println(filename * " Successfully Read!")
-<<<<<<< HEAD
 end
 
 # ensure that the length of load data exactly matches
@@ -151,6 +141,4 @@
                   the expected number of representative periods, ($number_of_representative_periods).""")
         end
     end
-=======
->>>>>>> f54c8b3a
 end