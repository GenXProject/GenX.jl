--- conflicted
+++ resolved
@@ -15,28 +15,13 @@
 """
 
 @doc raw"""
-<<<<<<< HEAD
-	load_minimum_capacity_requirement(setup::Dict, path::AbstractString, inputs::Dict)
-=======
+
     load_minimum_capacity_requirement!(path::AbstractString, inputs::Dict, setup::Dict)
->>>>>>> eaee7f2a
+
 
 Read input parameters related to mimimum capacity requirement constraints (e.g. technology specific deployment mandates)
 """
-<<<<<<< HEAD
-function load_minimum_capacity_requirement(setup::Dict, path::AbstractString, inputs::Dict)
-	MinCapReq = DataFrame(CSV.File(joinpath(path, "Minimum_capacity_requirement.csv"), header=true), copycols=true)
-	NumberOfMinCapReqs = size(collect(skipmissing(MinCapReq[!,:MinCapReqConstraint])),1)
-	inputs["NumberOfMinCapReqs"] = NumberOfMinCapReqs
-	inputs["MinCapReq"] = MinCapReq[!,:Min_MW]
-	inputs["MinCapPriceCap"] = MinCapReq[!,:PriceCap]
-	if setup["ParameterScale"] == 1
-		inputs["MinCapReq"] /= ModelScalingFactor # Convert to GW
-		inputs["MinCapPriceCap"] /= ModelScalingFactor # Convert from $/MW-year to Million$/GW-year
-	end
-	println("Minimum_capacity_requirement.csv Successfully Read!")
-	return inputs
-=======
+
 function load_minimum_capacity_requirement!(path::AbstractString, inputs::Dict, setup::Dict)
     filename = "Minimum_capacity_requirement.csv"
     df = load_dataframe(joinpath(path, filename))
@@ -47,5 +32,5 @@
         inputs["MinCapReq"] /= ModelScalingFactor # Convert to GW
     end
     println(filename * " Successfully Read!")
->>>>>>> eaee7f2a
+
 end