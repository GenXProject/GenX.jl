--- conflicted
+++ resolved
@@ -1,26 +1,8 @@
 @doc raw"""
-<<<<<<< HEAD
-	load_minimum_capacity_requirement(setup::Dict, path::AbstractString, inputs::Dict)
-=======
     load_minimum_capacity_requirement!(path::AbstractString, inputs::Dict, setup::Dict)
->>>>>>> 5ccb3cab
 
 Read input parameters related to mimimum capacity requirement constraints (e.g. technology specific deployment mandates)
 """
-<<<<<<< HEAD
-function load_minimum_capacity_requirement(setup::Dict, path::AbstractString, inputs::Dict)
-	MinCapReq = DataFrame(CSV.File(joinpath(path, "Minimum_capacity_requirement.csv"), header=true), copycols=true)
-	NumberOfMinCapReqs = size(collect(skipmissing(MinCapReq[!,:MinCapReqConstraint])),1)
-	inputs["NumberOfMinCapReqs"] = NumberOfMinCapReqs
-	inputs["MinCapReq"] = MinCapReq[!,:Min_MW]
-	inputs["MinCapPriceCap"] = MinCapReq[!,:PriceCap]
-	if setup["ParameterScale"] == 1
-		inputs["MinCapReq"] /= ModelScalingFactor # Convert to GW
-		inputs["MinCapPriceCap"] /= ModelScalingFactor # Convert from $/MW-year to Million$/GW-year
-	end
-	println("Minimum_capacity_requirement.csv Successfully Read!")
-	return inputs
-=======
 function load_minimum_capacity_requirement!(path::AbstractString, inputs::Dict, setup::Dict)
     filename = "Minimum_capacity_requirement.csv"
     df = load_dataframe(joinpath(path, filename))
@@ -37,5 +19,4 @@
         end
     end
     println(filename * " Successfully Read!")
->>>>>>> 5ccb3cab
 end