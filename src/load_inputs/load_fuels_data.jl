@doc raw"""
    load_fuels_data!(setup::Dict, path::AbstractString, inputs::Dict)

Read input parameters related to fuel costs and CO$_2$ content of fuels
"""
function load_fuels_data!(setup::Dict, path::AbstractString, inputs::Dict)

    # Fuel related inputs - read in different files depending on if time domain reduction is activated or not
    data_directory = joinpath(path, setup["TimeDomainReductionFolder"])
    if setup["TimeDomainReduction"] == 1  && time_domain_reduced_files_exist(data_directory)
        my_dir = data_directory
    else
        my_dir = path
    end
    filename = "Fuels_data.csv"
<<<<<<< HEAD
    fuels_in = load_dataframe(joinpath(my_dir, filename))

    existing_fuels = names(fuels_in)
    for nonfuel in ("None",)
        if nonfuel ∉ existing_fuels
            ensure_column!(fuels_in, nonfuel, 0.0)
        end
    end
=======
    file_path = joinpath(my_dir, filename)
    fuels_in = DataFrame(CSV.File(file_path, header=true), copycols=true)
>>>>>>> f54c8b3a

    # Fuel costs & CO2 emissions rate for each fuel type
    fuels = names(fuels_in)[2:end]
    costs = Matrix(fuels_in[2:end, 2:end])
    CO2_content = fuels_in[1, 2:end] # tons CO2/MMBtu
    fuel_costs = Dict{AbstractString, Array{Float64}}()
    fuel_CO2 = Dict{AbstractString, Float64}()

    scale_factor = setup["ParameterScale"] == 1 ? ModelScalingFactor : 1

    for i = 1:length(fuels)
            fuel_costs[fuels[i]] = costs[:,i] / scale_factor
            # fuel_CO2 is kton/MMBTU with scaling, or ton/MMBTU without scaling.
            fuel_CO2[fuels[i]] = CO2_content[i] / scale_factor
    end

    inputs["fuels"] = fuels
    inputs["fuel_costs"] = fuel_costs
    inputs["fuel_CO2"] = fuel_CO2

    println(filename * " Successfully Read!")

    return fuel_costs, fuel_CO2
<<<<<<< HEAD
end

function ensure_column!(df::DataFrame, col::AbstractString, fill_element)
    if col ∉ names(df)
        df[!, col] = fill(fill_element, nrow(df))
    end
=======
>>>>>>> f54c8b3a
end<|MERGE_RESOLUTION|>--- conflicted
+++ resolved
@@ -13,7 +13,6 @@
         my_dir = path
     end
     filename = "Fuels_data.csv"
-<<<<<<< HEAD
     fuels_in = load_dataframe(joinpath(my_dir, filename))
 
     existing_fuels = names(fuels_in)
@@ -22,10 +21,6 @@
             ensure_column!(fuels_in, nonfuel, 0.0)
         end
     end
-=======
-    file_path = joinpath(my_dir, filename)
-    fuels_in = DataFrame(CSV.File(file_path, header=true), copycols=true)
->>>>>>> f54c8b3a
 
     # Fuel costs & CO2 emissions rate for each fuel type
     fuels = names(fuels_in)[2:end]
@@ -49,13 +44,10 @@
     println(filename * " Successfully Read!")
 
     return fuel_costs, fuel_CO2
-<<<<<<< HEAD
 end
 
 function ensure_column!(df::DataFrame, col::AbstractString, fill_element)
     if col ∉ names(df)
         df[!, col] = fill(fill_element, nrow(df))
     end
-=======
->>>>>>> f54c8b3a
 end