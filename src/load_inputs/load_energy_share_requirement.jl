@doc raw"""
    load_energy_share_requirement!(setup::Dict, path::AbstractString, inputs::Dict)

Read input parameters related to mimimum energy share requirement constraints
(e.g. renewable portfolio standard or clean electricity standard policies)
"""
function load_energy_share_requirement!(setup::Dict, path::AbstractString, inputs::Dict)
<<<<<<< HEAD
    scale_factor = setup["ParameterScale"] == 1 ? ModelScalingFactor : 1

    filename = "Energy_share_requirement_slack.csv"
    if isfile(joinpath(path, filename))
        df = load_dataframe(joinpath(path, filename))
        inputs["dfESR_slack"] = df
        inputs["dfESR_slack"][!,:PriceCap] ./= scale_factor # million $/GWh if scaled, $/MWh if not scaled
    end 
    
    filename = "Energy_share_requirement.csv"
    df = load_dataframe(joinpath(path, filename))
    mat = extract_matrix_from_dataframe(df, "ESR")
    inputs["dfESR"] = mat
    inputs["nESR"] = size(mat, 2)
=======
    filename = "Energy_share_requirement.csv"
    df = DataFrame(CSV.File(joinpath(path, filename), header=true), copycols=true)

    f = s -> startswith(s, "ESR")
    columns = names(df)
    first_col = findfirst(f, columns)
    last_col = findlast(f, columns)

    inputs["dfESR"] = Matrix{Float64}(df[:, first_col:last_col])
    inputs["nESR"] = count(f, columns)
>>>>>>> f54c8b3a

    println(filename * " Successfully Read!")
end<|MERGE_RESOLUTION|>--- conflicted
+++ resolved
@@ -5,7 +5,6 @@
 (e.g. renewable portfolio standard or clean electricity standard policies)
 """
 function load_energy_share_requirement!(setup::Dict, path::AbstractString, inputs::Dict)
-<<<<<<< HEAD
     scale_factor = setup["ParameterScale"] == 1 ? ModelScalingFactor : 1
 
     filename = "Energy_share_requirement_slack.csv"
@@ -20,18 +19,6 @@
     mat = extract_matrix_from_dataframe(df, "ESR")
     inputs["dfESR"] = mat
     inputs["nESR"] = size(mat, 2)
-=======
-    filename = "Energy_share_requirement.csv"
-    df = DataFrame(CSV.File(joinpath(path, filename), header=true), copycols=true)
-
-    f = s -> startswith(s, "ESR")
-    columns = names(df)
-    first_col = findfirst(f, columns)
-    last_col = findlast(f, columns)
-
-    inputs["dfESR"] = Matrix{Float64}(df[:, first_col:last_col])
-    inputs["nESR"] = count(f, columns)
->>>>>>> f54c8b3a
 
     println(filename * " Successfully Read!")
 end