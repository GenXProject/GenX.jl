--- conflicted
+++ resolved
@@ -94,17 +94,6 @@
 
 function is_period_map_exist(setup::Dict, path::AbstractString)
 	filename = "Period_map.csv"
-<<<<<<< HEAD
-	is_here = isfile(joinpath(path, filename))
-	is_in_folder = isfile(joinpath(path, setup["TimeDomainReductionFolder"], filename))
-	is_here || is_in_folder
-end
-
-abstract type AbstractLogMsg end
-struct ErrorMsg <: AbstractLogMsg msg::String end
-struct WarnMsg <: AbstractLogMsg msg::String end
-
-=======
 	is_in_system_dir = isfile(joinpath(path, setup["SystemFolder"], filename))
 	is_in_TDR_dir = isfile(joinpath(path, setup["TimeDomainReductionFolder"], filename))
 	is_in_system_dir || is_in_TDR_dir
@@ -134,4 +123,8 @@
         return joinpath(path, setup["SystemFolder"])
     end
 end
->>>>>>> 4c5e6d24
+
+abstract type AbstractLogMsg end
+struct ErrorMsg <: AbstractLogMsg msg::String end
+struct WarnMsg <: AbstractLogMsg msg::String end
+
