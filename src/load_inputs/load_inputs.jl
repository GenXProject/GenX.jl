@doc raw"""
	load_inputs(setup::Dict,path::AbstractString)

Loads various data inputs from multiple input .csv files in path directory and stores variables in a Dict (dictionary) object for use in model() function

inputs:
setup - dict object containing setup parameters
path - string path to working directory

returns: Dict (dictionary) object containing all data inputs
"""
function load_inputs(setup::Dict,path::AbstractString)

	## Read input files
	println("Reading Input CSV Files")
	## Declare Dict (dictionary) object used to store parameters
	inputs = Dict()
	# Read input data about power network topology, operating and expansion attributes
	if isfile(joinpath(path,"Network.csv"))
		network_var = load_network_data!(setup, path, inputs)
	else
		inputs["Z"] = 1
		inputs["L"] = 0
	end

	# Read temporal-resolved load data, and clustering information if relevant
	load_load_data!(setup, path, inputs)
	# Read fuel cost data, including time-varying fuel costs
	cost_fuel, CO2_fuel = load_fuels_data!(setup, path, inputs)
	# Read in generator/resource related inputs
	load_generators_data!(setup, path, inputs, cost_fuel, CO2_fuel)
	# Read in generator/resource availability profiles
	load_generators_variability!(setup, path, inputs)

    validatetimebasis(inputs)

	if setup["CapacityReserveMargin"]==1
		load_cap_reserve_margin!(setup, path, inputs)
		if inputs["Z"] >1
			load_cap_reserve_margin_trans!(setup, inputs, network_var)
		end
	end

	# Read in general configuration parameters for reserves (resource-specific reserve parameters are read in generators_data())
	if setup["Reserves"]==1
		load_reserves!(setup, path, inputs)
	end

	if setup["MinCapReq"] == 1
<<<<<<< HEAD
		inputs = load_minimum_capacity_requirement(setup, path, inputs)
	end

	if setup["MaxCapReq"] == 1
		inputs = load_maximum_capacity_limit(setup, path, inputs)
	end

	if setup["MaxInvReq"] == 1
		inputs = load_maximum_investment_limit(setup, path, inputs)
=======
		load_minimum_capacity_requirement!(path, inputs, setup)
	end

	if setup["MaxCapReq"] == 1
		load_maximum_capacity_requirement!(path, inputs, setup)
>>>>>>> 5ccb3cab
	end

	if setup["EnergyShareRequirement"]==1
		load_energy_share_requirement!(setup, path, inputs)
	end

<<<<<<< HEAD
	if setup["CO2Cap"] == 1
		inputs = load_co2_cap(setup, path, inputs)
=======
	if setup["CO2Cap"] >= 1
		load_co2_cap!(setup, path, inputs)
>>>>>>> 5ccb3cab
	end
	if setup["CO2LoadRateCap"] == 1
		inputs = load_co2_load_side_emission_rate_cap(setup, path, inputs)
	end
	if setup["CO2GenRateCap"] == 1
		inputs = load_co2_generation_side_emission_rate_cap(setup, path, inputs)
	end
	if setup["CO2Tax"] == 1
		inputs = load_co2_tax(setup, path, inputs)
	end
	if setup["CO2Capture"] ==1
		if setup["CO2Credit"] == 1
			inputs = load_co2_credit(setup, path, inputs)
		end
	end

	if setup["TFS"] == 1
		inputs = load_twentyfourseven(setup, path, inputs)
	end

	if setup["EnergyCredit"] == 1
		inputs = load_energy_credit(setup, path, inputs)
	end

	if setup["InvestmentCredit"] == 1
		inputs = load_investment_credit(setup, path, inputs)
	end

	# Read in mapping of modeled periods to representative periods
	if is_period_map_necessary(inputs) && is_period_map_exist(setup, path, inputs)
		load_period_map!(setup, path, inputs)
	end

	println("CSV Files Successfully Read In From $path")

	return inputs
end

function is_period_map_necessary(inputs::Dict)
	multiple_rep_periods = inputs["REP_PERIOD"] > 1
	has_stor_lds = !isempty(inputs["STOR_LONG_DURATION"])
	has_hydro_lds = !isempty(inputs["STOR_HYDRO_LONG_DURATION"])
    multiple_rep_periods && (has_stor_lds || has_hydro_lds)
end

function is_period_map_exist(setup::Dict, path::AbstractString, inputs::Dict)
	filename = "Period_map.csv"
	is_here = isfile(joinpath(path, filename))
	is_in_folder = isfile(joinpath(path, setup["TimeDomainReductionFolder"], filename))
	is_here || is_in_folder
end<|MERGE_RESOLUTION|>--- conflicted
+++ resolved
@@ -47,43 +47,32 @@
 	end
 
 	if setup["MinCapReq"] == 1
-<<<<<<< HEAD
-		inputs = load_minimum_capacity_requirement(setup, path, inputs)
+		inputs = load_minimum_capacity_requirement!(setup, path, inputs)
 	end
 
 	if setup["MaxCapReq"] == 1
-		inputs = load_maximum_capacity_limit(setup, path, inputs)
+		inputs = load_maximum_capacity_limit!(setup, path, inputs)
 	end
 
 	if setup["MaxInvReq"] == 1
-		inputs = load_maximum_investment_limit(setup, path, inputs)
-=======
-		load_minimum_capacity_requirement!(path, inputs, setup)
-	end
-
-	if setup["MaxCapReq"] == 1
-		load_maximum_capacity_requirement!(path, inputs, setup)
->>>>>>> 5ccb3cab
+		inputs = load_maximum_investment_limit!(setup, path, inputs)
 	end
 
 	if setup["EnergyShareRequirement"]==1
 		load_energy_share_requirement!(setup, path, inputs)
 	end
 
-<<<<<<< HEAD
-	if setup["CO2Cap"] == 1
-		inputs = load_co2_cap(setup, path, inputs)
-=======
 	if setup["CO2Cap"] >= 1
 		load_co2_cap!(setup, path, inputs)
->>>>>>> 5ccb3cab
 	end
-	if setup["CO2LoadRateCap"] == 1
-		inputs = load_co2_load_side_emission_rate_cap(setup, path, inputs)
-	end
-	if setup["CO2GenRateCap"] == 1
-		inputs = load_co2_generation_side_emission_rate_cap(setup, path, inputs)
-	end
+
+	# if setup["CO2LoadRateCap"] == 1
+	# 	inputs = load_co2_load_side_emission_rate_cap(setup, path, inputs)
+	# end
+	# if setup["CO2GenRateCap"] == 1
+	# 	inputs = load_co2_generation_side_emission_rate_cap(setup, path, inputs)
+	# end
+
 	if setup["CO2Tax"] == 1
 		inputs = load_co2_tax(setup, path, inputs)
 	end
