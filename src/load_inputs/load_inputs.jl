--- conflicted
+++ resolved
@@ -31,11 +31,8 @@
 	load_generators_data!(setup, path, inputs, cost_fuel, CO2_fuel)
 	# Read in generator/resource availability profiles
 	load_generators_variability!(setup, path, inputs)
-<<<<<<< HEAD
 
     validatetimebasis(inputs)
-=======
->>>>>>> f54c8b3a
 
 	if setup["CapacityReserveMargin"]==1
 		load_cap_reserve_margin!(setup, path, inputs)
@@ -51,13 +48,10 @@
 
 	if setup["MinCapReq"] == 1
 		load_minimum_capacity_requirement!(path, inputs, setup)
-<<<<<<< HEAD
 	end
 
 	if setup["MaxCapReq"] == 1
 		load_maximum_capacity_requirement!(path, inputs, setup)
-=======
->>>>>>> f54c8b3a
 	end
 
 	if setup["EnergyShareRequirement"]==1
