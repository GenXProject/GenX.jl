--- conflicted
+++ resolved
@@ -27,7 +27,6 @@
 """
 function load_inputs(setup::Dict, path::AbstractString)
 
-<<<<<<< HEAD
     ## Use appropriate directory separator depending on Mac or Windows config
     if Sys.isunix()
         sep = "/"
@@ -36,16 +35,6 @@
     else
         sep = "/"
     end
-=======
-	## Use appropriate directory separator depending on Mac or Windows config
-	if Sys.isunix()
-		sep = "/"
-    	elseif Sys.iswindows()
-		sep = "\U005c"
-    	else
-        	sep = "/"
-	end
->>>>>>> 8d596530
 
 	## Read input files
 	println("Reading Input CSV Files")
@@ -59,128 +48,99 @@
 		inputs["L"] = 0
 	end
 
-<<<<<<< HEAD
     ## Read input files
     println("Reading Input CSV Files")
     ## Declare Dict (dictionary) object used to store parameters
     inputs = Dict()
     # Read input data about power network topology, operating and expansion attributes
-    if isfile(string(path, sep, "Network.csv"))
-        inputs, network_var = load_network_data(setup, path, sep, inputs)
+    if isfile(joinpath(path, "Network.csv"))
+        inputs, network_var = load_network_data(setup, path, inputs)
     else
         inputs["Z"] = 1
         inputs["L"] = 0
     end
 
     # Read temporal-resolved load data, and clustering information if relevant
-    inputs = load_load_data(setup, path, sep, inputs)
+    inputs = load_load_data(setup, path, inputs)
     # Read fuel cost data, including time-varying fuel costs
-    inputs, cost_fuel, CO2_fuel = load_fuels_data(setup, path, sep, inputs)
+    inputs, cost_fuel, CO2_fuel = load_fuels_data(setup, path, inputs)
     # Read in generator/resource related inputs
-    inputs = load_generators_data(setup, path, sep, inputs, cost_fuel, CO2_fuel)
+    inputs = load_generators_data(setup, path, inputs, cost_fuel, CO2_fuel)
     # Read in generator/resource availability profiles
-    inputs = load_generators_variability(setup, path, sep, inputs)
+    inputs = load_generators_variability(setup, path, inputs)
+    
+    if haskey(setup, "CapacityReserveMargin")
+        if setup["CapacityReserveMargin"] == 1
+            inputs = load_cap_reserve_margin(setup, path, inputs)
+            if inputs["Z"] > 1
+                inputs = load_cap_reserve_margin_trans(setup, inputs, network_var)
+            end
+        end
+    end
 
-    if setup["CapacityReserveMargin"] == 1
-        inputs = load_cap_reserve_margin(setup, path, sep, inputs)
-        if inputs["Z"] > 1
-            inputs = load_cap_reserve_margin_trans(setup, path, sep, inputs, network_var)
+    if haskey(setup, "EnergyShareRequirement")
+        if setup["EnergyShareRequirement"] == 1
+            inputs = load_energy_share_requirement(setup, path, inputs)
         end
     end
 
     # Read in general configuration parameters for reserves (resource-specific reserve parameters are read in generators_data())
-    if setup["Reserves"] == 1
-        inputs = load_reserves(setup, path, sep, inputs)
+    if haskey(setup, "Reserves")
+        if setup["Reserves"] == 1
+            inputs = load_reserves(setup, path, inputs)
+        end
     end
 
-    if setup["MinCapReq"] == 1
-        inputs = load_minimum_capacity_requirement(path, sep, inputs, setup)
-    end
-	if haskey(setup, "MaxCapReq")
-		if setup["MaxCapReq"] == 1
-			inputs = load_maximum_capacity_limit(path, sep, inputs, setup)
-=======
-	# Read temporal-resolved load data, and clustering information if relevant
-	inputs = load_load_data(setup, path, inputs)
-	# Read fuel cost data, including time-varying fuel costs
-	inputs, cost_fuel, CO2_fuel = load_fuels_data(setup, path, inputs)
-	# Read in generator/resource related inputs
-	inputs = load_generators_data(setup, path, inputs, cost_fuel, CO2_fuel)
-	# Read in generator/resource availability profiles
-	inputs = load_generators_variability(setup, path, inputs)
-
-	if setup["CapacityReserveMargin"]==1
-		inputs = load_cap_reserve_margin(setup, path, inputs)
-		if inputs["Z"] >1
-			inputs = load_cap_reserve_margin_trans(setup, inputs,network_var)
->>>>>>> 8d596530
-		end
-	end
-    if setup["EnergyShareRequirement"] == 1
-        inputs = load_energy_share_requirement(setup, path, sep, inputs)
+    if haskey(setup, "MinCapReq")
+        if setup["MinCapReq"] == 1
+            inputs = load_minimum_capacity_requirement(path, inputs, setup)
+        end
     end
 
-    if setup["CO2Cap"] == 1
-        inputs = load_co2_cap(setup, path, sep, inputs)
+    if haskey(setup, "MaxCapReq")
+        if setup["MaxCapReq"] == 1
+            inputs = load_maximum_capacity_limit(path, inputs, setup)
+        end
+    end
+    if haskey(setup, "CO2Cap")
+        if setup["CO2Cap"] == 1
+            inputs = load_co2_cap(setup, path, inputs)
+        end
     end
     if haskey(setup, "CO2GenRateCap")
         if setup["CO2GenRateCap"] == 1
-            inputs = load_co2_generation_side_emission_rate_cap(setup, path, sep, inputs)
+            inputs = load_co2_generation_side_emission_rate_cap(setup, path, inputs)
         end
     end
     if haskey(setup, "CO2LoadRateCap")
         if setup["CO2LoadRateCap"] == 1
-            inputs = load_co2_load_side_emission_rate_cap(setup, path, sep, inputs)
+            inputs = load_co2_load_side_emission_rate_cap(setup, path, inputs)
         end
     end
     if haskey(setup, "CO2Tax")
         if setup["CO2Tax"] >= 1
-            inputs = load_co2_tax(setup, path, sep, inputs)
+            inputs = load_co2_tax(setup, path, inputs)
         end
     end
     if haskey(setup, "CO2Credit")
         if setup["CO2Credit"] >= 1
-            inputs = load_co2_credit(setup, path, sep, inputs)
+            inputs = load_co2_credit(setup, path, inputs)
         end
     end
     if haskey(setup, "TFS")
         if setup["TFS"] == 1
-            inputs = load_twentyfourseven(setup, path, sep, inputs)
+            inputs = load_twentyfourseven(setup, path, inputs)
         end
     end
 
-<<<<<<< HEAD
-=======
-	# Read in general configuration parameters for reserves (resource-specific reserve parameters are read in generators_data())
-	if setup["Reserves"]==1
-		inputs = load_reserves(setup, path, inputs)
-	end
 
-	if setup["MinCapReq"] == 1
-		inputs = load_minimum_capacity_requirement(path, inputs, setup)
-	end
+    # Read in mapping of modeled periods to representative periods
+    if is_period_map_necessary(setup, path, inputs) && is_period_map_exist(setup, path, inputs)
+        inputs = load_period_map(setup, path, inputs)
+    end
 
-	if setup["EnergyShareRequirement"]==1
-		inputs = load_energy_share_requirement(setup, path, inputs)
-	end
-
-	if setup["CO2Cap"] >= 1
-		inputs = load_co2_cap(setup, path, inputs)
-	end
->>>>>>> 8d596530
-
-	# Read in mapping of modeled periods to representative periods
-	if is_period_map_necessary(setup, path, inputs) && is_period_map_exist(setup, path, inputs)
-		inputs = load_period_map(setup, path, sep, inputs)
-	end
-	
-	println("CSV Files Successfully Read In From $path$sep")
-<<<<<<< HEAD
-
+    println("CSV Files Successfully Read In From $path$sep")
     return inputs
-=======
-	return inputs
->>>>>>> 8d596530
 end
 
 function is_period_map_necessary(setup::Dict, path::AbstractString, inputs::Dict)
