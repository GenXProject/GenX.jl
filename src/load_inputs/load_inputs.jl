"""
GenX: An Configurable Capacity Expansion Model
Copyright (C) 2021,  Massachusetts Institute of Technology
This program is free software; you can redistribute it and/or modify
it under the terms of the GNU General Public License as published by
the Free Software Foundation; either version 2 of the License, or
(at your option) any later version.
This program is distributed in the hope that it will be useful,
but WITHOUT ANY WARRANTY; without even the implied warranty of
MERCHANTABILITY or FITNESS FOR A PARTICULAR PURPOSE.  See the
GNU General Public License for more details.
A complete copy of the GNU General Public License v2 (GPLv2) is available
in LICENSE.txt.  Users uncompressing this from an archive may not have
received this license file.  If not, see <http://www.gnu.org/licenses/>.
"""

@doc raw"""
	load_inputs(setup::Dict,path::AbstractString)

Loads various data inputs from multiple input .csv files in path directory and stores variables in a Dict (dictionary) object for use in model() function

inputs:
setup - dict object containing setup parameters
path - string path to working directory

returns: Dict (dictionary) object containing all data inputs
"""
function load_inputs(setup::Dict, path::AbstractString)

    ## Use appropriate directory separator depending on Mac or Windows config
    if Sys.isunix()
        sep = "/"
    elseif Sys.iswindows()
        sep = "\U005c"
    else
        sep = "/"
    end

<<<<<<< HEAD
    data_directory = chop(replace(path, pwd() => ""), head = 1, tail = 0)
=======
	## Read input files
	println("Reading Input CSV Files")
	## Declare Dict (dictionary) object used to store parameters
	inputs = Dict()
	# Read input data about power network topology, operating and expansion attributes
    if isfile(string(path,sep,"Network.csv"))
		inputs, network_var = load_network_data(setup, path, sep, inputs)
	else
		inputs["Z"] = 1
		inputs["L"] = 0
	end
>>>>>>> c73c66ff

    ## Read input files
    println("Reading Input CSV Files")
    ## Declare Dict (dictionary) object used to store parameters
    inputs = Dict()
    # Read input data about power network topology, operating and expansion attributes
    if isfile(string(path, sep, "Network.csv"))
        inputs, network_var = load_network_data(setup, path, sep, inputs)
    else
        inputs["Z"] = 1
        inputs["L"] = 0
    end

    # Read temporal-resolved load data, and clustering information if relevant
    inputs = load_load_data(setup, path, sep, inputs)
    # Read fuel cost data, including time-varying fuel costs
    inputs, cost_fuel, CO2_fuel = load_fuels_data(setup, path, sep, inputs)
    # Read in generator/resource related inputs
    inputs = load_generators_data(setup, path, sep, inputs, cost_fuel, CO2_fuel)
    # Read in generator/resource availability profiles
    inputs = load_generators_variability(setup, path, sep, inputs)

    if setup["CapacityReserveMargin"] == 1
        inputs = load_cap_reserve_margin(setup, path, sep, inputs)
        if inputs["Z"] > 1
            inputs = load_cap_reserve_margin_trans(setup, path, sep, inputs, network_var)
        end
    end

    # Read in general configuration parameters for reserves (resource-specific reserve parameters are read in generators_data())
    if setup["Reserves"] == 1
        inputs = load_reserves(setup, path, sep, inputs)
    end

    if setup["MinCapReq"] == 1
        inputs = load_minimum_capacity_requirement(path, sep, inputs, setup)
    end
	if haskey(setup, "MaxCapReq")
		if setup["MaxCapReq"] == 1
			inputs = load_maximum_capacity_limit(path, sep, inputs, setup)
		end
	end
    if setup["EnergyShareRequirement"] == 1
        inputs = load_energy_share_requirement(setup, path, sep, inputs)
    end

<<<<<<< HEAD
    if setup["CO2Cap"] == 1
        inputs = load_co2_cap(setup, path, sep, inputs)
    end
    if haskey(setup, "CO2GenRateCap")
        if setup["CO2GenRateCap"] == 1
            inputs = load_co2_generation_side_emission_rate_cap(setup, path, sep, inputs)
        end
    end
    if haskey(setup, "CO2LoadRateCap")
        if setup["CO2LoadRateCap"] == 1
            inputs = load_co2_load_side_emission_rate_cap(setup, path, sep, inputs)
        end
    end
    if haskey(setup, "CO2Tax")
        if setup["CO2Tax"] >= 1
            inputs = load_co2_tax(setup, path, sep, inputs)
        end
    end
    if haskey(setup, "CO2Credit")
        if setup["CO2Credit"] >= 1
            inputs = load_co2_credit(setup, path, sep, inputs)
        end
    end
    if haskey(setup, "TFS")
        if setup["TFS"] == 1
            inputs = load_twentyfourseven(setup, path, sep, inputs)
        end
    end


    # Read in mapping of modeled periods to representative periods
    if setup["OperationWrapping"] == 1 && !isempty(inputs["STOR_LONG_DURATION"]) && (isfile(data_directory * "/Period_map.csv") || isfile(joinpath(data_directory, string(joinpath(setup["TimeDomainReductionFolder"], "Period_map.csv"))))) # Use Time Domain Reduced data for GenX)
        inputs = load_period_map(setup, path, sep, inputs)
    end

    println("CSV Files Successfully Read In From $path$sep")

    return inputs
=======
	# Read in mapping of modeled periods to representative periods
	if is_period_map_necessary(setup, path, inputs) && is_period_map_exist(setup, path, inputs)
		inputs = load_period_map(setup, path, sep, inputs)
	end
	
	println("CSV Files Successfully Read In From $path$sep")

	return inputs
end

function is_period_map_necessary(setup::Dict, path::AbstractString, inputs::Dict)
	ow = setup["OperationWrapping"]==1
	has_stor_lds = !isempty(inputs["STOR_LONG_DURATION"])
	ow && has_stor_lds
end

function is_period_map_exist(setup::Dict, path::AbstractString, inputs::Dict)
	data_directory = chop(replace(path, pwd() => ""), head = 1, tail = 0)
	is_here = isfile(joinpath(data_directory,"Period_map.csv"))
	is_in_folder = isfile(joinpath(data_directory, setup["TimeDomainReductionFolder"], "Period_map.csv"))
	is_here || is_in_folder
>>>>>>> c73c66ff
end<|MERGE_RESOLUTION|>--- conflicted
+++ resolved
@@ -36,9 +36,6 @@
         sep = "/"
     end
 
-<<<<<<< HEAD
-    data_directory = chop(replace(path, pwd() => ""), head = 1, tail = 0)
-=======
 	## Read input files
 	println("Reading Input CSV Files")
 	## Declare Dict (dictionary) object used to store parameters
@@ -50,7 +47,6 @@
 		inputs["Z"] = 1
 		inputs["L"] = 0
 	end
->>>>>>> c73c66ff
 
     ## Read input files
     println("Reading Input CSV Files")
@@ -97,7 +93,6 @@
         inputs = load_energy_share_requirement(setup, path, sep, inputs)
     end
 
-<<<<<<< HEAD
     if setup["CO2Cap"] == 1
         inputs = load_co2_cap(setup, path, sep, inputs)
     end
@@ -128,15 +123,6 @@
     end
 
 
-    # Read in mapping of modeled periods to representative periods
-    if setup["OperationWrapping"] == 1 && !isempty(inputs["STOR_LONG_DURATION"]) && (isfile(data_directory * "/Period_map.csv") || isfile(joinpath(data_directory, string(joinpath(setup["TimeDomainReductionFolder"], "Period_map.csv"))))) # Use Time Domain Reduced data for GenX)
-        inputs = load_period_map(setup, path, sep, inputs)
-    end
-
-    println("CSV Files Successfully Read In From $path$sep")
-
-    return inputs
-=======
 	# Read in mapping of modeled periods to representative periods
 	if is_period_map_necessary(setup, path, inputs) && is_period_map_exist(setup, path, inputs)
 		inputs = load_period_map(setup, path, sep, inputs)
@@ -144,7 +130,7 @@
 	
 	println("CSV Files Successfully Read In From $path$sep")
 
-	return inputs
+    return inputs
 end
 
 function is_period_map_necessary(setup::Dict, path::AbstractString, inputs::Dict)
@@ -158,5 +144,4 @@
 	is_here = isfile(joinpath(data_directory,"Period_map.csv"))
 	is_in_folder = isfile(joinpath(data_directory, setup["TimeDomainReductionFolder"], "Period_map.csv"))
 	is_here || is_in_folder
->>>>>>> c73c66ff
 end