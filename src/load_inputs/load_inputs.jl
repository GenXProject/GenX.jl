--- conflicted
+++ resolved
@@ -107,17 +107,13 @@
 		inputs = load_period_map(setup, path, inputs)
 	end
 
-<<<<<<< HEAD
-	println("CSV Files Successfully Read In From $path")
-=======
 	# Read in VRE-storage resource module related inputs & resource availability profiles
 	if setup["VreStor"] == 1
 		inputs = load_vre_stor_data(setup, path, sep, inputs, cost_fuel, CO2_fuel)
 		inputs = load_vre_stor_variability(setup, path, sep, inputs)
 	end
 
-	println("CSV Files Successfully Read In From $path$sep")
->>>>>>> 37ec98da
+	println("CSV Files Successfully Read In From $path")
 
 	return inputs
 end
