@doc raw"""
	load_generators_variability!(setup::Dict, path::AbstractString, inputs::Dict)

Read input parameters related to hourly maximum capacity factors for generators, storage, and flexible demand resources
"""
function load_generators_variability!(setup::Dict, path::AbstractString, inputs::Dict)

	# Hourly capacity factors
	data_directory = joinpath(path, setup["TimeDomainReductionFolder"])
    if setup["TimeDomainReduction"] == 1  && time_domain_reduced_files_exist(data_directory)
        my_dir = data_directory
	else
        my_dir = path
	end
    filename = "Generators_variability.csv"
    gen_var = load_dataframe(joinpath(my_dir, filename))

    all_resources = inputs["RESOURCES"]

    existing_variability = names(gen_var)
    for r in all_resources
        if r ∉ existing_variability
            @info "assuming availability of 1.0 for resource $r."
            ensure_column!(gen_var, r, 1.0)
        end
    end

	# Reorder DataFrame to R_ID order (order provided in Generators_data.csv)
<<<<<<< HEAD
	variability_names = inputs_genvar["VARIABILITY"]
	existing_variability = names(gen_var)
	temp = zeros(inputs_genvar["T"], inputs_genvar["G"])
	for g = 1: inputs_genvar["G"]
		r = variability_names[g]
		location = findfirst(x -> x == r, existing_variability)
		temp[:, g] = Vector{Float64}(gen_var[:, location])
    end
	# temp = select(gen_var, [:Time_Index; Symbol.(inputs_genvar["VARIABILITY"])])

	# Maximum power output and variability of each energy resource
	inputs_genvar["pP_Max"] = transpose(temp)

	return inputs_genvar
	println("Generators_variability.csv Successfully Read!")

=======
	select!(gen_var, [:Time_Index; Symbol.(all_resources) ])

	# Maximum power output and variability of each energy resource
	inputs["pP_Max"] = transpose(Matrix{Float64}(gen_var[1:inputs["T"],2:(inputs["G"]+1)]))

	println(filename * " Successfully Read!")
>>>>>>> 5ccb3cab
end<|MERGE_RESOLUTION|>--- conflicted
+++ resolved
@@ -15,40 +15,23 @@
     filename = "Generators_variability.csv"
     gen_var = load_dataframe(joinpath(my_dir, filename))
 
-    all_resources = inputs["RESOURCES"]
-
-    existing_variability = names(gen_var)
-    for r in all_resources
-        if r ∉ existing_variability
-            @info "assuming availability of 1.0 for resource $r."
-            ensure_column!(gen_var, r, 1.0)
-        end
-    end
-
 	# Reorder DataFrame to R_ID order (order provided in Generators_data.csv)
-<<<<<<< HEAD
-	variability_names = inputs_genvar["VARIABILITY"]
-	existing_variability = names(gen_var)
-	temp = zeros(inputs_genvar["T"], inputs_genvar["G"])
-	for g = 1: inputs_genvar["G"]
+	variability_names = inputs["VARIABILITY"]
+	existing_variability <- names(gen_var)
+	temp = zeros(inputs["T"], inputs["G"])
+	for g = 1: inputs["G"]
 		r = variability_names[g]
+		if r ∉ existing_variability
+			ensure_column!(gen_var, r, 1.0)
+		end
+		existing_variability <- names(gen_var)
 		location = findfirst(x -> x == r, existing_variability)
 		temp[:, g] = Vector{Float64}(gen_var[:, location])
     end
-	# temp = select(gen_var, [:Time_Index; Symbol.(inputs_genvar["VARIABILITY"])])
 
 	# Maximum power output and variability of each energy resource
-	inputs_genvar["pP_Max"] = transpose(temp)
-
-	return inputs_genvar
-	println("Generators_variability.csv Successfully Read!")
-
-=======
-	select!(gen_var, [:Time_Index; Symbol.(all_resources) ])
-
-	# Maximum power output and variability of each energy resource
-	inputs["pP_Max"] = transpose(Matrix{Float64}(gen_var[1:inputs["T"],2:(inputs["G"]+1)]))
+	inputs["pP_Max"] = transpose(temp)
 
 	println(filename * " Successfully Read!")
->>>>>>> 5ccb3cab
+
 end