--- conflicted
+++ resolved
@@ -204,7 +204,6 @@
     end
 
     return value
-<<<<<<< HEAD
 end
 
 """
@@ -226,7 +225,4 @@
 end
 
 # validate_df_cols(df::DataFrame, df_name::AbstractString, required_col::AbstractString) = 
-#     validate_df_cols(df, df_name, (required_col))
-=======
-end
->>>>>>> 153d4f36
+#     validate_df_cols(df, df_name, (required_col))