--- conflicted
+++ resolved
@@ -4,7 +4,6 @@
 Read input parameters related to planning reserve margin constraints
 """
 function load_cap_reserve_margin!(setup::Dict, path::AbstractString, inputs::Dict)
-<<<<<<< HEAD
     scale_factor = setup["ParameterScale"] == 1 ? ModelScalingFactor : 1
     
     filename = "Capacity_reserve_margin_slack.csv"
@@ -20,21 +19,6 @@
     mat = extract_matrix_from_dataframe(df, "CapRes")
     inputs["dfCapRes"] = mat
     inputs["NCapacityReserveMargin"] = size(mat, 2)
-=======
-    filename = "Capacity_reserve_margin.csv"
-    # Definition of capacity reserve margin (crm) by locational deliverability area (LDA)
-    df = DataFrame(CSV.File(joinpath(path, filename), header=true), copycols=true)
-
-    # Identifying # of planning reserve margin constraints for the system
-    columns = names(df)
-    f = s -> startswith(s, "CapRes")
-    res = count(f, columns)
-    first_col = findfirst(f, columns)
-    last_col = findlast(f, columns)
-
-    inputs["dfCapRes"] = Matrix{Float64}(df[:,first_col:last_col])
-    inputs["NCapacityReserveMargin"] = res
->>>>>>> f54c8b3a
 
     println(filename * " Successfully Read!")
 end
@@ -45,22 +29,9 @@
 Read input parameters related to participation of transmission imports/exports in capacity reserve margin constraint.
 """
 function load_cap_reserve_margin_trans!(setup::Dict, inputs::Dict, network_var::DataFrame)
-<<<<<<< HEAD
     mat = extract_matrix_from_dataframe(network_var, "DerateCapRes")
     inputs["dfDerateTransCapRes"] = mat
 
     mat = extract_matrix_from_dataframe(network_var, "CapRes_Excl")
     inputs["dfTransCapRes_excl"] = mat
-=======
-    columns = names(network_var)
-    f = s -> startswith(s, "DerateCapRes")
-    my_range = findfirst(f, columns):findlast(f, columns)
-    dfDerateTransCapRes = network_var[:, my_range]
-    inputs["dfDerateTransCapRes"] = Matrix{Float64}(dfDerateTransCapRes[completecases(dfDerateTransCapRes),:])
-
-    f = s -> startswith(s, "CapRes_Excl")
-    my_range = findfirst(f, columns):findlast(f, columns)
-    dfTransCapRes_excl = network_var[:, my_range]
-    inputs["dfTransCapRes_excl"] = Matrix{Float64}(dfTransCapRes_excl[completecases(dfTransCapRes_excl),:])
->>>>>>> f54c8b3a
 end