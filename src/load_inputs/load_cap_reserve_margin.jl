@doc raw"""
	load_cap_reserve_margin!(setup::Dict, path::AbstractString, inputs::Dict)

Read input parameters related to planning reserve margin constraints
"""
<<<<<<< HEAD
function load_cap_reserve_margin(setup::Dict, path::AbstractString, inputs_crm::Dict)
	# Definition of capacity reserve margin (crm) by locational deliverability area (LDA)
	inputs_crm["dfCapRes_slack"] = DataFrame(CSV.File(joinpath(path, "Capacity_reserve_margin_slack.csv"), header=true), copycols=true)
	if setup["ParameterScale"] == 1
		inputs_crm["dfCapRes_slack"][!,:PriceCap] ./= ModelScalingFactor
	end
	inputs_crm["NCapacityReserveMargin"] = size(collect(skipmissing(inputs_crm["dfCapRes_slack"][!,:CRM_Constraint])),1)
	# Definition of capacity reserve margin (crm) by locational deliverability area (LDA)
	inputs_crm["dfCapRes"] = DataFrame(CSV.File(joinpath(path, "Capacity_reserve_margin.csv"), header=true), copycols=true)
	println("Capacity_reserve_margin.csv Successfully Read!")

	return inputs_crm
=======
function load_cap_reserve_margin!(setup::Dict, path::AbstractString, inputs::Dict)
    scale_factor = setup["ParameterScale"] == 1 ? ModelScalingFactor : 1
    
    filename = "Capacity_reserve_margin_slack.csv"
    if isfile(joinpath(path, filename))
        df = load_dataframe(joinpath(path, filename))
        inputs["dfCapRes_slack"] = df
        inputs["dfCapRes_slack"][!,:PriceCap] ./= scale_factor # Million $/GW if scaled, $/MW if not scaled
    end

    filename = "Capacity_reserve_margin.csv"
    df = load_dataframe(joinpath(path, filename))

    mat = extract_matrix_from_dataframe(df, "CapRes")
    inputs["dfCapRes"] = mat
    inputs["NCapacityReserveMargin"] = size(mat, 2)

    println(filename * " Successfully Read!")
>>>>>>> 5ccb3cab
end

@doc raw"""
	load_cap_reserve_margin_trans!(setup::Dict, inputs::Dict, network_var::DataFrame)

Read input parameters related to participation of transmission imports/exports in capacity reserve margin constraint.
"""
<<<<<<< HEAD
function load_cap_reserve_margin_trans(setup::Dict, inputs_crm::Dict, network_var::DataFrame)
	res = inputs_crm["NCapacityReserveMargin"]
	inputs_crm["dfCapRes_network"] = network_var[!, [[Symbol("DerateCapRes_$i") for i in 1:res];[Symbol("CapRes_Excl_$i") for i in 1:res]]]
	return inputs_crm
=======
function load_cap_reserve_margin_trans!(setup::Dict, inputs::Dict, network_var::DataFrame)
    mat = extract_matrix_from_dataframe(network_var, "DerateCapRes")
    inputs["dfDerateTransCapRes"] = mat

    mat = extract_matrix_from_dataframe(network_var, "CapRes_Excl")
    inputs["dfTransCapRes_excl"] = mat
>>>>>>> 5ccb3cab
end<|MERGE_RESOLUTION|>--- conflicted
+++ resolved
@@ -3,20 +3,6 @@
 
 Read input parameters related to planning reserve margin constraints
 """
-<<<<<<< HEAD
-function load_cap_reserve_margin(setup::Dict, path::AbstractString, inputs_crm::Dict)
-	# Definition of capacity reserve margin (crm) by locational deliverability area (LDA)
-	inputs_crm["dfCapRes_slack"] = DataFrame(CSV.File(joinpath(path, "Capacity_reserve_margin_slack.csv"), header=true), copycols=true)
-	if setup["ParameterScale"] == 1
-		inputs_crm["dfCapRes_slack"][!,:PriceCap] ./= ModelScalingFactor
-	end
-	inputs_crm["NCapacityReserveMargin"] = size(collect(skipmissing(inputs_crm["dfCapRes_slack"][!,:CRM_Constraint])),1)
-	# Definition of capacity reserve margin (crm) by locational deliverability area (LDA)
-	inputs_crm["dfCapRes"] = DataFrame(CSV.File(joinpath(path, "Capacity_reserve_margin.csv"), header=true), copycols=true)
-	println("Capacity_reserve_margin.csv Successfully Read!")
-
-	return inputs_crm
-=======
 function load_cap_reserve_margin!(setup::Dict, path::AbstractString, inputs::Dict)
     scale_factor = setup["ParameterScale"] == 1 ? ModelScalingFactor : 1
     
@@ -35,7 +21,6 @@
     inputs["NCapacityReserveMargin"] = size(mat, 2)
 
     println(filename * " Successfully Read!")
->>>>>>> 5ccb3cab
 end
 
 @doc raw"""
@@ -43,17 +28,10 @@
 
 Read input parameters related to participation of transmission imports/exports in capacity reserve margin constraint.
 """
-<<<<<<< HEAD
-function load_cap_reserve_margin_trans(setup::Dict, inputs_crm::Dict, network_var::DataFrame)
-	res = inputs_crm["NCapacityReserveMargin"]
-	inputs_crm["dfCapRes_network"] = network_var[!, [[Symbol("DerateCapRes_$i") for i in 1:res];[Symbol("CapRes_Excl_$i") for i in 1:res]]]
-	return inputs_crm
-=======
 function load_cap_reserve_margin_trans!(setup::Dict, inputs::Dict, network_var::DataFrame)
     mat = extract_matrix_from_dataframe(network_var, "DerateCapRes")
     inputs["dfDerateTransCapRes"] = mat
 
     mat = extract_matrix_from_dataframe(network_var, "CapRes_Excl")
     inputs["dfTransCapRes_excl"] = mat
->>>>>>> 5ccb3cab
 end