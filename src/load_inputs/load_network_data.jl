--- conflicted
+++ resolved
@@ -9,12 +9,7 @@
     scale_factor = setup["ParameterScale"] == 1 ? ModelScalingFactor : 1
 
     filename = "Network.csv"
-<<<<<<< HEAD
-    file_path = joinpath(path, filename)
-    network_var = DataFrame(CSV.File(file_path, header=true), copycols=true)
-=======
     network_var = load_dataframe(joinpath(path, filename))
->>>>>>> c6d748f6
 
     as_vector(col::Symbol) = collect(skipmissing(network_var[!, col]))
     to_floats(col::Symbol) = convert(Array{Float64}, as_vector(col))
