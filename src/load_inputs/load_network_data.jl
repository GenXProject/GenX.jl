"""
GenX: An Configurable Capacity Expansion Model
Copyright (C) 2021,  Massachusetts Institute of Technology
This program is free software; you can redistribute it and/or modify
it under the terms of the GNU General Public License as published by
the Free Software Foundation; either version 2 of the License, or
(at your option) any later version.
This program is distributed in the hope that it will be useful,
but WITHOUT ANY WARRANTY; without even the implied warranty of
MERCHANTABILITY or FITNESS FOR A PARTICULAR PURPOSE.  See the
GNU General Public License for more details.
A complete copy of the GNU General Public License v2 (GPLv2) is available
in LICENSE.txt.  Users uncompressing this from an archive may not have
received this license file.  If not, see <http://www.gnu.org/licenses/>.
"""

@doc raw"""
    load_network_data(setup::Dict, path::AbstractString, sep::AbstractString, inputs_nw::Dict)

Function for reading input parameters related to the electricity transmission network
"""
#DEV NOTE:  add DC power flow related parameter inputs in a subsequent commit
function load_network_data(setup::Dict, path::AbstractString, sep::AbstractString, inputs_nw::Dict)

    # Network zones inputs and Network topology inputs
    network_var = DataFrame(CSV.File(string(path,sep,"Network.csv"), header=true), copycols=true)

    # Number of zones in the network
    inputs_nw["Z"] = size(findall(s -> (startswith(s, "z")) & (tryparse(Float64, s[2:end]) != nothing), names(network_var)),1)
    Z = inputs_nw["Z"]
    # Number of lines in the network
    inputs_nw["L"]=size(collect(skipmissing(network_var[!,:Network_Lines])),1)

    # Topology of the network source-sink matrix
    start = findall(s -> s == "z1", names(network_var))[1]
    inputs_nw["pNet_Map"] = Matrix{Float64}(network_var[1:inputs_nw["L"],start:start+inputs_nw["Z"]-1])

    # Transmission capacity of the network (in MW)
    if setup["ParameterScale"] ==1  # Parameter scaling turned on - adjust values of subset of parameter values to GW
        inputs_nw["pTrans_Max"] = convert(Array{Float64}, collect(skipmissing(network_var[!,:Line_Max_Flow_MW])))/ModelScalingFactor  # convert to GW
    else # no scaling
        inputs_nw["pTrans_Max"] = convert(Array{Float64}, collect(skipmissing(network_var[!,:Line_Max_Flow_MW])))
    end

    if setup["Trans_Loss_Segments"] == 1 ##Aaron Schwartz Please check
        # Line percentage Loss - valid for case when modeling losses as a fixed percent of absolute value of power flows
        inputs_nw["pPercent_Loss"] = convert(Array{Float64}, collect(skipmissing(network_var[!,:Line_Loss_Percentage])))
    elseif setup["Trans_Loss_Segments"] >= 2
        # Transmission line voltage (in kV)
        inputs_nw["kV"] = convert(Array{Float64}, collect(skipmissing(network_var[!,:Line_Voltage_kV])))
        # Transmission line resistance (in Ohms) - Used when modeling quadratic transmission losses
        inputs_nw["Ohms"] = convert(Array{Float64}, collect(skipmissing(network_var[!,:Line_Resistance_ohms])))
    end

    # Maximum possible flow after reinforcement for use in linear segments of piecewise approximation
    inputs_nw["pTrans_Max_Possible"] = zeros(Float64, inputs_nw["L"])

    if setup["NetworkExpansion"]==1
        if setup["ParameterScale"] ==1  # Parameter scaling turned on - adjust values of subset of parameter values
            # Read between zone network reinforcement costs per peak MW of capacity added
            inputs_nw["pC_Line_Reinforcement"] = convert(Array{Float64}, collect(skipmissing(network_var[!,:Line_Reinforcement_Cost_per_MWyr])))/ModelScalingFactor # convert to million $/GW/yr with objective function in millions
            # Maximum reinforcement allowed in MW
            #NOTE: values <0 indicate no expansion possible
            inputs_nw["pMax_Line_Reinforcement"] = convert(Array{Float64}, collect(skipmissing(network_var[!,:Line_Max_Reinforcement_MW])))/ModelScalingFactor # convert to GW
        else
            # Read between zone network reinforcement costs per peak MW of capacity added
            inputs_nw["pC_Line_Reinforcement"] = convert(Array{Float64}, collect(skipmissing(network_var[!,:Line_Reinforcement_Cost_per_MWyr])))
            # Maximum reinforcement allowed in MW
            #NOTE: values <0 indicate no expansion possible
            inputs_nw["pMax_Line_Reinforcement"] = convert(Array{Float64}, collect(skipmissing(network_var[!,:Line_Max_Reinforcement_MW])))
        end
        for l in 1:inputs_nw["L"]
            if inputs_nw["pMax_Line_Reinforcement"][l] > 0
                inputs_nw["pTrans_Max_Possible"][l] = inputs_nw["pTrans_Max"][l] + inputs_nw["pMax_Line_Reinforcement"][l]
            else
                inputs_nw["pTrans_Max_Possible"][l] = inputs_nw["pTrans_Max"][l]
            end
        end
    else
        inputs_nw["pTrans_Max_Possible"] = inputs_nw["pTrans_Max"]
    end

    # Multi-Stage
    if setup["MultiStage"] == 1
<<<<<<< HEAD
        num_stages = setup["MultiStageSettingsDict"]["NumStages"]
        # Weighted Average Cost of Capital for Transmission Expansion
        inputs_nw["transmission_WACC"]= convert(Array{Float64}, collect(skipmissing(network_var[!,:WACC])))
=======
        # Weighted Average Cost of Capital for Transmission Expansion
        if setup["NetworkExpansion"]>=1
            inputs_nw["transmission_WACC"]= convert(Array{Float64}, collect(skipmissing(network_var[!,:WACC])))
        end

        # Max Flow Possible on Each Line
        num_stages = setup["MultiStageSettingsDict"]["NumStages"] # Number of Planning Stages
>>>>>>> 7f1668b3
        if setup["ParameterScale"] == 1
            for p in 1:num_stages
                inputs_nw["pLine_Max_Flow_Possible_MW_p$p"] = convert(Array{Float64}, collect(skipmissing(network_var[!,:Line_Max_Flow_Possible_MW])))/ModelScalingFactor # Convert to GW
            end
        else
            for p in 1:num_stages
                inputs_nw["pLine_Max_Flow_Possible_MW_p$p"] = convert(Array{Float64}, collect(skipmissing(network_var[!,:Line_Max_Flow_Possible_MW])))
            end
        end
    end

<<<<<<< HEAD

=======
>>>>>>> 7f1668b3
    # Transmission line (between zone) loss coefficient (resistance/voltage^2)
    inputs_nw["pTrans_Loss_Coef"] = zeros(Float64, inputs_nw["L"])
    for l in 1:inputs_nw["L"]
        # For cases with only one segment
        if setup["Trans_Loss_Segments"] == 1
            inputs_nw["pTrans_Loss_Coef"][l] = inputs_nw["pPercent_Loss"][l]
        elseif setup["Trans_Loss_Segments"] >= 2
            # If zones are connected, loss coefficient is R/V^2 where R is resistance in Ohms and V is voltage in Volts
            if setup["ParameterScale"] ==1  # Parameter scaling turned on - adjust values of subset of parameter values
                inputs_nw["pTrans_Loss_Coef"][l] = (inputs_nw["Ohms"][l]/10^6)/(inputs_nw["kV"][l]/10^3)^2 *ModelScalingFactor # 1/GW ***
            else
                inputs_nw["pTrans_Loss_Coef"][l] = (inputs_nw["Ohms"][l]/10^6)/(inputs_nw["kV"][l]/10^3)^2 # 1/MW
            end
        end
    end

    ## Sets and indices for transmission losses and expansion
    inputs_nw["TRANS_LOSS_SEGS"] = setup["Trans_Loss_Segments"] # Number of segments used in piecewise linear approximations quadratic loss functions
    inputs_nw["LOSS_LINES"] = findall(inputs_nw["pTrans_Loss_Coef"].!=0) # Lines for which loss coefficients apply (are non-zero);

    if setup["NetworkExpansion"] == 1
        # Network lines and zones that are expandable have non-negative maximum reinforcement inputs
        inputs_nw["EXPANSION_LINES"] = findall(inputs_nw["pMax_Line_Reinforcement"].>=0)
        inputs_nw["NO_EXPANSION_LINES"] = findall(inputs_nw["pMax_Line_Reinforcement"].<0)
    end

    println("Network.csv Successfully Read!")

    return inputs_nw, network_var
end<|MERGE_RESOLUTION|>--- conflicted
+++ resolved
@@ -82,11 +82,6 @@
 
     # Multi-Stage
     if setup["MultiStage"] == 1
-<<<<<<< HEAD
-        num_stages = setup["MultiStageSettingsDict"]["NumStages"]
-        # Weighted Average Cost of Capital for Transmission Expansion
-        inputs_nw["transmission_WACC"]= convert(Array{Float64}, collect(skipmissing(network_var[!,:WACC])))
-=======
         # Weighted Average Cost of Capital for Transmission Expansion
         if setup["NetworkExpansion"]>=1
             inputs_nw["transmission_WACC"]= convert(Array{Float64}, collect(skipmissing(network_var[!,:WACC])))
@@ -94,7 +89,6 @@
 
         # Max Flow Possible on Each Line
         num_stages = setup["MultiStageSettingsDict"]["NumStages"] # Number of Planning Stages
->>>>>>> 7f1668b3
         if setup["ParameterScale"] == 1
             for p in 1:num_stages
                 inputs_nw["pLine_Max_Flow_Possible_MW_p$p"] = convert(Array{Float64}, collect(skipmissing(network_var[!,:Line_Max_Flow_Possible_MW])))/ModelScalingFactor # Convert to GW
@@ -106,10 +100,6 @@
         end
     end
 
-<<<<<<< HEAD
-
-=======
->>>>>>> 7f1668b3
     # Transmission line (between zone) loss coefficient (resistance/voltage^2)
     inputs_nw["pTrans_Loss_Coef"] = zeros(Float64, inputs_nw["L"])
     for l in 1:inputs_nw["L"]
