"""
GenX: An Configurable Capacity Expansion Model
Copyright (C) 2021,  Massachusetts Institute of Technology
This program is free software; you can redistribute it and/or modify
it under the terms of the GNU General Public License as published by
the Free Software Foundation; either version 2 of the License, or
(at your option) any later version.
This program is distributed in the hope that it will be useful,
but WITHOUT ANY WARRANTY; without even the implied warranty of
MERCHANTABILITY or FITNESS FOR A PARTICULAR PURPOSE.  See the
GNU General Public License for more details.
A complete copy of the GNU General Public License v2 (GPLv2) is available
in LICENSE.txt.  Users uncompressing this from an archive may not have
received this license file.  If not, see <http://www.gnu.org/licenses/>.
"""

@doc raw"""
	load_generators_data!(setup::Dict, path::AbstractString, inputs_gen::Dict, fuel_costs::Dict, fuel_CO2::Dict)

Function for reading input parameters related to electricity generators (plus storage and flexible demand resources)
"""
function load_generators_data!(setup::Dict, path::AbstractString, inputs_gen::Dict, fuel_costs::Dict, fuel_CO2::Dict)

    filename = "Generators_data.csv"
    gen_in = load_dataframe(joinpath(path, filename))

	# Add Resource IDs after reading to prevent user errors
	gen_in[!,:R_ID] = 1:length(collect(skipmissing(gen_in[!,1])))

	# Store DataFrame of generators/resources input data for use in model
	inputs_gen["dfGen"] = gen_in

	# Number of resources
	inputs_gen["G"] = length(collect(skipmissing(gen_in[!,:R_ID])))

	# Set indices for internal use
	G = inputs_gen["G"]   # Number of resources (generators, storage, DR, and DERs)

	## Defining sets of generation and storage resources

	# Set of storage resources with symmetric charge/discharge capacity
	inputs_gen["STOR_SYMMETRIC"] = gen_in[gen_in.STOR.==1,:R_ID]
	# Set of storage resources with asymmetric (separte) charge/discharge capacity components
	inputs_gen["STOR_ASYMMETRIC"] = gen_in[gen_in.STOR.==2,:R_ID]
	# Set of all storage resources
	inputs_gen["STOR_ALL"] = union(inputs_gen["STOR_SYMMETRIC"],inputs_gen["STOR_ASYMMETRIC"])

	# Set of storage resources with long duration storage capabilitites
	inputs_gen["STOR_HYDRO_LONG_DURATION"] = gen_in[(gen_in.LDS.==1) .& (gen_in.HYDRO.==1),:R_ID]
	inputs_gen["STOR_LONG_DURATION"] = gen_in[(gen_in.LDS.==1) .& (gen_in.STOR.>=1),:R_ID]
	inputs_gen["STOR_SHORT_DURATION"] = gen_in[(gen_in.LDS.==0) .& (gen_in.STOR.>=1),:R_ID]

	# Set of all reservoir hydro resources
	inputs_gen["HYDRO_RES"] = gen_in[(gen_in[!,:HYDRO].==1),:R_ID]
	# Set of reservoir hydro resources modeled with known reservoir energy capacity
	if !isempty(inputs_gen["HYDRO_RES"])
		inputs_gen["HYDRO_RES_KNOWN_CAP"] = intersect(gen_in[gen_in.Hydro_Energy_to_Power_Ratio.>0,:R_ID], inputs_gen["HYDRO_RES"])
	end

	# Set of flexible demand-side resources
	inputs_gen["FLEX"] = gen_in[gen_in.FLEX.==1,:R_ID]

	# Set of must-run plants - could be behind-the-meter PV, hydro run-of-river, must-run fossil or thermal plants
	inputs_gen["MUST_RUN"] = gen_in[gen_in.MUST_RUN.==1,:R_ID]

	# Set of controllable variable renewable resources
	inputs_gen["VRE"] = gen_in[gen_in.VRE.>=1,:R_ID]

	# Set of retrofit resources
	if !("RETRO" in names(gen_in))
		gen_in[!, "RETRO"] = zero(gen_in[!, "R_ID"])
	end
		
	inputs_gen["RETRO"] = gen_in[gen_in.RETRO.==1,:R_ID]

	# Set of thermal generator resources
	if setup["UCommit"]>=1
		# Set of thermal resources eligible for unit committment
		inputs_gen["THERM_COMMIT"] = gen_in[gen_in.THERM.==1,:R_ID]
		# Set of thermal resources not eligible for unit committment
		inputs_gen["THERM_NO_COMMIT"] = gen_in[gen_in.THERM.==2,:R_ID]
	else # When UCommit == 0, no thermal resources are eligible for unit committment
		inputs_gen["THERM_COMMIT"] = Int64[]
		inputs_gen["THERM_NO_COMMIT"] = union(gen_in[gen_in.THERM.==1,:R_ID], gen_in[gen_in.THERM.==2,:R_ID])
	end
	inputs_gen["THERM_ALL"] = union(inputs_gen["THERM_COMMIT"],inputs_gen["THERM_NO_COMMIT"])

	# For now, the only resources eligible for UC are themal resources
	inputs_gen["COMMIT"] = inputs_gen["THERM_COMMIT"]

	if setup["Reserves"] >= 1
		# Set for resources with regulation reserve requirements
		inputs_gen["REG"] = gen_in[(gen_in[!,:Reg_Max].>0),:R_ID]
		# Set for resources with spinning reserve requirements
		inputs_gen["RSV"] = gen_in[(gen_in[!,:Rsv_Max].>0),:R_ID]
	end

	# Set of all resources eligible for new capacity
	inputs_gen["NEW_CAP"] = intersect(gen_in[gen_in.New_Build.==1,:R_ID], gen_in[gen_in.Max_Cap_MW.!=0,:R_ID])
	# Set of all resources eligible for capacity retirements
	inputs_gen["RET_CAP"] = intersect(gen_in[gen_in.New_Build.!=-1,:R_ID], gen_in[gen_in.Existing_Cap_MW.>=0,:R_ID])

	# Set of all storage resources eligible for new energy capacity
	inputs_gen["NEW_CAP_ENERGY"] = intersect(gen_in[gen_in.New_Build.==1,:R_ID], gen_in[gen_in.Max_Cap_MWh.!=0,:R_ID], inputs_gen["STOR_ALL"])
	# Set of all storage resources eligible for energy capacity retirements
	inputs_gen["RET_CAP_ENERGY"] = intersect(gen_in[gen_in.New_Build.!=-1,:R_ID], gen_in[gen_in.Existing_Cap_MWh.>=0,:R_ID], inputs_gen["STOR_ALL"])

	# Set of asymmetric charge/discharge storage resources eligible for new charge capacity
	inputs_gen["NEW_CAP_CHARGE"] = intersect(gen_in[gen_in.New_Build.==1,:R_ID], gen_in[gen_in.Max_Charge_Cap_MW.!=0,:R_ID], inputs_gen["STOR_ASYMMETRIC"])
	# Set of asymmetric charge/discharge storage resources eligible for charge capacity retirements
	inputs_gen["RET_CAP_CHARGE"] = intersect(gen_in[gen_in.New_Build.!=-1,:R_ID], gen_in[gen_in.Existing_Charge_Cap_MW.>=0,:R_ID], inputs_gen["STOR_ASYMMETRIC"])

	# Names of resources
	inputs_gen["RESOURCES"] = collect(skipmissing(gen_in[!,:Resource][1:inputs_gen["G"]]))
	# Zones resources are located in
	zones = collect(skipmissing(gen_in[!,:Zone][1:inputs_gen["G"]]))
	# Resource identifiers by zone (just zones in resource order + resource and zone concatenated)
	inputs_gen["R_ZONES"] = zones
	inputs_gen["RESOURCE_ZONES"] = inputs_gen["RESOURCES"] .* "_z" .* string.(zones)

	# Retrofit Information
	if length(inputs_gen["RETRO"]) > 0 # If there are any retrofit technologies in consideration, read relevant data
		inputs_gen["NUM_RETROFIT_SOURCES"] = collect(skipmissing(gen_in[!,:Num_RETRO_Sources][1:inputs_gen["G"]]))   # Number of retrofit sources for this technology (0 if not a retrofit technology)
		max_retro_sources = maximum(inputs_gen["NUM_RETROFIT_SOURCES"])

		source_cols = [ Symbol(string("Retro",i,"_Source")) for i in 1:max_retro_sources ]
		efficiency_cols = [ Symbol(string("Retro",i,"_Efficiency")) for i in 1:max_retro_sources ]
		inv_cap_cols = [ Symbol(string("Retro",i,"_Inv_Cost_per_MWyr")) for i in 1:max_retro_sources ]

		sources = [ collect(skipmissing(gen_in[!,c][1:G])) for c in source_cols ]
		inputs_gen["RETROFIT_SOURCES"] = [ [ sources[i][y] for i in 1:max_retro_sources if sources[i][y] != "None" ] for y in 1:G ]  # The origin technologies that can be retrofitted into this new technology
		inputs_gen["RETROFIT_SOURCE_IDS"] = [ [ findall(x->x==sources[i][y],inputs_gen["RESOURCES"])[1] for i in 1:max_retro_sources if sources[i][y] != "None" ] for y in 1:G ] # The R_IDs of these origin technologies

		efficiencies = [ collect(skipmissing(gen_in[!,c][1:G])) for c in efficiency_cols ]
		inputs_gen["RETROFIT_EFFICIENCIES"] = [ [ efficiencies[i][y] for i in 1:max_retro_sources if efficiencies[i][y] != 0 ] for y in 1:G ]  # The efficiencies of each retrofit by source (ratio of outgoing to incoming nameplate capacity)
		inv_cap = [ collect(skipmissing(gen_in[!,c][1:G])) for c in inv_cap_cols ]

		if setup["ParameterScale"] ==1
			inv_cap /= ModelScalingFactor
		end
		inputs_gen["RETROFIT_INV_CAP_COSTS"] = [ [ inv_cap[i][y] for i in 1:max_retro_sources if inv_cap[i][y] >= 0 ] for y in 1:G ]  # The set of investment costs (capacity $/MWyr) of each retrofit by source
	end

	if setup["ParameterScale"] == 1  # Parameter scaling turned on - adjust values of subset of parameter values

		# The existing capacity of a power plant in megawatts
		inputs_gen["dfGen"][!,:Existing_Charge_Cap_MW] = gen_in[!,:Existing_Charge_Cap_MW]/ModelScalingFactor # Convert to GW
		# The existing capacity of storage in megawatt-hours STOR = 1 or STOR = 2
		inputs_gen["dfGen"][!,:Existing_Cap_MWh] = gen_in[!,:Existing_Cap_MWh]/ModelScalingFactor # Convert to GWh
		# The existing charging capacity for resources where STOR = 2
		inputs_gen["dfGen"][!,:Existing_Cap_MW] = gen_in[!,:Existing_Cap_MW]/ModelScalingFactor # Convert to GW

		# Cap_Size scales only capacities for those technologies with capacity >1
		# Step 1: convert vector to float
		inputs_gen["dfGen"][!,:Cap_Size] =convert(Array{Float64}, gen_in[!,:Cap_Size])
		inputs_gen["dfGen"][!,:Cap_Size] ./= ModelScalingFactor

		# Min capacity terms
		# Limit on minimum discharge capacity of the resource. -1 if no limit on minimum capacity
		inputs_gen["dfGen"][!,:Min_Cap_MW] = gen_in[!,:Min_Cap_MW]/ModelScalingFactor # Convert to GW
		# Limit on minimum energy capacity of the resource. -1 if no limit on minimum capacity
		inputs_gen["dfGen"][!,:Min_Cap_MWh] = gen_in[!,:Min_Cap_MWh]/ModelScalingFactor # Convert to GWh
		# Limit on minimum charge capacity of the resource. -1 if no limit on minimum capacity
		inputs_gen["dfGen"][!,:Min_Charge_Cap_MW] = gen_in[!,:Min_Charge_Cap_MW]/ModelScalingFactor # Convert to GWh

		## Max capacity terms
		# Limit on maximum discharge capacity of the resource. -1 if no limit on maximum capacity
		inputs_gen["dfGen"][!,:Max_Cap_MW] = gen_in[!,:Max_Cap_MW]/ModelScalingFactor # Convert to GW
		# Limit on maximum energy capacity of the resource. -1 if no limit on maximum capacity
		inputs_gen["dfGen"][!,:Max_Cap_MWh] = gen_in[!,:Max_Cap_MWh]/ModelScalingFactor # Convert to GWh
		# Limit on maximum charge capacity of the resource. -1 if no limit on maximum capacity
		inputs_gen["dfGen"][!,:Max_Charge_Cap_MW] = gen_in[!,:Max_Charge_Cap_MW]/ModelScalingFactor # Convert to GW

		## Investment cost terms
		# Annualized capacity investment cost of a generation technology
		inputs_gen["dfGen"][!,:Inv_Cost_per_MWyr] = gen_in[!,:Inv_Cost_per_MWyr]/ModelScalingFactor # Convert to $ million/GW/yr with objective function in millions
		# Annualized investment cost of the energy capacity for a storage technology with STOR = 1 or STOR = 2
		inputs_gen["dfGen"][!,:Inv_Cost_per_MWhyr] = gen_in[!,:Inv_Cost_per_MWhyr]/ModelScalingFactor # Convert to $ million/GWh/yr  with objective function in millions
		# Annualized capacity investment cost for the charging portion of a storage technology with STOR = 2
		inputs_gen["dfGen"][!,:Inv_Cost_Charge_per_MWyr] = gen_in[!,:Inv_Cost_Charge_per_MWyr]/ModelScalingFactor # Convert to $ million/GWh/yr  with objective function in millions

		## Fixed O&M cost terms
		# Fixed operations and maintenance cost of a generation or storage technology
		inputs_gen["dfGen"][!,:Fixed_OM_Cost_per_MWyr] = gen_in[!,:Fixed_OM_Cost_per_MWyr]/ModelScalingFactor # Convert to $ million/GW/yr with objective function in millions
		# Fixed operations and maintenance cost of the power aspect of a storage technology of type STOR = 1 or STOR = 2
		inputs_gen["dfGen"][!,:Fixed_OM_Cost_per_MWhyr] = gen_in[!,:Fixed_OM_Cost_per_MWhyr]/ModelScalingFactor # Convert to $ million/GW/yr with objective function in millions
		# Fixed operations and maintenance cost of the charging aspect of a storage technology of type STOR = 2
		inputs_gen["dfGen"][!,:Fixed_OM_Cost_Charge_per_MWyr] = gen_in[!,:Fixed_OM_Cost_Charge_per_MWyr]/ModelScalingFactor # Convert to $ million/GW/yr with objective function in millions

		## Variable O&M cost terms
		# Variable operations and maintenance cost of a generation or storage technology
		inputs_gen["dfGen"][!,:Var_OM_Cost_per_MWh] = gen_in[!,:Var_OM_Cost_per_MWh]/ModelScalingFactor # Convert to $ million/GWh with objective function in millions
		# Variable operations and maintenance cost of the charging aspect of a storage technology with STOR = 2,
		# or variable operations and maintenance costs associated with flexible demand with FLEX = 1
		inputs_gen["dfGen"][!,:Var_OM_Cost_per_MWh_In] = gen_in[!,:Var_OM_Cost_per_MWh_In]/ModelScalingFactor # Convert to $ million/GWh with objective function in millions
		if setup["Reserves"] >= 1
			# Cost of providing regulation reserves
			inputs_gen["dfGen"][!,:Reg_Cost] = gen_in[!,:Reg_Cost]/ModelScalingFactor # Convert to $ million/GW with objective function in millions
			# Cost of providing spinning reserves
			inputs_gen["dfGen"][!,:Rsv_Cost] = gen_in[!,:Rsv_Cost]/ModelScalingFactor # Convert to $ million/GW with objective function in millions
		end

		if setup["MultiStage"] == 1
			inputs_gen["dfGen"][!,:Min_Retired_Cap_MW] = gen_in[!,:Min_Retired_Cap_MW]/ModelScalingFactor
			inputs_gen["dfGen"][!,:Min_Retired_Charge_Cap_MW] = gen_in[!,:Min_Retired_Charge_Cap_MW]/ModelScalingFactor
			inputs_gen["dfGen"][!,:Min_Retired_Energy_Cap_MW] = gen_in[!,:Min_Retired_Energy_Cap_MW]/ModelScalingFactor
		end
		# if scale, then the unit becomes Million$/kton.
		if setup["CO2Capture"] == 1
			inputs_gen["dfGen"][!, :CO2_Capture_Cost_per_Metric_Ton] /= ModelScalingFactor
		end
	end

# Dharik - Done, we have scaled fuel costs above so any parameters on per MMBtu do not need to be scaled
	if setup["UCommit"]>=1
		if setup["ParameterScale"] ==1  # Parameter scaling turned on - adjust values of subset of parameter values
			# Cost per MW of nameplate capacity to start a generator
			inputs_gen["dfGen"][!,:Start_Cost_per_MW] = gen_in[!,:Start_Cost_per_MW]/ModelScalingFactor # Convert to $ million/GW with objective function in millions
		end
	end

	# if piecewise fuel consumption is on, 
	# set the C_Fuel_Per_MWh to be zero 
	# because we will account for fuel consumption in a separate module. 
	if (setup["PieceWiseHeatRate"] == 1) & (!isempty(inputs_gen["THERM_COMMIT"]))
		# if the Parameter scaling turned on, the slope stay the same, 
		# but intercepts should be divided by modeling scale parameter
		if setup["ParameterScale"] == 1 
			inputs_gen["dfGen"][!,:Intercept1] = gen_in[!,:Intercept1]/ModelScalingFactor
			inputs_gen["dfGen"][!,:Intercept2] = gen_in[!,:Intercept2]/ModelScalingFactor
			inputs_gen["dfGen"][!,:Intercept3] = gen_in[!,:Intercept3]/ModelScalingFactor
		end
	end
<<<<<<< HEAD


	println("Generators_data.csv Successfully Read!")

	return inputs_gen
=======
	println(filename * " Successfully Read!")
>>>>>>> eaee7f2a
end<|MERGE_RESOLUTION|>--- conflicted
+++ resolved
@@ -231,13 +231,7 @@
 			inputs_gen["dfGen"][!,:Intercept3] = gen_in[!,:Intercept3]/ModelScalingFactor
 		end
 	end
-<<<<<<< HEAD
-
-
-	println("Generators_data.csv Successfully Read!")
-
-	return inputs_gen
-=======
+
 	println(filename * " Successfully Read!")
->>>>>>> eaee7f2a
+
 end