@doc raw"""
	load_generators_data!(setup::Dict, path::AbstractString, inputs_gen::Dict, fuel_costs::Dict, fuel_CO2::Dict)

Function for reading input parameters related to electricity generators (plus storage and flexible demand resources)
"""
function load_generators_data!(setup::Dict, path::AbstractString, inputs_gen::Dict, fuel_costs::Dict, fuel_CO2::Dict)

    filename = "Generators_data.csv"
    gen_in = load_dataframe(joinpath(path, filename))

    # Store DataFrame of generators/resources input data for use in model
    inputs_gen["dfGen"] = gen_in

    # Number of resources (generators, storage, DR, and DERs)
    G = nrow(gen_in)
    inputs_gen["G"] = G

    # Add Resource IDs after reading to prevent user errors
    gen_in[!,:R_ID] = 1:G

    scale_factor = setup["ParameterScale"] == 1 ? ModelScalingFactor : 1
	## Defining sets of generation and storage resources

	# Set of storage resources with symmetric charge/discharge capacity
	inputs_gen["STOR_SYMMETRIC"] = gen_in[gen_in.STOR.==1,:R_ID]
	# Set of storage resources with asymmetric (separte) charge/discharge capacity components
	inputs_gen["STOR_ASYMMETRIC"] = gen_in[gen_in.STOR.==2,:R_ID]
	# Set of all storage resources
	inputs_gen["STOR_ALL"] = union(inputs_gen["STOR_SYMMETRIC"],inputs_gen["STOR_ASYMMETRIC"])

	# Set of storage resources with long duration storage capabilitites
	inputs_gen["STOR_HYDRO_LONG_DURATION"] = gen_in[(gen_in.LDS.==1) .& (gen_in.HYDRO.==1),:R_ID]
	inputs_gen["STOR_LONG_DURATION"] = gen_in[(gen_in.LDS.==1) .& (gen_in.STOR.>=1),:R_ID]
	inputs_gen["STOR_SHORT_DURATION"] = gen_in[(gen_in.LDS.==0) .& (gen_in.STOR.>=1),:R_ID]

	# Set of all reservoir hydro resources
	inputs_gen["HYDRO_RES"] = gen_in[(gen_in[!,:HYDRO].==1),:R_ID]
	# Set of reservoir hydro resources modeled with known reservoir energy capacity
	if !isempty(inputs_gen["HYDRO_RES"])
		inputs_gen["HYDRO_RES_KNOWN_CAP"] = intersect(gen_in[gen_in.Hydro_Energy_to_Power_Ratio.>0,:R_ID], inputs_gen["HYDRO_RES"])
	end

	# Set of flexible demand-side resources
	inputs_gen["FLEX"] = gen_in[gen_in.FLEX.==1,:R_ID]

	# Set of must-run plants - could be behind-the-meter PV, hydro run-of-river, must-run fossil or thermal plants
	inputs_gen["MUST_RUN"] = gen_in[gen_in.MUST_RUN.==1,:R_ID]

	# Set of controllable variable renewable resources
	inputs_gen["VRE"] = gen_in[gen_in.VRE.>=1,:R_ID]

	# Set of retrofit resources
	if !("RETRO" in names(gen_in))
		gen_in[!, "RETRO"] = zero(gen_in[!, "R_ID"])
	end
		
	inputs_gen["RETRO"] = gen_in[gen_in.RETRO.==1,:R_ID]

	# Set of thermal generator resources
	if setup["UCommit"]>=1
		# Set of thermal resources eligible for unit committment
		inputs_gen["THERM_COMMIT"] = gen_in[gen_in.THERM.==1,:R_ID]
		# Set of thermal resources not eligible for unit committment
		inputs_gen["THERM_NO_COMMIT"] = gen_in[gen_in.THERM.==2,:R_ID]
	else # When UCommit == 0, no thermal resources are eligible for unit committment
		inputs_gen["THERM_COMMIT"] = Int64[]
		inputs_gen["THERM_NO_COMMIT"] = union(gen_in[gen_in.THERM.==1,:R_ID], gen_in[gen_in.THERM.==2,:R_ID])
	end
	inputs_gen["THERM_ALL"] = union(inputs_gen["THERM_COMMIT"],inputs_gen["THERM_NO_COMMIT"])

	# For now, the only resources eligible for UC are themal resources
	inputs_gen["COMMIT"] = inputs_gen["THERM_COMMIT"]

	if setup["Reserves"] >= 1
		# Set for resources with regulation reserve requirements
		inputs_gen["REG"] = gen_in[(gen_in[!,:Reg_Max].>0),:R_ID]
		# Set for resources with spinning reserve requirements
		inputs_gen["RSV"] = gen_in[(gen_in[!,:Rsv_Max].>0),:R_ID]
	end

	# Set of all resources eligible for new capacity
	inputs_gen["NEW_CAP"] = intersect(gen_in[gen_in.New_Build.==1,:R_ID], gen_in[gen_in.Max_Cap_MW.!=0,:R_ID])
	# Set of all resources eligible for capacity retirements
	inputs_gen["RET_CAP"] = intersect(gen_in[gen_in.New_Build.!=-1,:R_ID], gen_in[gen_in.Existing_Cap_MW.>=0,:R_ID])

	# Set of all storage resources eligible for new energy capacity
	inputs_gen["NEW_CAP_ENERGY"] = intersect(gen_in[gen_in.New_Build.==1,:R_ID], gen_in[gen_in.Max_Cap_MWh.!=0,:R_ID], inputs_gen["STOR_ALL"])
	# Set of all storage resources eligible for energy capacity retirements
	inputs_gen["RET_CAP_ENERGY"] = intersect(gen_in[gen_in.New_Build.!=-1,:R_ID], gen_in[gen_in.Existing_Cap_MWh.>=0,:R_ID], inputs_gen["STOR_ALL"])

	# Set of asymmetric charge/discharge storage resources eligible for new charge capacity
	inputs_gen["NEW_CAP_CHARGE"] = intersect(gen_in[gen_in.New_Build.==1,:R_ID], gen_in[gen_in.Max_Charge_Cap_MW.!=0,:R_ID], inputs_gen["STOR_ASYMMETRIC"])
	# Set of asymmetric charge/discharge storage resources eligible for charge capacity retirements
	inputs_gen["RET_CAP_CHARGE"] = intersect(gen_in[gen_in.New_Build.!=-1,:R_ID], gen_in[gen_in.Existing_Charge_Cap_MW.>=0,:R_ID], inputs_gen["STOR_ASYMMETRIC"])

	# Names of resources
	inputs_gen["RESOURCES"] = gen_in[!,:Resource]
	# Zones resources are located in
	zones = gen_in[!,:Zone]
	# Resource identifiers by zone (just zones in resource order + resource and zone concatenated)
	inputs_gen["R_ZONES"] = zones
	inputs_gen["RESOURCE_ZONES"] = inputs_gen["RESOURCES"] .* "_z" .* string.(zones)
	# Name of the variaiblity timeseries that resources are using
	if !("Variability" in names(gen_in))
		gen_in.Variability = gen_in.Resource
	end
	inputs_gen["VARIABILITY"] = collect(skipmissing(gen_in[!,:Variability][1:inputs_gen["G"]]))
	# Retrofit Information
	if !isempty(inputs_gen["RETRO"]) # If there are any retrofit technologies in consideration, read relevant data
		inputs_gen["NUM_RETROFIT_SOURCES"] = gen_in[!,:Num_RETRO_Sources]   # Number of retrofit sources for this technology (0 if not a retrofit technology)
		max_retro_sources = maximum(inputs_gen["NUM_RETROFIT_SOURCES"])

		source_cols = [ Symbol(string("Retro",i,"_Source")) for i in 1:max_retro_sources ]
		efficiency_cols = [ Symbol(string("Retro",i,"_Efficiency")) for i in 1:max_retro_sources ]
		inv_cap_cols = [ Symbol(string("Retro",i,"_Inv_Cost_per_MWyr")) for i in 1:max_retro_sources ]

		sources = [ gen_in[!,c] for c in source_cols ]
		inputs_gen["RETROFIT_SOURCES"] = [ [ sources[i][y] for i in 1:max_retro_sources if sources[i][y] != "None" ] for y in 1:G ]  # The origin technologies that can be retrofitted into this new technology
		inputs_gen["RETROFIT_SOURCE_IDS"] = [ [ findall(x->x==sources[i][y],inputs_gen["RESOURCES"])[1] for i in 1:max_retro_sources if sources[i][y] != "None" ] for y in 1:G ] # The R_IDs of these origin technologies

		efficiencies = [ gen_in[!,c] for c in efficiency_cols ]
		inputs_gen["RETROFIT_EFFICIENCIES"] = [ [ efficiencies[i][y] for i in 1:max_retro_sources if efficiencies[i][y] != 0 ] for y in 1:G ]  # The efficiencies of each retrofit by source (ratio of outgoing to incoming nameplate capacity)
		inv_cap = [ gen_in[!,c] for c in inv_cap_cols ]
		inv_cap /= scale_factor

		inputs_gen["RETROFIT_INV_CAP_COSTS"] = [ [ inv_cap[i][y] for i in 1:max_retro_sources if inv_cap[i][y] >= 0 ] for y in 1:G ]  # The set of investment costs (capacity $/MWyr) of each retrofit by source
	end

<<<<<<< HEAD
	if setup["ParameterScale"] == 1  # Parameter scaling turned on - adjust values of subset of parameter values

		# The existing capacity of a power plant in megawatts
		inputs_gen["dfGen"][!,:Existing_Charge_Cap_MW] = gen_in[!,:Existing_Charge_Cap_MW]/ModelScalingFactor # Convert to GW
		# The existing capacity of storage in megawatt-hours STOR = 1 or STOR = 2
		inputs_gen["dfGen"][!,:Existing_Cap_MWh] = gen_in[!,:Existing_Cap_MWh]/ModelScalingFactor # Convert to GWh
		# The existing charging capacity for resources where STOR = 2
		inputs_gen["dfGen"][!,:Existing_Cap_MW] = gen_in[!,:Existing_Cap_MW]/ModelScalingFactor # Convert to GW

		# Cap_Size scales only capacities for those technologies with capacity >1
		# Step 1: convert vector to float
		inputs_gen["dfGen"][!,:Cap_Size] =convert(Array{Float64}, gen_in[!,:Cap_Size])
		inputs_gen["dfGen"][!,:Cap_Size] ./= ModelScalingFactor

		# Min capacity terms
		# Limit on minimum discharge capacity of the resource. -1 if no limit on minimum capacity
		inputs_gen["dfGen"][!,:Min_Cap_MW] = gen_in[!,:Min_Cap_MW]/ModelScalingFactor # Convert to GW
		# Limit on minimum energy capacity of the resource. -1 if no limit on minimum capacity
		inputs_gen["dfGen"][!,:Min_Cap_MWh] = gen_in[!,:Min_Cap_MWh]/ModelScalingFactor # Convert to GWh
		# Limit on minimum charge capacity of the resource. -1 if no limit on minimum capacity
		inputs_gen["dfGen"][!,:Min_Charge_Cap_MW] = gen_in[!,:Min_Charge_Cap_MW]/ModelScalingFactor # Convert to GWh

		## Max capacity terms
		# Limit on maximum discharge capacity of the resource. -1 if no limit on maximum capacity
		inputs_gen["dfGen"][!,:Max_Cap_MW] = gen_in[!,:Max_Cap_MW]/ModelScalingFactor # Convert to GW
		# Limit on maximum energy capacity of the resource. -1 if no limit on maximum capacity
		inputs_gen["dfGen"][!,:Max_Cap_MWh] = gen_in[!,:Max_Cap_MWh]/ModelScalingFactor # Convert to GWh
		# Limit on maximum charge capacity of the resource. -1 if no limit on maximum capacity
		inputs_gen["dfGen"][!,:Max_Charge_Cap_MW] = gen_in[!,:Max_Charge_Cap_MW]/ModelScalingFactor # Convert to GW

		## Investment cost terms
		# Annualized capacity investment cost of a generation technology
		inputs_gen["dfGen"][!,:Inv_Cost_per_MWyr] = gen_in[!,:Inv_Cost_per_MWyr]/ModelScalingFactor # Convert to $ million/GW/yr with objective function in millions
		# Annualized investment cost of the energy capacity for a storage technology with STOR = 1 or STOR = 2
		inputs_gen["dfGen"][!,:Inv_Cost_per_MWhyr] = gen_in[!,:Inv_Cost_per_MWhyr]/ModelScalingFactor # Convert to $ million/GWh/yr  with objective function in millions
		# Annualized capacity investment cost for the charging portion of a storage technology with STOR = 2
		inputs_gen["dfGen"][!,:Inv_Cost_Charge_per_MWyr] = gen_in[!,:Inv_Cost_Charge_per_MWyr]/ModelScalingFactor # Convert to $ million/GWh/yr  with objective function in millions

		## Fixed O&M cost terms
		# Fixed operations and maintenance cost of a generation or storage technology
		inputs_gen["dfGen"][!,:Fixed_OM_Cost_per_MWyr] = gen_in[!,:Fixed_OM_Cost_per_MWyr]/ModelScalingFactor # Convert to $ million/GW/yr with objective function in millions
		# Fixed operations and maintenance cost of the power aspect of a storage technology of type STOR = 1 or STOR = 2
		inputs_gen["dfGen"][!,:Fixed_OM_Cost_per_MWhyr] = gen_in[!,:Fixed_OM_Cost_per_MWhyr]/ModelScalingFactor # Convert to $ million/GW/yr with objective function in millions
		# Fixed operations and maintenance cost of the charging aspect of a storage technology of type STOR = 2
		inputs_gen["dfGen"][!,:Fixed_OM_Cost_Charge_per_MWyr] = gen_in[!,:Fixed_OM_Cost_Charge_per_MWyr]/ModelScalingFactor # Convert to $ million/GW/yr with objective function in millions

		## Variable O&M cost terms
		# Variable operations and maintenance cost of a generation or storage technology
		inputs_gen["dfGen"][!,:Var_OM_Cost_per_MWh] = gen_in[!,:Var_OM_Cost_per_MWh]/ModelScalingFactor # Convert to $ million/GWh with objective function in millions
		# Variable operations and maintenance cost of the charging aspect of a storage technology with STOR = 2,
		# or variable operations and maintenance costs associated with flexible demand with FLEX = 1
		inputs_gen["dfGen"][!,:Var_OM_Cost_per_MWh_In] = gen_in[!,:Var_OM_Cost_per_MWh_In]/ModelScalingFactor # Convert to $ million/GWh with objective function in millions
		if setup["Reserves"] >= 1
			# Cost of providing regulation reserves
			inputs_gen["dfGen"][!,:Reg_Cost] = gen_in[!,:Reg_Cost]/ModelScalingFactor # Convert to $ million/GW with objective function in millions
			# Cost of providing spinning reserves
			inputs_gen["dfGen"][!,:Rsv_Cost] = gen_in[!,:Rsv_Cost]/ModelScalingFactor # Convert to $ million/GW with objective function in millions
		end

		if setup["MultiStage"] == 1
			inputs_gen["dfGen"][!,:Min_Retired_Cap_MW] = gen_in[!,:Min_Retired_Cap_MW]/ModelScalingFactor
			inputs_gen["dfGen"][!,:Min_Retired_Charge_Cap_MW] = gen_in[!,:Min_Retired_Charge_Cap_MW]/ModelScalingFactor
			inputs_gen["dfGen"][!,:Min_Retired_Energy_Cap_MW] = gen_in[!,:Min_Retired_Energy_Cap_MW]/ModelScalingFactor
		end
		# if scale, then the unit becomes Million$/kton.
		if setup["CO2Capture"] == 1
			inputs_gen["dfGen"][!, :CO2_Capture_Cost_per_Metric_Ton] /= ModelScalingFactor
		end
	end

# Dharik - Done, we have scaled fuel costs above so any parameters on per MMBtu do not need to be scaled
	if setup["UCommit"]>=1
		if setup["ParameterScale"] ==1  # Parameter scaling turned on - adjust values of subset of parameter values
			# Cost per MW of nameplate capacity to start a generator
			inputs_gen["dfGen"][!,:Start_Cost_per_MW] = gen_in[!,:Start_Cost_per_MW]/ModelScalingFactor # Convert to $ million/GW with objective function in millions
		end
	end

	# if piecewise fuel consumption is on, 
	# set the C_Fuel_Per_MWh to be zero 
	# because we will account for fuel consumption in a separate module. 
	if (setup["PieceWiseHeatRate"] == 1) & (!isempty(inputs_gen["THERM_COMMIT"]))
		# if the Parameter scaling turned on, the slope stay the same, 
		# but intercepts should be divided by modeling scale parameter
		if setup["ParameterScale"] == 1 
			inputs_gen["dfGen"][!,:Intercept1] = gen_in[!,:Intercept1]/ModelScalingFactor
			inputs_gen["dfGen"][!,:Intercept2] = gen_in[!,:Intercept2]/ModelScalingFactor
			inputs_gen["dfGen"][!,:Intercept3] = gen_in[!,:Intercept3]/ModelScalingFactor
		end
	end


	println("Generators_data.csv Successfully Read!")

	return inputs_gen
=======
    # See documentation for descriptions of each column
    # Generally, these scalings converts energy and power units from MW to GW
    # and $/MW to $M/GW. Both are done by dividing the values by 1000.
    columns_to_scale = [:Existing_Charge_Cap_MW,       # to GW
                       :Existing_Cap_MWh,              # to GWh
                       :Existing_Cap_MW,               # to GW

                       :Cap_Size,                      # to GW

                       :Min_Cap_MW,                    # to GW
                       :Min_Cap_MWh,                   # to GWh
                       :Min_Charge_Cap_MW,             # to GWh

                       :Max_Cap_MW,                    # to GW
                       :Max_Cap_MWh,                   # to GWh
                       :Max_Charge_Cap_MW,             # to GW

                       :Inv_Cost_per_MWyr,             # to $M/GW/yr
                       :Inv_Cost_per_MWhyr,            # to $M/GWh/yr
                       :Inv_Cost_Charge_per_MWyr,      # to $M/GW/yr

                       :Fixed_OM_Cost_per_MWyr,        # to $M/GW/yr
                       :Fixed_OM_Cost_per_MWhyr,       # to $M/GWh/yr
                       :Fixed_OM_Cost_Charge_per_MWyr, # to $M/GW/yr

                       :Var_OM_Cost_per_MWh,           # to $M/GWh
                       :Var_OM_Cost_per_MWh_In,        # to $M/GWh

                       :Reg_Cost,                      # to $M/GW
                       :Rsv_Cost,                      # to $M/GW

                       :Min_Retired_Cap_MW,            # to GW
                       :Min_Retired_Charge_Cap_MW,     # to GW
                       :Min_Retired_Energy_Cap_MW,     # to GW

                       :Start_Cost_per_MW,             # to $M/GW
                      ]

    for column in columns_to_scale
        if string(column) in names(gen_in)
            gen_in[!, column] /= scale_factor
        end
    end

# Dharik - Done, we have scaled fuel costs above so any parameters on per MMBtu do not need to be scaled
	if setup["UCommit"]>=1
		# Fuel consumed on start-up (million BTUs per MW per start) if unit commitment is modelled
		start_fuel = convert(Array{Float64}, gen_in[!,:Start_Fuel_MMBTU_per_MW])
		# Fixed cost per start-up ($ per MW per start) if unit commitment is modelled
		start_cost = convert(Array{Float64}, gen_in[!,:Start_Cost_per_MW])
		inputs_gen["C_Start"] = zeros(Float64, G, inputs_gen["T"])
		gen_in[!,:CO2_per_Start] = zeros(Float64, G)
	end

	# Heat rate of all resources (million BTUs/MWh)
	heat_rate = convert(Array{Float64}, gen_in[!,:Heat_Rate_MMBTU_per_MWh])
	# Fuel used by each resource
	fuel_type = gen_in[!,:Fuel]
	# Maximum fuel cost in $ per MWh and CO2 emissions in tons per MWh
	inputs_gen["C_Fuel_per_MWh"] = zeros(Float64, G, inputs_gen["T"])
	gen_in[!,:CO2_per_MWh] = zeros(Float64, G)
	for g in 1:G
		# NOTE: When Setup[ParameterScale] =1, fuel costs are scaled in fuels_data.csv, so no if condition needed to scale C_Fuel_per_MWh
		inputs_gen["C_Fuel_per_MWh"][g,:] = fuel_costs[fuel_type[g]].*heat_rate[g]
		gen_in[g,:CO2_per_MWh] = fuel_CO2[fuel_type[g]]*heat_rate[g]
		gen_in[g,:CO2_per_MWh] *= scale_factor
		# kton/MMBTU * MMBTU/MWh = kton/MWh, to get kton/GWh, we need to mutiply 1000
		if g in inputs_gen["COMMIT"]
			# Start-up cost is sum of fixed cost per start plus cost of fuel consumed on startup.
			# CO2 from fuel consumption during startup also calculated

			inputs_gen["C_Start"][g,:] = gen_in[g,:Cap_Size] * (fuel_costs[fuel_type[g]] .* start_fuel[g] .+ start_cost[g])
			# No need to re-scale C_Start since Cap_size, fuel_costs and start_cost are scaled When Setup[ParameterScale] =1 - Dharik
			gen_in[g,:CO2_per_Start]  = gen_in[g,:Cap_Size]*(fuel_CO2[fuel_type[g]]*start_fuel[g])
			gen_in[g,:CO2_per_Start] *= scale_factor
			# Setup[ParameterScale] =1, gen_in[g,:Cap_Size] is GW, fuel_CO2[fuel_type[g]] is ktons/MMBTU, start_fuel is MMBTU/MW,
			#   thus the overall is MTons/GW, and thus gen_in[g,:CO2_per_Start] is Mton, to get kton, change we need to multiply 1000
			# Setup[ParameterScale] =0, gen_in[g,:Cap_Size] is MW, fuel_CO2[fuel_type[g]] is tons/MMBTU, start_fuel is MMBTU/MW,
			#   thus the overall is MTons/GW, and thus gen_in[g,:CO2_per_Start] is ton
		end
	end
	println(filename * " Successfully Read!")
>>>>>>> 5ccb3cab
end<|MERGE_RESOLUTION|>--- conflicted
+++ resolved
@@ -126,103 +126,6 @@
 		inputs_gen["RETROFIT_INV_CAP_COSTS"] = [ [ inv_cap[i][y] for i in 1:max_retro_sources if inv_cap[i][y] >= 0 ] for y in 1:G ]  # The set of investment costs (capacity $/MWyr) of each retrofit by source
 	end
 
-<<<<<<< HEAD
-	if setup["ParameterScale"] == 1  # Parameter scaling turned on - adjust values of subset of parameter values
-
-		# The existing capacity of a power plant in megawatts
-		inputs_gen["dfGen"][!,:Existing_Charge_Cap_MW] = gen_in[!,:Existing_Charge_Cap_MW]/ModelScalingFactor # Convert to GW
-		# The existing capacity of storage in megawatt-hours STOR = 1 or STOR = 2
-		inputs_gen["dfGen"][!,:Existing_Cap_MWh] = gen_in[!,:Existing_Cap_MWh]/ModelScalingFactor # Convert to GWh
-		# The existing charging capacity for resources where STOR = 2
-		inputs_gen["dfGen"][!,:Existing_Cap_MW] = gen_in[!,:Existing_Cap_MW]/ModelScalingFactor # Convert to GW
-
-		# Cap_Size scales only capacities for those technologies with capacity >1
-		# Step 1: convert vector to float
-		inputs_gen["dfGen"][!,:Cap_Size] =convert(Array{Float64}, gen_in[!,:Cap_Size])
-		inputs_gen["dfGen"][!,:Cap_Size] ./= ModelScalingFactor
-
-		# Min capacity terms
-		# Limit on minimum discharge capacity of the resource. -1 if no limit on minimum capacity
-		inputs_gen["dfGen"][!,:Min_Cap_MW] = gen_in[!,:Min_Cap_MW]/ModelScalingFactor # Convert to GW
-		# Limit on minimum energy capacity of the resource. -1 if no limit on minimum capacity
-		inputs_gen["dfGen"][!,:Min_Cap_MWh] = gen_in[!,:Min_Cap_MWh]/ModelScalingFactor # Convert to GWh
-		# Limit on minimum charge capacity of the resource. -1 if no limit on minimum capacity
-		inputs_gen["dfGen"][!,:Min_Charge_Cap_MW] = gen_in[!,:Min_Charge_Cap_MW]/ModelScalingFactor # Convert to GWh
-
-		## Max capacity terms
-		# Limit on maximum discharge capacity of the resource. -1 if no limit on maximum capacity
-		inputs_gen["dfGen"][!,:Max_Cap_MW] = gen_in[!,:Max_Cap_MW]/ModelScalingFactor # Convert to GW
-		# Limit on maximum energy capacity of the resource. -1 if no limit on maximum capacity
-		inputs_gen["dfGen"][!,:Max_Cap_MWh] = gen_in[!,:Max_Cap_MWh]/ModelScalingFactor # Convert to GWh
-		# Limit on maximum charge capacity of the resource. -1 if no limit on maximum capacity
-		inputs_gen["dfGen"][!,:Max_Charge_Cap_MW] = gen_in[!,:Max_Charge_Cap_MW]/ModelScalingFactor # Convert to GW
-
-		## Investment cost terms
-		# Annualized capacity investment cost of a generation technology
-		inputs_gen["dfGen"][!,:Inv_Cost_per_MWyr] = gen_in[!,:Inv_Cost_per_MWyr]/ModelScalingFactor # Convert to $ million/GW/yr with objective function in millions
-		# Annualized investment cost of the energy capacity for a storage technology with STOR = 1 or STOR = 2
-		inputs_gen["dfGen"][!,:Inv_Cost_per_MWhyr] = gen_in[!,:Inv_Cost_per_MWhyr]/ModelScalingFactor # Convert to $ million/GWh/yr  with objective function in millions
-		# Annualized capacity investment cost for the charging portion of a storage technology with STOR = 2
-		inputs_gen["dfGen"][!,:Inv_Cost_Charge_per_MWyr] = gen_in[!,:Inv_Cost_Charge_per_MWyr]/ModelScalingFactor # Convert to $ million/GWh/yr  with objective function in millions
-
-		## Fixed O&M cost terms
-		# Fixed operations and maintenance cost of a generation or storage technology
-		inputs_gen["dfGen"][!,:Fixed_OM_Cost_per_MWyr] = gen_in[!,:Fixed_OM_Cost_per_MWyr]/ModelScalingFactor # Convert to $ million/GW/yr with objective function in millions
-		# Fixed operations and maintenance cost of the power aspect of a storage technology of type STOR = 1 or STOR = 2
-		inputs_gen["dfGen"][!,:Fixed_OM_Cost_per_MWhyr] = gen_in[!,:Fixed_OM_Cost_per_MWhyr]/ModelScalingFactor # Convert to $ million/GW/yr with objective function in millions
-		# Fixed operations and maintenance cost of the charging aspect of a storage technology of type STOR = 2
-		inputs_gen["dfGen"][!,:Fixed_OM_Cost_Charge_per_MWyr] = gen_in[!,:Fixed_OM_Cost_Charge_per_MWyr]/ModelScalingFactor # Convert to $ million/GW/yr with objective function in millions
-
-		## Variable O&M cost terms
-		# Variable operations and maintenance cost of a generation or storage technology
-		inputs_gen["dfGen"][!,:Var_OM_Cost_per_MWh] = gen_in[!,:Var_OM_Cost_per_MWh]/ModelScalingFactor # Convert to $ million/GWh with objective function in millions
-		# Variable operations and maintenance cost of the charging aspect of a storage technology with STOR = 2,
-		# or variable operations and maintenance costs associated with flexible demand with FLEX = 1
-		inputs_gen["dfGen"][!,:Var_OM_Cost_per_MWh_In] = gen_in[!,:Var_OM_Cost_per_MWh_In]/ModelScalingFactor # Convert to $ million/GWh with objective function in millions
-		if setup["Reserves"] >= 1
-			# Cost of providing regulation reserves
-			inputs_gen["dfGen"][!,:Reg_Cost] = gen_in[!,:Reg_Cost]/ModelScalingFactor # Convert to $ million/GW with objective function in millions
-			# Cost of providing spinning reserves
-			inputs_gen["dfGen"][!,:Rsv_Cost] = gen_in[!,:Rsv_Cost]/ModelScalingFactor # Convert to $ million/GW with objective function in millions
-		end
-
-		if setup["MultiStage"] == 1
-			inputs_gen["dfGen"][!,:Min_Retired_Cap_MW] = gen_in[!,:Min_Retired_Cap_MW]/ModelScalingFactor
-			inputs_gen["dfGen"][!,:Min_Retired_Charge_Cap_MW] = gen_in[!,:Min_Retired_Charge_Cap_MW]/ModelScalingFactor
-			inputs_gen["dfGen"][!,:Min_Retired_Energy_Cap_MW] = gen_in[!,:Min_Retired_Energy_Cap_MW]/ModelScalingFactor
-		end
-		# if scale, then the unit becomes Million$/kton.
-		if setup["CO2Capture"] == 1
-			inputs_gen["dfGen"][!, :CO2_Capture_Cost_per_Metric_Ton] /= ModelScalingFactor
-		end
-	end
-
-# Dharik - Done, we have scaled fuel costs above so any parameters on per MMBtu do not need to be scaled
-	if setup["UCommit"]>=1
-		if setup["ParameterScale"] ==1  # Parameter scaling turned on - adjust values of subset of parameter values
-			# Cost per MW of nameplate capacity to start a generator
-			inputs_gen["dfGen"][!,:Start_Cost_per_MW] = gen_in[!,:Start_Cost_per_MW]/ModelScalingFactor # Convert to $ million/GW with objective function in millions
-		end
-	end
-
-	# if piecewise fuel consumption is on, 
-	# set the C_Fuel_Per_MWh to be zero 
-	# because we will account for fuel consumption in a separate module. 
-	if (setup["PieceWiseHeatRate"] == 1) & (!isempty(inputs_gen["THERM_COMMIT"]))
-		# if the Parameter scaling turned on, the slope stay the same, 
-		# but intercepts should be divided by modeling scale parameter
-		if setup["ParameterScale"] == 1 
-			inputs_gen["dfGen"][!,:Intercept1] = gen_in[!,:Intercept1]/ModelScalingFactor
-			inputs_gen["dfGen"][!,:Intercept2] = gen_in[!,:Intercept2]/ModelScalingFactor
-			inputs_gen["dfGen"][!,:Intercept3] = gen_in[!,:Intercept3]/ModelScalingFactor
-		end
-	end
-
-
-	println("Generators_data.csv Successfully Read!")
-
-	return inputs_gen
-=======
     # See documentation for descriptions of each column
     # Generally, these scalings converts energy and power units from MW to GW
     # and $/MW to $M/GW. Both are done by dividing the values by 1000.
@@ -305,5 +208,4 @@
 		end
 	end
 	println(filename * " Successfully Read!")
->>>>>>> 5ccb3cab
 end