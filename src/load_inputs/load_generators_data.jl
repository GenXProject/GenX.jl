@doc raw"""
	load_generators_data!(setup::Dict, path::AbstractString, inputs_gen::Dict, fuel_costs::Dict, fuel_CO2::Dict)

Function for reading input parameters related to electricity generators (plus storage and flexible demand resources)
"""
function load_generators_data!(setup::Dict, path::AbstractString, inputs_gen::Dict, fuel_costs::Dict, fuel_CO2::Dict)

    filename = "Generators_data.csv"
    gen_in = load_dataframe(joinpath(path, filename))


    # Store DataFrame of generators/resources input data for use in model
    inputs_gen["dfGen"] = gen_in

    # initial screen that resources are valid
    resources = dataframerow_to_dict.(eachrow(gen_in))
    validate_resources(resources)
    inputs_gen["resources_d"] = resources

    # Number of resources (generators, storage, DR, and DERs)
    G = nrow(gen_in)
    inputs_gen["G"] = G

    # Add Resource IDs after reading to prevent user errors
    gen_in[!,:R_ID] = 1:G
	
	
    scale_factor = setup["ParameterScale"] == 1 ? ModelScalingFactor : 1
	## Defining sets of generation and storage resources

	# Set of storage resources with symmetric charge/discharge capacity
	inputs_gen["STOR_SYMMETRIC"] = gen_in[gen_in.STOR.==1,:R_ID]
	# Set of storage resources with asymmetric (separte) charge/discharge capacity components
	inputs_gen["STOR_ASYMMETRIC"] = gen_in[gen_in.STOR.==2,:R_ID]
	# Set of all storage resources
	inputs_gen["STOR_ALL"] = union(inputs_gen["STOR_SYMMETRIC"],inputs_gen["STOR_ASYMMETRIC"])

	# Set of storage resources with long duration storage capabilitites
	inputs_gen["STOR_HYDRO_LONG_DURATION"] = gen_in[(gen_in.LDS.==1) .& (gen_in.HYDRO.==1),:R_ID]
	inputs_gen["STOR_LONG_DURATION"] = gen_in[(gen_in.LDS.==1) .& (gen_in.STOR.>=1),:R_ID]
	inputs_gen["STOR_SHORT_DURATION"] = gen_in[(gen_in.LDS.==0) .& (gen_in.STOR.>=1),:R_ID]

	# Set of all reservoir hydro resources
	inputs_gen["HYDRO_RES"] = gen_in[(gen_in[!,:HYDRO].==1),:R_ID]
	# Set of reservoir hydro resources modeled with known reservoir energy capacity
	if !isempty(inputs_gen["HYDRO_RES"])
		inputs_gen["HYDRO_RES_KNOWN_CAP"] = intersect(gen_in[gen_in.Hydro_Energy_to_Power_Ratio.>0,:R_ID], inputs_gen["HYDRO_RES"])
	end

	# Set of flexible demand-side resources
	inputs_gen["FLEX"] = gen_in[gen_in.FLEX.==1,:R_ID]

	# Set of must-run plants - could be behind-the-meter PV, hydro run-of-river, must-run fossil or thermal plants
	inputs_gen["MUST_RUN"] = gen_in[gen_in.MUST_RUN.==1,:R_ID]

	# Set of controllable variable renewable resources
	inputs_gen["VRE"] = gen_in[gen_in.VRE.>=1,:R_ID]

	# Set of hydrogen electolyzer resources (optional set):
	if "ELECTROLYZER" in names(gen_in)
		inputs_gen["ELECTROLYZER"] = gen_in[gen_in.ELECTROLYZER.>=1,:R_ID]
	else
		inputs_gen["ELECTROLYZER"] = Vector()
	end

	# Set of retrofit resources (optional set)
	if !("RETRO" in names(gen_in))
		gen_in[!, "RETRO"] = zero(gen_in[!, "R_ID"])
	end

	inputs_gen["RETRO"] = gen_in[gen_in.RETRO.==1,:R_ID]
    # Disable Retrofit while it's under development
    # if !(isempty(inputs_gen["RETRO"]))
    #     error("The Retrofits feature, which is activated by nonzero data in a 'RETRO' column in Generators_data.csv, is under development and is not ready for public use. Disable this message to enable this *experimental* feature.")
    # end

	# Set of multi-fuel resources
	if !("MULTI_FUELS" in names(gen_in))
		gen_in[!, "MULTI_FUELS"] = zero(gen_in[!, "R_ID"])
	end
		
	inputs_gen["MULTI_FUELS"] = gen_in[gen_in.MULTI_FUELS.==1,:R_ID]
	inputs_gen["SINGLE_FUEL"] = gen_in[gen_in.MULTI_FUELS.!=1,:R_ID]

	# Set of thermal generator resources
	if setup["UCommit"]>=1
		# Set of thermal resources eligible for unit committment
		inputs_gen["THERM_COMMIT"] = gen_in[gen_in.THERM.==1,:R_ID]
		# Set of thermal resources not eligible for unit committment
		inputs_gen["THERM_NO_COMMIT"] = gen_in[gen_in.THERM.==2,:R_ID]
	else # When UCommit == 0, no thermal resources are eligible for unit committment
		inputs_gen["THERM_COMMIT"] = Int64[]
		inputs_gen["THERM_NO_COMMIT"] = union(gen_in[gen_in.THERM.==1,:R_ID], gen_in[gen_in.THERM.==2,:R_ID])
	end
	inputs_gen["THERM_ALL"] = union(inputs_gen["THERM_COMMIT"],inputs_gen["THERM_NO_COMMIT"])

	# For now, the only resources eligible for UC are themal resources
	inputs_gen["COMMIT"] = inputs_gen["THERM_COMMIT"]

	if setup["Reserves"] >= 1
		# Set for resources with regulation reserve requirements
		inputs_gen["REG"] = gen_in[(gen_in[!,:Reg_Max].>0),:R_ID]
		# Set for resources with spinning reserve requirements
		inputs_gen["RSV"] = gen_in[(gen_in[!,:Rsv_Max].>0),:R_ID]
	end

	# Set of all resources eligible for new capacity
	inputs_gen["NEW_CAP"] = intersect(gen_in[gen_in.New_Build.==1,:R_ID], gen_in[gen_in.Max_Cap_MW.!=0,:R_ID])
	# Set of all resources eligible for capacity retirements
	inputs_gen["RET_CAP"] = intersect(gen_in[gen_in.New_Build.!=-1,:R_ID], gen_in[gen_in.Existing_Cap_MW.>=0,:R_ID])

	# Set of all storage resources eligible for new energy capacity
	inputs_gen["NEW_CAP_ENERGY"] = intersect(gen_in[gen_in.New_Build.==1,:R_ID], gen_in[gen_in.Max_Cap_MWh.!=0,:R_ID], inputs_gen["STOR_ALL"])
	# Set of all storage resources eligible for energy capacity retirements
	inputs_gen["RET_CAP_ENERGY"] = intersect(gen_in[gen_in.New_Build.!=-1,:R_ID], gen_in[gen_in.Existing_Cap_MWh.>=0,:R_ID], inputs_gen["STOR_ALL"])

	# Set of asymmetric charge/discharge storage resources eligible for new charge capacity
	inputs_gen["NEW_CAP_CHARGE"] = intersect(gen_in[gen_in.New_Build.==1,:R_ID], gen_in[gen_in.Max_Charge_Cap_MW.!=0,:R_ID], inputs_gen["STOR_ASYMMETRIC"])
	# Set of asymmetric charge/discharge storage resources eligible for charge capacity retirements
	inputs_gen["RET_CAP_CHARGE"] = intersect(gen_in[gen_in.New_Build.!=-1,:R_ID], gen_in[gen_in.Existing_Charge_Cap_MW.>=0,:R_ID], inputs_gen["STOR_ASYMMETRIC"])

	# Names of resources
	inputs_gen["RESOURCES"] = gen_in[!,:Resource]
	# Zones resources are located in
	zones = gen_in[!,:Zone]
	# Resource identifiers by zone (just zones in resource order + resource and zone concatenated)
	inputs_gen["R_ZONES"] = zones
	inputs_gen["RESOURCE_ZONES"] = inputs_gen["RESOURCES"] .* "_z" .* string.(zones)

	# Retrofit Information
	if !isempty(inputs_gen["RETRO"]) # If there are any retrofit technologies in consideration, read relevant data
		inputs_gen["NUM_RETROFIT_SOURCES"] = gen_in[!,:Num_RETRO_Sources]   # Number of retrofit sources for this technology (0 if not a retrofit technology)
		max_retro_sources = maximum(inputs_gen["NUM_RETROFIT_SOURCES"])

		source_cols = [ Symbol(string("Retro",i,"_Source")) for i in 1:max_retro_sources ]
		efficiency_cols = [ Symbol(string("Retro",i,"_Efficiency")) for i in 1:max_retro_sources ]
		inv_cap_cols = [ Symbol(string("Retro",i,"_Inv_Cost_per_MWyr")) for i in 1:max_retro_sources ]

		sources = [ gen_in[!,c] for c in source_cols ]
		inputs_gen["RETROFIT_SOURCES"] = [ [ sources[i][y] for i in 1:max_retro_sources if sources[i][y] != "None" ] for y in 1:G ]  # The origin technologies that can be retrofitted into this new technology
		inputs_gen["RETROFIT_SOURCE_IDS"] = [ [ findall(x->x==sources[i][y],inputs_gen["RESOURCES"])[1] for i in 1:max_retro_sources if sources[i][y] != "None" ] for y in 1:G ] # The R_IDs of these origin technologies

		efficiencies = [ gen_in[!,c] for c in efficiency_cols ]
		inputs_gen["RETROFIT_EFFICIENCIES"] = [ [ efficiencies[i][y] for i in 1:max_retro_sources if efficiencies[i][y] != 0 ] for y in 1:G ]  # The efficiencies of each retrofit by source (ratio of outgoing to incoming nameplate capacity)
		inv_cap = [ gen_in[!,c] for c in inv_cap_cols ]
		inv_cap /= scale_factor

		inputs_gen["RETROFIT_INV_CAP_COSTS"] = [ [ inv_cap[i][y] for i in 1:max_retro_sources if inv_cap[i][y] >= 0 ] for y in 1:G ]  # The set of investment costs (capacity $/MWyr) of each retrofit by source
	end
    # See documentation for descriptions of each column
    # Generally, these scalings converts energy and power units from MW to GW
    # and $/MW to $M/GW. Both are done by dividing the values by 1000.
    columns_to_scale = [:Existing_Charge_Cap_MW,       # to GW
                       :Existing_Cap_MWh,              # to GWh
                       :Existing_Cap_MW,               # to GW

                       :Cap_Size,                      # to GW

                       :Min_Cap_MW,                    # to GW
                       :Min_Cap_MWh,                   # to GWh
                       :Min_Charge_Cap_MW,             # to GWh

                       :Max_Cap_MW,                    # to GW
                       :Max_Cap_MWh,                   # to GWh
                       :Max_Charge_Cap_MW,             # to GW

                       :Inv_Cost_per_MWyr,             # to $M/GW/yr
                       :Inv_Cost_per_MWhyr,            # to $M/GWh/yr
                       :Inv_Cost_Charge_per_MWyr,      # to $M/GW/yr

                       :Fixed_OM_Cost_per_MWyr,        # to $M/GW/yr
                       :Fixed_OM_Cost_per_MWhyr,       # to $M/GWh/yr
                       :Fixed_OM_Cost_Charge_per_MWyr, # to $M/GW/yr

                       :Var_OM_Cost_per_MWh,           # to $M/GWh
                       :Var_OM_Cost_per_MWh_In,        # to $M/GWh

                       :Reg_Cost,                      # to $M/GW
                       :Rsv_Cost,                      # to $M/GW

                       :Min_Retired_Cap_MW,            # to GW
                       :Min_Retired_Charge_Cap_MW,     # to GW
                       :Min_Retired_Energy_Cap_MW,     # to GW

                       :Start_Cost_per_MW,             # to $M/GW

					   :Hydrogen_MWh_Per_Tonne,	   	   # to GWh/t
                      ]

    for column in columns_to_scale
        if string(column) in names(gen_in)
            gen_in[!, column] /= scale_factor
        end
    end

<<<<<<< HEAD
	if setup["UCommit"]>=1
		# Fixed cost per start-up ($ per MW per start) if unit commitment is modelled
=======
	if setup["UCommit"] >= 1
>>>>>>> 2da38b0d
		start_cost = convert(Array{Float64}, gen_in[!,:Start_Cost_per_MW])
		inputs_gen["C_Start"] = zeros(Float64, G, inputs_gen["T"])
	end

<<<<<<< HEAD

	for g in 1:G
		# NOTE: When Setup[ParameterScale] =1, fuel costs are scaled in fuels_data.csv, so no if condition needed to scale C_Fuel_per_MWh

		if g in inputs_gen["COMMIT"]
			# Start-up cost is sum of fixed cost per start plus cost of fuel consumed on startup. The cost of start_fuel si accounted for in fuel.jl
			inputs_gen["C_Start"][g,:] .= gen_in[g,:Cap_Size] * start_cost[g]
			# No need to re-scale C_Start since Cap_size, fuel_costs and start_cost are scaled When Setup[ParameterScale] =1 - Dharik
			
=======
	# scale the start costs 
	for g in 1:G
		if g in inputs_gen["COMMIT"]
			# Start-up cost is sum of fixed cost per start startup.
			inputs_gen["C_Start"][g,:] .= gen_in[g,:Cap_Size] * ( start_cost[g])
>>>>>>> 2da38b0d
		end
	end

	# Multi Fuels Information

	if !isempty(inputs_gen["MULTI_FUELS"]) # If there are any resources using multi fuels, read relevant data

		inputs_gen["NUM_FUELS"] = gen_in[!,:Num_Fuels]   # Number of fuels that this resource can use
		max_fuels = maximum(inputs_gen["NUM_FUELS"])
		fuel_cols = [ Symbol(string("Fuel",i)) for i in 1:max_fuels ]
		heat_rate_cols = [ Symbol(string("Heat_Rate",i, "_MMBTU_per_MWh")) for i in 1:max_fuels ]
		max_cofire_cols = [ Symbol(string("Fuel",i, "_Max_Cofire_Level")) for i in 1:max_fuels ]
		min_cofire_cols = [ Symbol(string("Fuel",i, "_Min_Cofire_Level")) for i in 1:max_fuels ]
		max_cofire_start_cols = [ Symbol(string("Fuel",i, "_Max_Cofire_Level_Start")) for i in 1:max_fuels ]
		min_cofire_start_cols = [ Symbol(string("Fuel",i, "_Min_Cofire_Level_Start")) for i in 1:max_fuels ]
		fuel_types = [ gen_in[!,f] for f in fuel_cols ]
		heat_rates = [ gen_in[!,f] for f in heat_rate_cols ]
		max_cofire = [ gen_in[!,f] for f in max_cofire_cols ]
		min_cofire = [ gen_in[!,f] for f in min_cofire_cols ]
		max_cofire_start = [ gen_in[!,f] for f in max_cofire_start_cols ]
		min_cofire_start = [ gen_in[!,f] for f in min_cofire_start_cols ]
		inputs_gen["HEAT_RATES"] = heat_rates
		inputs_gen["MAX_COFIRE"] = max_cofire
		inputs_gen["MIN_COFIRE"] = min_cofire
		inputs_gen["MAX_COFIRE_START"] = max_cofire_start
		inputs_gen["MIN_COFIRE_START"] = min_cofire_start
		inputs_gen["FUEL_TYPES"] = fuel_types
		inputs_gen["FUEL_COLS"] = fuel_cols
		inputs_gen["MAX_NUM_FUELS"] = max_fuels

		# check whether non-zero heat rates are used for resources that only use a single fuel
		for i in 1:max_fuels
			for hr in heat_rates[i][inputs_gen["SINGLE_FUEL"]]
				if  hr > 0 
					error("Heat rates for multi fuels must be zero when only one fuel is used")
				end
			end
		end



	end
	load_vre_stor_data!(inputs_gen, setup, path)

	
	# write zeros if col names are not in the gen_in dataframe
	required_cols_for_co2 = ["Biomass", "CO2_Capture_Fraction", "CO2_Capture_Fraction_Startup", "CCS_Disposal_Cost_per_Metric_Ton"]
	for col in required_cols_for_co2
		ensure_column!(gen_in, col, 0)
	end
	
	# Scale CCS_Disposal_Cost_per_Metric_Ton for CCS units 
	gen_in.CCS_Disposal_Cost_per_Metric_Ton /= scale_factor

	# get R_ID when fuel is not None
	inputs_gen["HAS_FUEL"] = gen_in[(gen_in[!,:Fuel] .!= "None"),:R_ID]

	# Piecewise fuel usage option
	if setup["UCommit"] > 0
		process_piecewisefuelusage!(inputs_gen, scale_factor)
	end

	println(filename * " Successfully Read!")
end


@doc raw"""
	check_vre_stor_validity(df::DataFrame, setup::Dict)

Function for checking that no other technology flags have been activated and specific data inputs
	have been zeroed for the co-located VRE-STOR module
"""
function check_vre_stor_validity(df::DataFrame, setup::Dict)
	# Determine if any VRE-STOR resources exist
	vre_stor = is_nonzero(df, :VRE_STOR)
	r_id = df[:, :R_ID]

	error_strings = String[]

	function error_feedback(data::Vector{Int}, col::Symbol)::String
		string("Generators ", data, ", marked as VRE-STOR, have ", col, " ≠ 0. ", col, " must be 0.")
	end

	function check_any_nonzero_with_vre_stor!(error_strings::Vector{String}, df::DataFrame, col::Symbol)
		check = vre_stor .& is_nonzero(df, col)
		if any(check)
			e = error_feedback(r_id[check], col)
			push!(error_strings, e)
		end
	end

	# Confirm that any other flags/inputs are not activated (all other flags should be activated in the vre_stor_data.csv)
	check_any_nonzero_with_vre_stor!(error_strings, df, :Var_OM_Cost_per_MWh_In)
	if setup["EnergyShareRequirement"]==1
		nESR = count(occursin.("ESR_", names(df)))
		for i in 1:nESR
			check_any_nonzero_with_vre_stor!(error_strings, df, Symbol(string("ESR_",i)))
		end
	end
	if setup["CapacityReserveMargin"]==1
		nCapRes = count(occursin.("CapRes_", names(df)))
		for i in 1:nCapRes
			check_any_nonzero_with_vre_stor!(error_strings, df, Symbol(string("CapRes_",i)))
		end
	end

	return error_strings
end

@doc raw"""
	summarize_errors(error_strings::Vector{String})

Function for printing out to user how many errors there were in the configuration of the generators data
"""
function summarize_errors(error_strings::Vector{String})
	if !isempty(error_strings)
		println(length(error_strings), " problem(s) in the configuration of the generators:")
		for es in error_strings
			println(es)
		end
		error("There were errors in the configuration of the generators.")
	end
end

@doc raw"""
    split_storage_resources!(df::DataFrame, inputs::Dict, setup::Dict)

For co-located VRE-storage resources, this function returns the storage type 
	(1. long-duration or short-duration storage, 2. symmetric or asymmetric storage)
    for charging and discharging capacities
"""
function split_storage_resources!(df::DataFrame, inputs::Dict, setup::Dict)

	# All Storage Resources
	inputs["VS_STOR"] = union(df[df.STOR_DC_CHARGE.>=1,:R_ID], df[df.STOR_AC_CHARGE.>=1,:R_ID], 
		df[df.STOR_DC_DISCHARGE.>=1,:R_ID], df[df.STOR_AC_DISCHARGE.>=1,:R_ID])
	STOR = inputs["VS_STOR"]

	# Storage DC Discharge Resources
	inputs["VS_STOR_DC_DISCHARGE"] = df[(df.STOR_DC_DISCHARGE.>=1),:R_ID]
	inputs["VS_SYM_DC_DISCHARGE"] = df[df.STOR_DC_DISCHARGE.==1,:R_ID]
	inputs["VS_ASYM_DC_DISCHARGE"] = df[df.STOR_DC_DISCHARGE.==2,:R_ID]

	# Storage DC Charge Resources
	inputs["VS_STOR_DC_CHARGE"] = df[(df.STOR_DC_CHARGE.>=1),:R_ID]
	inputs["VS_SYM_DC_CHARGE"] = df[df.STOR_DC_CHARGE.==1,:R_ID]
    inputs["VS_ASYM_DC_CHARGE"] = df[df.STOR_DC_CHARGE.==2,:R_ID]

	# Storage AC Discharge Resources
	inputs["VS_STOR_AC_DISCHARGE"] = df[(df.STOR_AC_DISCHARGE.>=1),:R_ID]
	inputs["VS_SYM_AC_DISCHARGE"] = df[df.STOR_AC_DISCHARGE.==1,:R_ID]
	inputs["VS_ASYM_AC_DISCHARGE"] = df[df.STOR_AC_DISCHARGE.==2,:R_ID]

	# Storage AC Charge Resources
	inputs["VS_STOR_AC_CHARGE"] = df[(df.STOR_AC_CHARGE.>=1),:R_ID]
	inputs["VS_SYM_AC_CHARGE"] = df[df.STOR_AC_CHARGE.==1,:R_ID]
	inputs["VS_ASYM_AC_CHARGE"] = df[df.STOR_AC_CHARGE.==2,:R_ID]

	# Storage LDS & Non-LDS Resources
	inputs["VS_LDS"] = df[(df.LDS_VRE_STOR.!=0),:R_ID]
	inputs["VS_nonLDS"] = setdiff(STOR, inputs["VS_LDS"])

    # Symmetric and asymmetric storage resources
	inputs["VS_ASYM"] = union(inputs["VS_ASYM_DC_CHARGE"], inputs["VS_ASYM_DC_DISCHARGE"], 
		inputs["VS_ASYM_AC_DISCHARGE"], inputs["VS_ASYM_AC_CHARGE"])
	inputs["VS_SYM_DC"] = intersect(inputs["VS_SYM_DC_CHARGE"], inputs["VS_SYM_DC_DISCHARGE"])
    inputs["VS_SYM_AC"] = intersect(inputs["VS_SYM_AC_CHARGE"], inputs["VS_SYM_AC_DISCHARGE"])

    # Send warnings for symmetric/asymmetric resources
    if (!isempty(setdiff(inputs["VS_SYM_DC_DISCHARGE"], inputs["VS_SYM_DC_CHARGE"])) 
		|| !isempty(setdiff(inputs["VS_SYM_DC_CHARGE"], inputs["VS_SYM_DC_DISCHARGE"])) 
		|| !isempty(setdiff(inputs["VS_SYM_AC_DISCHARGE"], inputs["VS_SYM_AC_CHARGE"])) 
		|| !isempty(setdiff(inputs["VS_SYM_AC_CHARGE"], inputs["VS_SYM_AC_DISCHARGE"])))
        @warn("Symmetric capacities must both be DC or AC.")
    end

	# Send warnings for battery resources discharging
	if !isempty(intersect(inputs["VS_STOR_DC_DISCHARGE"], inputs["VS_STOR_AC_DISCHARGE"]))
		@warn("Both AC and DC discharging functionalities are turned on.")
	end

	# Send warnings for battery resources charging
	if !isempty(intersect(inputs["VS_STOR_DC_CHARGE"], inputs["VS_STOR_AC_CHARGE"]))
		@warn("Both AC and DC charging functionalities are turned on.")
	end
end

@doc raw"""
	load_vre_stor_data!(inputs_gen::Dict, setup::Dict, path::AbstractString)

Function for reading input parameters related to co-located VRE-storage resources
"""
function load_vre_stor_data!(inputs_gen::Dict, setup::Dict, path::AbstractString)
	error_strings = String[]
	dfGen = inputs_gen["dfGen"]
	inputs_gen["VRE_STOR"] = "VRE_STOR" in names(dfGen) ? dfGen[dfGen.VRE_STOR.==1,:R_ID] : Int[]

	# Check if VRE-STOR resources exist
	if !isempty(inputs_gen["VRE_STOR"])

		# Check input data format
		vre_stor_errors = check_vre_stor_validity(dfGen, setup)
		append!(error_strings, vre_stor_errors)

		vre_stor_in = DataFrame(CSV.File(joinpath(path,"Vre_and_stor_data.csv"), header=true), copycols=true)

		## Defining all sets

		# New build and retirement resources
		new_build_resources = dfGen[dfGen.New_Build.==1,:R_ID]
		retirement_resources = dfGen[dfGen.New_Build.!=-1,:R_ID]

		# Solar PV Resources
		inputs_gen["VS_SOLAR"] = vre_stor_in[(vre_stor_in.SOLAR.!=0),:R_ID]

		# DC Resources
		inputs_gen["VS_DC"] = union(vre_stor_in[vre_stor_in.STOR_DC_DISCHARGE.>=1,:R_ID], vre_stor_in[vre_stor_in.STOR_DC_CHARGE.>=1,:R_ID], vre_stor_in[vre_stor_in.SOLAR.!=0,:R_ID])

		# Wind Resources
		inputs_gen["VS_WIND"] = vre_stor_in[(vre_stor_in.WIND.!=0),:R_ID]

		# Storage Resources
		split_storage_resources!(vre_stor_in, inputs_gen, setup)

		# Set of all VRE-STOR resources eligible for new solar capacity
		inputs_gen["NEW_CAP_SOLAR"] = intersect(new_build_resources, vre_stor_in[vre_stor_in.SOLAR.!=0,:R_ID], vre_stor_in[vre_stor_in.Max_Cap_Solar_MW.!=0,:R_ID])
		# Set of all VRE_STOR resources eligible for solar capacity retirements
		inputs_gen["RET_CAP_SOLAR"] = intersect(retirement_resources,  vre_stor_in[vre_stor_in.SOLAR.!=0,:R_ID], vre_stor_in[vre_stor_in.Existing_Cap_Solar_MW.>=0,:R_ID])
		# Set of all VRE-STOR resources eligible for new wind capacity
		inputs_gen["NEW_CAP_WIND"] = intersect(new_build_resources, vre_stor_in[vre_stor_in.WIND.!=0,:R_ID], vre_stor_in[vre_stor_in.Max_Cap_Wind_MW.!=0,:R_ID])
		# Set of all VRE_STOR resources eligible for wind capacity retirements
		inputs_gen["RET_CAP_WIND"] = intersect(retirement_resources, vre_stor_in[vre_stor_in.WIND.!=0,:R_ID], vre_stor_in[vre_stor_in.Existing_Cap_Wind_MW.>=0,:R_ID])
		# Set of all VRE-STOR resources eligible for new inverter capacity
		inputs_gen["NEW_CAP_DC"] = intersect(new_build_resources, vre_stor_in[vre_stor_in.Max_Cap_Inverter_MW.!=0,:R_ID], inputs_gen["VS_DC"])
		# Set of all VRE_STOR resources eligible for inverter capacity retirements
		inputs_gen["RET_CAP_DC"] = intersect(retirement_resources, vre_stor_in[vre_stor_in.Existing_Cap_Inverter_MW.>=0,:R_ID], inputs_gen["VS_DC"])
		# Set of all storage resources eligible for new energy capacity
		inputs_gen["NEW_CAP_STOR"] = intersect(new_build_resources, dfGen[dfGen.Max_Cap_MWh.!=0,:R_ID], inputs_gen["VS_STOR"])
		# Set of all storage resources eligible for energy capacity retirements
		inputs_gen["RET_CAP_STOR"] = intersect(retirement_resources, dfGen[dfGen.Existing_Cap_MWh.>=0,:R_ID], inputs_gen["VS_STOR"])
		if !isempty(inputs_gen["VS_ASYM"])
			# Set of asymmetric charge DC storage resources eligible for new charge capacity
			inputs_gen["NEW_CAP_CHARGE_DC"] = intersect(new_build_resources, vre_stor_in[vre_stor_in.Max_Cap_Charge_DC_MW.!=0,:R_ID], inputs_gen["VS_ASYM_DC_CHARGE"]) 
			# Set of asymmetric charge DC storage resources eligible for charge capacity retirements
			inputs_gen["RET_CAP_CHARGE_DC"] = intersect(retirement_resources, vre_stor_in[vre_stor_in.Existing_Cap_Charge_DC_MW.>=0,:R_ID], inputs_gen["VS_ASYM_DC_CHARGE"])
			# Set of asymmetric discharge DC storage resources eligible for new discharge capacity
			inputs_gen["NEW_CAP_DISCHARGE_DC"] = intersect(new_build_resources, vre_stor_in[vre_stor_in.Max_Cap_Discharge_DC_MW.!=0,:R_ID], inputs_gen["VS_ASYM_DC_DISCHARGE"]) 
			# Set of asymmetric discharge DC storage resources eligible for discharge capacity retirements
			inputs_gen["RET_CAP_DISCHARGE_DC"] = intersect(retirement_resources, vre_stor_in[vre_stor_in.Existing_Cap_Discharge_DC_MW.>=0,:R_ID], inputs_gen["VS_ASYM_DC_DISCHARGE"]) 
			# Set of asymmetric charge AC storage resources eligible for new charge capacity
			inputs_gen["NEW_CAP_CHARGE_AC"] = intersect(new_build_resources, vre_stor_in[vre_stor_in.Max_Cap_Charge_AC_MW.!=0,:R_ID], inputs_gen["VS_ASYM_AC_CHARGE"]) 
			# Set of asymmetric charge AC storage resources eligible for charge capacity retirements
			inputs_gen["RET_CAP_CHARGE_AC"] = intersect(retirement_resources, vre_stor_in[vre_stor_in.Existing_Cap_Charge_AC_MW.>=0,:R_ID], inputs_gen["VS_ASYM_AC_CHARGE"]) 
			# Set of asymmetric discharge AC storage resources eligible for new discharge capacity
			inputs_gen["NEW_CAP_DISCHARGE_AC"] = intersect(new_build_resources, vre_stor_in[vre_stor_in.Max_Cap_Discharge_AC_MW.!=0,:R_ID], inputs_gen["VS_ASYM_AC_DISCHARGE"]) 
			# Set of asymmetric discharge AC storage resources eligible for discharge capacity retirements
			inputs_gen["RET_CAP_DISCHARGE_AC"] = intersect(retirement_resources, vre_stor_in[vre_stor_in.Existing_Cap_Discharge_AC_MW.>=0,:R_ID], inputs_gen["VS_ASYM_AC_DISCHARGE"]) 
		end 

		# Names for systemwide resources
		inputs_gen["RESOURCES_VRE_STOR"] = collect(skipmissing(vre_stor_in[!,:Resource][1:size(inputs_gen["VRE_STOR"])[1]]))

		# Names for writing outputs
		inputs_gen["RESOURCES_SOLAR"] = vre_stor_in[(vre_stor_in.SOLAR.!=0), :Resource]
		inputs_gen["RESOURCES_WIND"] = vre_stor_in[(vre_stor_in.WIND.!=0), :Resource]
		inputs_gen["RESOURCES_DC_DISCHARGE"] = vre_stor_in[(vre_stor_in.STOR_DC_DISCHARGE.!=0), :Resource]
		inputs_gen["RESOURCES_AC_DISCHARGE"] = vre_stor_in[(vre_stor_in.STOR_AC_DISCHARGE.!=0), :Resource]
		inputs_gen["RESOURCES_DC_CHARGE"] = vre_stor_in[(vre_stor_in.STOR_DC_CHARGE.!=0), :Resource]
		inputs_gen["RESOURCES_AC_CHARGE"] = vre_stor_in[(vre_stor_in.STOR_AC_CHARGE.!=0), :Resource]
		inputs_gen["ZONES_SOLAR"] = vre_stor_in[(vre_stor_in.SOLAR.!=0), :Zone]
		inputs_gen["ZONES_WIND"] = vre_stor_in[(vre_stor_in.WIND.!=0), :Zone]
		inputs_gen["ZONES_DC_DISCHARGE"] = vre_stor_in[(vre_stor_in.STOR_DC_DISCHARGE.!=0), :Zone]
		inputs_gen["ZONES_AC_DISCHARGE"] = vre_stor_in[(vre_stor_in.STOR_AC_DISCHARGE.!=0), :Zone]
		inputs_gen["ZONES_DC_CHARGE"] = vre_stor_in[(vre_stor_in.STOR_DC_CHARGE.!=0), :Zone]
		inputs_gen["ZONES_AC_CHARGE"] = vre_stor_in[(vre_stor_in.STOR_AC_CHARGE.!=0), :Zone]

		# Scale the parameters as needed
		if setup["ParameterScale"] == 1
			columns_to_scale = [:Existing_Cap_Inverter_MW,
								:Existing_Cap_Solar_MW,
								:Existing_Cap_Wind_MW,
								:Existing_Cap_Charge_DC_MW,
								:Existing_Cap_Charge_AC_MW,
								:Existing_Cap_Discharge_DC_MW,
								:Existing_Cap_Discharge_AC_MW,
								:Min_Cap_Inverter_MW,
								:Max_Cap_Inverter_MW,
								:Min_Cap_Solar_MW,
								:Max_Cap_Solar_MW,
								:Min_Cap_Wind_MW,
								:Max_Cap_Wind_MW,
								:Min_Cap_Charge_AC_MW,
								:Max_Cap_Charge_AC_MW,
								:Min_Cap_Charge_DC_MW,
								:Max_Cap_Charge_DC_MW,
								:Min_Cap_Discharge_AC_MW,
								:Max_Cap_Discharge_AC_MW,
								:Min_Cap_Discharge_DC_MW,
								:Max_Cap_Discharge_DC_MW,
								:Inv_Cost_Inverter_per_MWyr,
								:Fixed_OM_Inverter_Cost_per_MWyr,
								:Inv_Cost_Solar_per_MWyr,
								:Fixed_OM_Solar_Cost_per_MWyr,
								:Inv_Cost_Wind_per_MWyr,
								:Fixed_OM_Wind_Cost_per_MWyr,
								:Inv_Cost_Discharge_DC_per_MWyr,
								:Fixed_OM_Cost_Discharge_DC_per_MWyr,
								:Inv_Cost_Charge_DC_per_MWyr,
								:Fixed_OM_Cost_Charge_DC_per_MWyr,
								:Inv_Cost_Discharge_AC_per_MWyr,
								:Fixed_OM_Cost_Discharge_AC_per_MWyr,
								:Inv_Cost_Charge_AC_per_MWyr,
								:Fixed_OM_Cost_Charge_AC_per_MWyr,
								:Var_OM_Cost_per_MWh_Solar,
								:Var_OM_Cost_per_MWh_Wind,
								:Var_OM_Cost_per_MWh_Charge_DC,
								:Var_OM_Cost_per_MWh_Discharge_DC,
								:Var_OM_Cost_per_MWh_Charge_AC,
								:Var_OM_Cost_per_MWh_Discharge_AC]
			vre_stor_in[!, columns_to_scale] ./= ModelScalingFactor

			# Scale for multistage feature 
			if setup["MultiStage"] == 1
				columns_to_scale_multistage = [:Min_Retired_Cap_Inverter_MW,
											   :Min_Retired_Cap_Solar_MW,
											   :Min_Retired_Cap_Wind_MW,
											   :Min_Retired_Cap_Charge_DC_MW,
											   :Min_Retired_Cap_Charge_AC_MW,
											   :Min_Retired_Cap_Discharge_DC_MW,
											   :Min_Retired_Cap_Discharge_AC_MW]
				vre_stor_in[!, columns_to_scale_multistage] ./= ModelScalingFactor
			end
		end
		inputs_gen["dfVRE_STOR"] = vre_stor_in
		println("Vre_and_stor_data.csv Successfully Read!")
	else
		inputs_gen["dfVRE_STOR"] = DataFrame()
	end
	summarize_errors(error_strings)
end


function process_piecewisefuelusage!(inputs::Dict, scale_factor)
	gen_in = inputs["dfGen"]
	inputs["PWFU_Num_Segments"] = 0
	inputs["THERM_COMMIT_PWFU"] = Int64[]

	if any(occursin.(Ref("PWFU_"), names(gen_in)))
		heat_rate_mat = extract_matrix_from_dataframe(gen_in, "PWFU_Heat_Rate_MMBTU_per_MWh")
		load_point_mat = extract_matrix_from_dataframe(gen_in, "PWFU_Load_Point_MW")
		
		# check data input 
		validate_piecewisefuelusage(heat_rate_mat, load_point_mat)

        # determine if a generator contains piecewise fuel usage segment based on non-zero heatrate
		gen_in.HAS_PWFU = any(heat_rate_mat .!= 0 , dims = 2)[:]
		num_segments =  size(heat_rate_mat)[2]

		# translate the inital fuel usage, heat rate, and load points into intercept for each segment
		fuel_usage_zero_load = gen_in[!,"PWFU_Fuel_Usage_Zero_Load_MMBTU_per_h"]
		# construct a matrix for intercept
		intercept_mat = zeros(size(heat_rate_mat))
		# PWFU_Fuel_Usage_MMBTU_per_h is always the intercept of the first segment
		intercept_mat[:,1] = fuel_usage_zero_load

		# create a function to compute intercept if we have more than one segment
		function calculate_intercepts(slope, intercept_1, load_point)
			m, n = size(slope)
			# Initialize the intercepts matrix with zeros
			intercepts = zeros(m, n)
			# The first segment's intercepts should be intercept_1 vector
			intercepts[:, 1] = intercept_1
			# Calculate intercepts for the other segments using the load points (i.e., intersection points)
			for j in 1:n-1
				for i in 1:m
					current_slope = slope[i, j+1]
					previous_slope = slope[i, j]
					# If the current slope is 0, then skip the calculation and return 0
					if current_slope == 0
						intercepts[i, j+1] = 0.0
					else
						# y = a*x + b; => b = y - ax
						# Calculate y-coordinate of the intersection
						y = previous_slope * load_point[i, j] + intercepts[i, j]	
						# determine the new intercept
						b = y - current_slope * load_point[i, j]
						intercepts[i, j+1] = b
					end
				end
			end	 
			return intercepts
		end
		
		if num_segments > 1
			# determine the intercept for the rest of segment if num_segments > 1
			intercept_mat = calculate_intercepts(heat_rate_mat, fuel_usage_zero_load, load_point_mat)
		end

		# create a PWFU_data that contain processed intercept and slope (i.e., heat rate)
		intercept_cols = [Symbol("PWFU_Intercept_", i) for i in 1:num_segments]
		intercept_df = DataFrame(intercept_mat, Symbol.(intercept_cols))
		slope_cols = Symbol.(filter(colname -> startswith(string(colname),"PWFU_Heat_Rate_MMBTU_per_MWh"),names(gen_in)))
		slope_df = DataFrame(heat_rate_mat, Symbol.(slope_cols))
		PWFU_data = hcat(slope_df, intercept_df)
		# no need to scale sclope, but intercept should be scaled when parameterscale is on (MMBTU -> billion BTU)
		PWFU_data[!, intercept_cols] ./= scale_factor

		inputs["slope_cols"] = slope_cols
		inputs["intercept_cols"] = intercept_cols
		inputs["PWFU_data"] = PWFU_data
		inputs["PWFU_Num_Segments"] =num_segments
		inputs["THERM_COMMIT_PWFU"] = intersect(gen_in[gen_in.THERM.==1,:R_ID], gen_in[gen_in.HAS_PWFU,:R_ID])
	end
end

function validate_piecewisefuelusage(heat_rate_mat, load_point_mat)
	# it's possible to construct piecewise fuel consumption with n of heat rate and n-1 of load point. 
	# if a user feed n of heat rate and more than n of load point, throw a error message, and then use 
	# n of heat rate and n-1 load point to construct the piecewise fuel usage fuction  
	if size(heat_rate_mat)[2] < size(load_point_mat)[2]
		@error """ The numbers of heatrate data are less than load points, we found $(size(heat_rate_mat)[2]) of heat rate,
		and $(size(load_point_mat)[2]) of load points. We will just use $(size(heat_rate_mat)[2]) of heat rate, and $(size(heat_rate_mat)[2]-1)
		load point to create piecewise fuel usage
		"""
	end

	# check if values for piecewise fuel consumption make sense. Negative heat rate or load point are not allowed
	if any(heat_rate_mat .< 0) | any(load_point_mat .< 0)
		@error """ Neither heat rate nor load point can be negative
		"""
		error("Invalid inputs detected for piecewise fuel usage")
	end
	# for non-zero values, heat rates and load points should follow an increasing trend 
	if any([any(diff(filter(!=(0), row)) .< 0) for row in eachrow(heat_rate_mat)]) 
		@error """ Heat rates should follow an increasing trend
		"""
		error("Invalid inputs detected for piecewise fuel usage")
	elseif  any([any(diff(filter(!=(0), row)) .< 0) for row in eachrow(load_point_mat)])
		@error """load points should follow an increasing trend
		"""
		error("Invalid inputs detected for piecewise fuel usage")
	end
end<|MERGE_RESOLUTION|>--- conflicted
+++ resolved
@@ -193,33 +193,16 @@
         end
     end
 
-<<<<<<< HEAD
-	if setup["UCommit"]>=1
-		# Fixed cost per start-up ($ per MW per start) if unit commitment is modelled
-=======
 	if setup["UCommit"] >= 1
->>>>>>> 2da38b0d
 		start_cost = convert(Array{Float64}, gen_in[!,:Start_Cost_per_MW])
 		inputs_gen["C_Start"] = zeros(Float64, G, inputs_gen["T"])
 	end
 
-<<<<<<< HEAD
-
-	for g in 1:G
-		# NOTE: When Setup[ParameterScale] =1, fuel costs are scaled in fuels_data.csv, so no if condition needed to scale C_Fuel_per_MWh
-
-		if g in inputs_gen["COMMIT"]
-			# Start-up cost is sum of fixed cost per start plus cost of fuel consumed on startup. The cost of start_fuel si accounted for in fuel.jl
-			inputs_gen["C_Start"][g,:] .= gen_in[g,:Cap_Size] * start_cost[g]
-			# No need to re-scale C_Start since Cap_size, fuel_costs and start_cost are scaled When Setup[ParameterScale] =1 - Dharik
-			
-=======
 	# scale the start costs 
 	for g in 1:G
 		if g in inputs_gen["COMMIT"]
 			# Start-up cost is sum of fixed cost per start startup.
 			inputs_gen["C_Start"][g,:] .= gen_in[g,:Cap_Size] * ( start_cost[g])
->>>>>>> 2da38b0d
 		end
 	end
 
