@doc raw"""
	load_generators_data!(setup::Dict, path::AbstractString, inputs_gen::Dict, fuel_costs::Dict, fuel_CO2::Dict)

Function for reading input parameters related to electricity generators (plus storage and flexible demand resources)
"""
function load_generators_data!(setup::Dict, path::AbstractString, inputs_gen::Dict, fuel_costs::Dict, fuel_CO2::Dict)

    filename = "Generators_data.csv"
<<<<<<< HEAD
    gen_in = load_dataframe(joinpath(path, filename))

    # Store DataFrame of generators/resources input data for use in model
    inputs_gen["dfGen"] = gen_in
=======
	gen_in = DataFrame(CSV.File(joinpath(path, filename), header=true), copycols=true)

	# Add Resource IDs after reading to prevent user errors
	gen_in[!,:R_ID] = 1:length(collect(skipmissing(gen_in[!,1])))
>>>>>>> f54c8b3a

    # Number of resources (generators, storage, DR, and DERs)
    G = nrow(gen_in)
    inputs_gen["G"] = G

<<<<<<< HEAD
    # Add Resource IDs after reading to prevent user errors
    gen_in[!,:R_ID] = 1:G
=======
	# Number of resources
	inputs_gen["G"] = length(collect(skipmissing(gen_in[!,:R_ID])))

	# Set indices for internal use
	G = inputs_gen["G"]   # Number of resources (generators, storage, DR, and DERs)
>>>>>>> f54c8b3a

    scale_factor = setup["ParameterScale"] == 1 ? ModelScalingFactor : 1
	## Defining sets of generation and storage resources

	# Set of storage resources with symmetric charge/discharge capacity
	inputs_gen["STOR_SYMMETRIC"] = gen_in[gen_in.STOR.==1,:R_ID]
	# Set of storage resources with asymmetric (separte) charge/discharge capacity components
	inputs_gen["STOR_ASYMMETRIC"] = gen_in[gen_in.STOR.==2,:R_ID]
	# Set of all storage resources
	inputs_gen["STOR_ALL"] = union(inputs_gen["STOR_SYMMETRIC"],inputs_gen["STOR_ASYMMETRIC"])

	# Set of storage resources with long duration storage capabilitites
	inputs_gen["STOR_HYDRO_LONG_DURATION"] = gen_in[(gen_in.LDS.==1) .& (gen_in.HYDRO.==1),:R_ID]
	inputs_gen["STOR_LONG_DURATION"] = gen_in[(gen_in.LDS.==1) .& (gen_in.STOR.>=1),:R_ID]
	inputs_gen["STOR_SHORT_DURATION"] = gen_in[(gen_in.LDS.==0) .& (gen_in.STOR.>=1),:R_ID]

	# Set of all reservoir hydro resources
	inputs_gen["HYDRO_RES"] = gen_in[(gen_in[!,:HYDRO].==1),:R_ID]
	# Set of reservoir hydro resources modeled with known reservoir energy capacity
	if !isempty(inputs_gen["HYDRO_RES"])
		inputs_gen["HYDRO_RES_KNOWN_CAP"] = intersect(gen_in[gen_in.Hydro_Energy_to_Power_Ratio.>0,:R_ID], inputs_gen["HYDRO_RES"])
	end

	# Set of flexible demand-side resources
	inputs_gen["FLEX"] = gen_in[gen_in.FLEX.==1,:R_ID]

	# Set of must-run plants - could be behind-the-meter PV, hydro run-of-river, must-run fossil or thermal plants
	inputs_gen["MUST_RUN"] = gen_in[gen_in.MUST_RUN.==1,:R_ID]

	# Set of controllable variable renewable resources
	inputs_gen["VRE"] = gen_in[gen_in.VRE.>=1,:R_ID]

	# Set of retrofit resources
	if !("RETRO" in names(gen_in))
		gen_in[!, "RETRO"] = zero(gen_in[!, "R_ID"])
	end
		
	inputs_gen["RETRO"] = gen_in[gen_in.RETRO.==1,:R_ID]

	# Set of thermal generator resources
	if setup["UCommit"]>=1
		# Set of thermal resources eligible for unit committment
		inputs_gen["THERM_COMMIT"] = gen_in[gen_in.THERM.==1,:R_ID]
		# Set of thermal resources not eligible for unit committment
		inputs_gen["THERM_NO_COMMIT"] = gen_in[gen_in.THERM.==2,:R_ID]
	else # When UCommit == 0, no thermal resources are eligible for unit committment
		inputs_gen["THERM_COMMIT"] = Int64[]
		inputs_gen["THERM_NO_COMMIT"] = union(gen_in[gen_in.THERM.==1,:R_ID], gen_in[gen_in.THERM.==2,:R_ID])
	end
	inputs_gen["THERM_ALL"] = union(inputs_gen["THERM_COMMIT"],inputs_gen["THERM_NO_COMMIT"])

	# For now, the only resources eligible for UC are themal resources
	inputs_gen["COMMIT"] = inputs_gen["THERM_COMMIT"]

	if setup["Reserves"] >= 1
		# Set for resources with regulation reserve requirements
		inputs_gen["REG"] = gen_in[(gen_in[!,:Reg_Max].>0),:R_ID]
		# Set for resources with spinning reserve requirements
		inputs_gen["RSV"] = gen_in[(gen_in[!,:Rsv_Max].>0),:R_ID]
	end

	# Set of all resources eligible for new capacity
	inputs_gen["NEW_CAP"] = intersect(gen_in[gen_in.New_Build.==1,:R_ID], gen_in[gen_in.Max_Cap_MW.!=0,:R_ID])
	# Set of all resources eligible for capacity retirements
	inputs_gen["RET_CAP"] = intersect(gen_in[gen_in.New_Build.!=-1,:R_ID], gen_in[gen_in.Existing_Cap_MW.>=0,:R_ID])

	# Set of all storage resources eligible for new energy capacity
	inputs_gen["NEW_CAP_ENERGY"] = intersect(gen_in[gen_in.New_Build.==1,:R_ID], gen_in[gen_in.Max_Cap_MWh.!=0,:R_ID], inputs_gen["STOR_ALL"])
	# Set of all storage resources eligible for energy capacity retirements
	inputs_gen["RET_CAP_ENERGY"] = intersect(gen_in[gen_in.New_Build.!=-1,:R_ID], gen_in[gen_in.Existing_Cap_MWh.>=0,:R_ID], inputs_gen["STOR_ALL"])

	# Set of asymmetric charge/discharge storage resources eligible for new charge capacity
	inputs_gen["NEW_CAP_CHARGE"] = intersect(gen_in[gen_in.New_Build.==1,:R_ID], gen_in[gen_in.Max_Charge_Cap_MW.!=0,:R_ID], inputs_gen["STOR_ASYMMETRIC"])
	# Set of asymmetric charge/discharge storage resources eligible for charge capacity retirements
	inputs_gen["RET_CAP_CHARGE"] = intersect(gen_in[gen_in.New_Build.!=-1,:R_ID], gen_in[gen_in.Existing_Charge_Cap_MW.>=0,:R_ID], inputs_gen["STOR_ASYMMETRIC"])

	# Names of resources
	inputs_gen["RESOURCES"] = gen_in[!,:Resource]
	# Zones resources are located in
	zones = gen_in[!,:Zone]
	# Resource identifiers by zone (just zones in resource order + resource and zone concatenated)
	inputs_gen["R_ZONES"] = zones
	inputs_gen["RESOURCE_ZONES"] = inputs_gen["RESOURCES"] .* "_z" .* string.(zones)

	# Retrofit Information
	if !isempty(inputs_gen["RETRO"]) # If there are any retrofit technologies in consideration, read relevant data
		inputs_gen["NUM_RETROFIT_SOURCES"] = gen_in[!,:Num_RETRO_Sources]   # Number of retrofit sources for this technology (0 if not a retrofit technology)
		max_retro_sources = maximum(inputs_gen["NUM_RETROFIT_SOURCES"])

		source_cols = [ Symbol(string("Retro",i,"_Source")) for i in 1:max_retro_sources ]
		efficiency_cols = [ Symbol(string("Retro",i,"_Efficiency")) for i in 1:max_retro_sources ]
		inv_cap_cols = [ Symbol(string("Retro",i,"_Inv_Cost_per_MWyr")) for i in 1:max_retro_sources ]

		sources = [ gen_in[!,c] for c in source_cols ]
		inputs_gen["RETROFIT_SOURCES"] = [ [ sources[i][y] for i in 1:max_retro_sources if sources[i][y] != "None" ] for y in 1:G ]  # The origin technologies that can be retrofitted into this new technology
		inputs_gen["RETROFIT_SOURCE_IDS"] = [ [ findall(x->x==sources[i][y],inputs_gen["RESOURCES"])[1] for i in 1:max_retro_sources if sources[i][y] != "None" ] for y in 1:G ] # The R_IDs of these origin technologies

		efficiencies = [ gen_in[!,c] for c in efficiency_cols ]
		inputs_gen["RETROFIT_EFFICIENCIES"] = [ [ efficiencies[i][y] for i in 1:max_retro_sources if efficiencies[i][y] != 0 ] for y in 1:G ]  # The efficiencies of each retrofit by source (ratio of outgoing to incoming nameplate capacity)
		inv_cap = [ gen_in[!,c] for c in inv_cap_cols ]
		inv_cap /= scale_factor

		inputs_gen["RETROFIT_INV_CAP_COSTS"] = [ [ inv_cap[i][y] for i in 1:max_retro_sources if inv_cap[i][y] >= 0 ] for y in 1:G ]  # The set of investment costs (capacity $/MWyr) of each retrofit by source
	end

    # See documentation for descriptions of each column
    # Generally, these scalings converts energy and power units from MW to GW
    # and $/MW to $M/GW. Both are done by dividing the values by 1000.
    columns_to_scale = [:Existing_Charge_Cap_MW,       # to GW
                       :Existing_Cap_MWh,              # to GWh
                       :Existing_Cap_MW,               # to GW

                       :Cap_Size,                      # to GW

                       :Min_Cap_MW,                    # to GW
                       :Min_Cap_MWh,                   # to GWh
                       :Min_Charge_Cap_MW,             # to GWh

                       :Max_Cap_MW,                    # to GW
                       :Max_Cap_MWh,                   # to GWh
                       :Max_Charge_Cap_MW,             # to GW

                       :Inv_Cost_per_MWyr,             # to $M/GW/yr
                       :Inv_Cost_per_MWhyr,            # to $M/GWh/yr
                       :Inv_Cost_Charge_per_MWyr,      # to $M/GW/yr

                       :Fixed_OM_Cost_per_MWyr,        # to $M/GW/yr
                       :Fixed_OM_Cost_per_MWhyr,       # to $M/GWh/yr
                       :Fixed_OM_Cost_Charge_per_MWyr, # to $M/GW/yr

                       :Var_OM_Cost_per_MWh,           # to $M/GWh
                       :Var_OM_Cost_per_MWh_In,        # to $M/GWh

                       :Reg_Cost,                      # to $M/GW
                       :Rsv_Cost,                      # to $M/GW

                       :Min_Retired_Cap_MW,            # to GW
                       :Min_Retired_Charge_Cap_MW,     # to GW
                       :Min_Retired_Energy_Cap_MW,     # to GW

                       :Start_Cost_per_MW,             # to $M/GW
                      ]

    for column in columns_to_scale
        if string(column) in names(gen_in)
            gen_in[!, column] /= scale_factor
        end
    end

# Dharik - Done, we have scaled fuel costs above so any parameters on per MMBtu do not need to be scaled
	if setup["UCommit"]>=1
		# Fuel consumed on start-up (million BTUs per MW per start) if unit commitment is modelled
		start_fuel = convert(Array{Float64}, gen_in[!,:Start_Fuel_MMBTU_per_MW])
		# Fixed cost per start-up ($ per MW per start) if unit commitment is modelled
		start_cost = convert(Array{Float64}, gen_in[!,:Start_Cost_per_MW])
		inputs_gen["C_Start"] = zeros(Float64, G, inputs_gen["T"])
		gen_in[!,:CO2_per_Start] = zeros(Float64, G)
	end

	# Heat rate of all resources (million BTUs/MWh)
	heat_rate = convert(Array{Float64}, gen_in[!,:Heat_Rate_MMBTU_per_MWh])
	# Fuel used by each resource
	fuel_type = gen_in[!,:Fuel]
	# Maximum fuel cost in $ per MWh and CO2 emissions in tons per MWh
	inputs_gen["C_Fuel_per_MWh"] = zeros(Float64, G, inputs_gen["T"])
	gen_in[!,:CO2_per_MWh] = zeros(Float64, G)
	for g in 1:G
		# NOTE: When Setup[ParameterScale] =1, fuel costs are scaled in fuels_data.csv, so no if condition needed to scale C_Fuel_per_MWh
		inputs_gen["C_Fuel_per_MWh"][g,:] = fuel_costs[fuel_type[g]].*heat_rate[g]
		gen_in[g,:CO2_per_MWh] = fuel_CO2[fuel_type[g]]*heat_rate[g]
		gen_in[g,:CO2_per_MWh] *= scale_factor
		# kton/MMBTU * MMBTU/MWh = kton/MWh, to get kton/GWh, we need to mutiply 1000
		if g in inputs_gen["COMMIT"]
			# Start-up cost is sum of fixed cost per start plus cost of fuel consumed on startup.
			# CO2 from fuel consumption during startup also calculated

			inputs_gen["C_Start"][g,:] = gen_in[g,:Cap_Size] * (fuel_costs[fuel_type[g]] .* start_fuel[g] .+ start_cost[g])
			# No need to re-scale C_Start since Cap_size, fuel_costs and start_cost are scaled When Setup[ParameterScale] =1 - Dharik
			gen_in[g,:CO2_per_Start]  = gen_in[g,:Cap_Size]*(fuel_CO2[fuel_type[g]]*start_fuel[g])
			gen_in[g,:CO2_per_Start] *= scale_factor
			# Setup[ParameterScale] =1, gen_in[g,:Cap_Size] is GW, fuel_CO2[fuel_type[g]] is ktons/MMBTU, start_fuel is MMBTU/MW,
			#   thus the overall is MTons/GW, and thus gen_in[g,:CO2_per_Start] is Mton, to get kton, change we need to multiply 1000
			# Setup[ParameterScale] =0, gen_in[g,:Cap_Size] is MW, fuel_CO2[fuel_type[g]] is tons/MMBTU, start_fuel is MMBTU/MW,
			#   thus the overall is MTons/GW, and thus gen_in[g,:CO2_per_Start] is ton
		end
	end
	println(filename * " Successfully Read!")
end<|MERGE_RESOLUTION|>--- conflicted
+++ resolved
@@ -6,32 +6,17 @@
 function load_generators_data!(setup::Dict, path::AbstractString, inputs_gen::Dict, fuel_costs::Dict, fuel_CO2::Dict)
 
     filename = "Generators_data.csv"
-<<<<<<< HEAD
     gen_in = load_dataframe(joinpath(path, filename))
 
     # Store DataFrame of generators/resources input data for use in model
     inputs_gen["dfGen"] = gen_in
-=======
-	gen_in = DataFrame(CSV.File(joinpath(path, filename), header=true), copycols=true)
-
-	# Add Resource IDs after reading to prevent user errors
-	gen_in[!,:R_ID] = 1:length(collect(skipmissing(gen_in[!,1])))
->>>>>>> f54c8b3a
 
     # Number of resources (generators, storage, DR, and DERs)
     G = nrow(gen_in)
     inputs_gen["G"] = G
 
-<<<<<<< HEAD
     # Add Resource IDs after reading to prevent user errors
     gen_in[!,:R_ID] = 1:G
-=======
-	# Number of resources
-	inputs_gen["G"] = length(collect(skipmissing(gen_in[!,:R_ID])))
-
-	# Set indices for internal use
-	G = inputs_gen["G"]   # Number of resources (generators, storage, DR, and DERs)
->>>>>>> f54c8b3a
 
     scale_factor = setup["ParameterScale"] == 1 ? ModelScalingFactor : 1
 	## Defining sets of generation and storage resources
