--- conflicted
+++ resolved
@@ -5,11 +5,7 @@
 """
 function load_reserves!(setup::Dict, path::AbstractString, inputs::Dict)
     filename = "Reserves.csv"
-<<<<<<< HEAD
     res_in = load_dataframe(joinpath(path, filename))
-=======
-	res_in = DataFrame(CSV.File(joinpath(path, filename), header=true), copycols=true)
->>>>>>> f54c8b3a
 
 	# Regulation requirement as a percent of hourly load; here load is the total across all model zones
 	inputs["pReg_Req_Load"] = float(res_in[1,:Reg_Req_Percent_Load])
