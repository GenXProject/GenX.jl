OverwriteResults: 0 # Overwrite existing results in output folder or create a new one; 0 = create new folder; 1 = overwrite existing results
PrintModel: 0 # Write the model formulation as an output; 0 = active; 1 = not active
NetworkExpansion: 0 # Transmission network expansionl; 0 = not active; 1 = active systemwide
Trans_Loss_Segments: 1 # Number of segments used in piecewise linear approximation of transmission losses; 1 = linear, >2 = piecewise quadratic
Reserves: 0 # Regulation (primary) and operating (secondary) reserves; 0 = not active, 1 = active systemwide
EnergyShareRequirement: 0 # Minimum qualifying renewables penetration; 0 = not active; 1 = active systemwide
CapacityReserveMargin: 0 # Number of capacity reserve margin constraints; 0 = not active; 1 = active systemwide
CO2Cap: 0 # CO2 emissions cap; 0 = not active (no CO2 emission limit); 1 = mass-based emission limit constraint; 2 = load + rate-based emission limit constraint; 3 = generation + rate-based emission limit constraint
CO2Tax: 0
CO2Credit: 0
CO2LoadRateCap: 1
CO2GenRateCap: 0
StorageLosses: 0 # Energy Share Requirement and CO2 constraints account for energy lost; 0 = not active (DO NOT account for energy lost); 1 = active systemwide (DO account for energy lost)
MinCapReq: 1  # Activate minimum technology carveout constraints; 0 = not active; 1 = active
<<<<<<< HEAD
MaxCapReq: 1
Solver: Gurobi # Available solvers: Gurobi, CPLEX, Clps
ParameterScale: 0 # Turn on parameter scaling wherein load, capacity and power variables are defined in GW rather than MW. 0 = not active; 1 = active systemwide
=======
Solver: Clp #Windows users, please make sure to install SCIP solver if using SCIP here; # Available solvers: Gurobi, CPLEX, CLP, SCIP
ParameterScale: 1 # Turn on parameter scaling wherein load, capacity and power variables are defined in GW rather than MW. 0 = not active; 1 = active systemwide
>>>>>>> 8d596530
WriteShadowPrices: 1 # Write shadow prices of LP or relaxed MILP; 0 = not active; 1 = active
UCommit: 2 # Unit committment of thermal power plants; 0 = not active; 1 = active using integer clestering; 2 = active using linearized clustering
OperationWrapping: 0 # Sets temporal resolution of the model; 0 = single period to represent the full year, with first-last time step linked; 1 = multiple representative periods
TimeDomainReductionFolder: "TDR_Results" # Directory name where results from time domain reduction will be saved. If results already exist here, these will be used without running time domain reduction script again.
TimeDomainReduction: 0 # Time domain reduce (i.e. cluster) inputs based on Load_data.csv, Generators_variability.csv, and Fuels_data.csv; 0 = not active (use input data as provided); 0 = active (cluster input data, or use data that has already been clustered)
ModelingToGenerateAlternatives: 0 # Modeling to generate alternatives; 0 = not active; 1 = active. Note: produces a single solution as output
ModelingtoGenerateAlternativeSlack: 0.1 # Slack value as a fraction of least-cost objective in budget constraint used for evaluating alternative model solutions; positive float value
ModelingToGenerateAlternativeIterations: 3 # Number of MGA iterations with maximization and minimization objective
<<<<<<< HEAD
MultiStage: 0
PieceWiseHeatRate: 0
=======
MethodofMorris: 0 #Flag for turning on the Method of Morris analysis
>>>>>>> 8d596530
<|MERGE_RESOLUTION|>--- conflicted
+++ resolved
@@ -12,14 +12,9 @@
 CO2GenRateCap: 0
 StorageLosses: 0 # Energy Share Requirement and CO2 constraints account for energy lost; 0 = not active (DO NOT account for energy lost); 1 = active systemwide (DO account for energy lost)
 MinCapReq: 1  # Activate minimum technology carveout constraints; 0 = not active; 1 = active
-<<<<<<< HEAD
 MaxCapReq: 1
 Solver: Gurobi # Available solvers: Gurobi, CPLEX, Clps
 ParameterScale: 0 # Turn on parameter scaling wherein load, capacity and power variables are defined in GW rather than MW. 0 = not active; 1 = active systemwide
-=======
-Solver: Clp #Windows users, please make sure to install SCIP solver if using SCIP here; # Available solvers: Gurobi, CPLEX, CLP, SCIP
-ParameterScale: 1 # Turn on parameter scaling wherein load, capacity and power variables are defined in GW rather than MW. 0 = not active; 1 = active systemwide
->>>>>>> 8d596530
 WriteShadowPrices: 1 # Write shadow prices of LP or relaxed MILP; 0 = not active; 1 = active
 UCommit: 2 # Unit committment of thermal power plants; 0 = not active; 1 = active using integer clestering; 2 = active using linearized clustering
 OperationWrapping: 0 # Sets temporal resolution of the model; 0 = single period to represent the full year, with first-last time step linked; 1 = multiple representative periods
@@ -28,9 +23,4 @@
 ModelingToGenerateAlternatives: 0 # Modeling to generate alternatives; 0 = not active; 1 = active. Note: produces a single solution as output
 ModelingtoGenerateAlternativeSlack: 0.1 # Slack value as a fraction of least-cost objective in budget constraint used for evaluating alternative model solutions; positive float value
 ModelingToGenerateAlternativeIterations: 3 # Number of MGA iterations with maximization and minimization objective
-<<<<<<< HEAD
-MultiStage: 0
-PieceWiseHeatRate: 0
-=======
-MethodofMorris: 0 #Flag for turning on the Method of Morris analysis
->>>>>>> 8d596530
+MethodofMorris: 0 #Flag for turning on the Method of Morris analysis