--- conflicted
+++ resolved
@@ -6,15 +6,12 @@
 Pre_Solve: choose          # Presolve option: "off", "choose" or "on" # [type: string, advanced: false, default: "choose"]
 Method: ipm            #HiGHS-specific solver settings # Solver option: "simplex", "choose" or "ipm" # [type: string, advanced: false, default: "choose"]
 
-<<<<<<< HEAD
 #HiGHS-specific solver settings
 
 # Run the crossover routine for IPX
 # [type: bool, advanced: true, range: {false, true}, default: true]
 run_crossover: off
-=======
-#highs-specific solver settings
->>>>>>> f54c8b3a
+
 
 # run the crossover routine for ipx
 # [type: string, advanced: "on", range: {"off", "on"}, default: "off"]
