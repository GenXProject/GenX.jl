--- conflicted
+++ resolved
@@ -8,12 +8,6 @@
 
 #highs-specific solver settings
 
-<<<<<<< HEAD
 # Run the crossover routine for IPX
 # [type: bool, advanced: true, range: {false, true}, default: true]
-run_crossover: off
-=======
-# run the crossover routine for ipx
-# [type: string, advanced: "on", range: {"off", "on"}, default: "off"]
-run_crossover: "on"
->>>>>>> f54c8b3a
+run_crossover: off